--- conflicted
+++ resolved
@@ -51,11 +51,7 @@
     description:
       Specify the consys reset for mt7986.
 
-<<<<<<< HEAD
-  reset-name:
-=======
   reset-names:
->>>>>>> 88084a3d
     const: consys
 
   mediatek,infracfg:
