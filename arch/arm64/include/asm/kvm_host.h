--- conflicted
+++ resolved
@@ -640,17 +640,10 @@
  * field.
  */
 struct kvm_host_data {
-<<<<<<< HEAD
 #define KVM_HOST_DATA_FLAG_HAS_SPE			0
 #define KVM_HOST_DATA_FLAG_HAS_TRBE			1
 #define KVM_HOST_DATA_FLAG_HOST_SVE_ENABLED		2
 #define KVM_HOST_DATA_FLAG_HOST_SME_ENABLED		3
-=======
-	/* SVE enabled for EL0 */
-#define HOST_SVE_ENABLED	0
-	/* SME enabled for EL0 */
-#define HOST_SME_ENABLED	1
->>>>>>> 828621a8
 	unsigned long flags;
 
 	struct kvm_cpu_context host_ctxt;
@@ -945,15 +938,6 @@
 #define EXCEPT_AA64_EL2_IRQ	__vcpu_except_flags(5)
 #define EXCEPT_AA64_EL2_FIQ	__vcpu_except_flags(6)
 #define EXCEPT_AA64_EL2_SERR	__vcpu_except_flags(7)
-<<<<<<< HEAD
-=======
-/* Guest debug is live */
-#define DEBUG_DIRTY		__vcpu_single_flag(iflags, BIT(4))
-/* Save SPE context if active  */
-#define DEBUG_STATE_SAVE_SPE	__vcpu_single_flag(iflags, BIT(5))
-/* Save TRBE context if active  */
-#define DEBUG_STATE_SAVE_TRBE	__vcpu_single_flag(iflags, BIT(6))
->>>>>>> 828621a8
 
 /* Physical CPU not in supported_cpus */
 #define ON_UNSUPPORTED_CPU	__vcpu_single_flag(sflags, BIT(0))
@@ -961,7 +945,6 @@
 #define IN_WFIT			__vcpu_single_flag(sflags, BIT(1))
 /* vcpu system registers loaded on physical CPU */
 #define SYSREGS_ON_CPU		__vcpu_single_flag(sflags, BIT(2))
-<<<<<<< HEAD
 /* Software step state is Active-pending for external debug */
 #define HOST_SS_ACTIVE_PENDING	__vcpu_single_flag(sflags, BIT(3))
 /* Software step state is Active pending for guest debug */
@@ -970,16 +953,8 @@
 #define PMUSERENR_ON_CPU	__vcpu_single_flag(sflags, BIT(5))
 /* WFI instruction trapped */
 #define IN_WFI			__vcpu_single_flag(sflags, BIT(6))
-=======
-/* Software step state is Active-pending */
-#define DBG_SS_ACTIVE_PENDING	__vcpu_single_flag(sflags, BIT(3))
-/* PMUSERENR for the guest EL0 is on physical CPU */
-#define PMUSERENR_ON_CPU	__vcpu_single_flag(sflags, BIT(4))
-/* WFI instruction trapped */
-#define IN_WFI			__vcpu_single_flag(sflags, BIT(5))
 /* KVM is currently emulating a nested ERET */
-#define IN_NESTED_ERET		__vcpu_single_flag(sflags, BIT(6))
->>>>>>> 828621a8
+#define IN_NESTED_ERET		__vcpu_single_flag(sflags, BIT(7))
 
 
 /* Pointer to the vcpu's SVE FFR for sve_{save,load}_state() */
@@ -1365,18 +1340,12 @@
 	 &this_cpu_ptr_hyp_sym(kvm_host_data)->f)
 #endif
 
-<<<<<<< HEAD
 #define host_data_test_flag(flag)					\
 	(test_bit(KVM_HOST_DATA_FLAG_##flag, host_data_ptr(flags)))
 #define host_data_set_flag(flag)					\
 	set_bit(KVM_HOST_DATA_FLAG_##flag, host_data_ptr(flags))
 #define host_data_clear_flag(flag)					\
 	clear_bit(KVM_HOST_DATA_FLAG_##flag, host_data_ptr(flags))
-=======
-#define host_data_set_flag(nr)		set_bit(nr, host_data_ptr(flags))
-#define host_data_test_flag(nr)		test_bit(nr, host_data_ptr(flags))
-#define host_data_clear_flag(nr)	clear_bit(nr, host_data_ptr(flags))
->>>>>>> 828621a8
 
 /* Check whether the FP regs are owned by the guest */
 static inline bool guest_owns_fp_regs(void)
