--- conflicted
+++ resolved
@@ -2711,17 +2711,8 @@
 	ID_WRITABLE(ID_AA64MMFR0_EL1, ~(ID_AA64MMFR0_EL1_RES0 |
 					ID_AA64MMFR0_EL1_TGRAN4_2 |
 					ID_AA64MMFR0_EL1_TGRAN64_2 |
-<<<<<<< HEAD
 					ID_AA64MMFR0_EL1_TGRAN16_2 |
 					ID_AA64MMFR0_EL1_ASIDBITS)),
-	ID_WRITABLE(ID_AA64MMFR1_EL1, ~(ID_AA64MMFR1_EL1_RES0 |
-					ID_AA64MMFR1_EL1_HCX |
-					ID_AA64MMFR1_EL1_TWED |
-					ID_AA64MMFR1_EL1_XNX |
-					ID_AA64MMFR1_EL1_VH |
-					ID_AA64MMFR1_EL1_VMIDBits)),
-=======
-					ID_AA64MMFR0_EL1_TGRAN16_2)),
 
 	ID_FILTERED(ID_AA64MMFR1_EL1,
 		    id_aa64mmfr1_el1,
@@ -2731,7 +2722,6 @@
 		      ID_AA64MMFR1_EL1_XNX	|
 		      ID_AA64MMFR1_EL1_VMIDBits)),
 
->>>>>>> 627b78e0
 	ID_WRITABLE(ID_AA64MMFR2_EL1, ~(ID_AA64MMFR2_EL1_RES0 |
 					ID_AA64MMFR2_EL1_EVT |
 					ID_AA64MMFR2_EL1_FWB |
