--- conflicted
+++ resolved
@@ -234,11 +234,8 @@
 	case KVM_CAP_VCPU_ATTRIBUTES:
 	case KVM_CAP_PTP_KVM:
 	case KVM_CAP_ARM_SYSTEM_SUSPEND:
-<<<<<<< HEAD
+	case KVM_CAP_COUNTER_OFFSET:
 	case KVM_CAP_IRQFD_RESAMPLE:
-=======
-	case KVM_CAP_COUNTER_OFFSET:
->>>>>>> 74819ee7
 		r = 1;
 		break;
 	case KVM_CAP_SET_GUEST_DEBUG2:
