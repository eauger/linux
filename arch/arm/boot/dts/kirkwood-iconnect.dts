--- conflicted
+++ resolved
@@ -19,10 +19,6 @@
 	};
 
 	mbus {
-<<<<<<< HEAD
-		ranges = <MBUS_ID(0xf0, 0x01) 0 0xf1000000 0x100000>;
-=======
->>>>>>> d8ec26d7
 		pcie-controller {
 			status = "okay";
 
@@ -86,38 +82,6 @@
 		serial@12000 {
 			status = "ok";
 		};
-<<<<<<< HEAD
-
-		nand@3000000 {
-			status = "okay";
-
-			partition@0 {
-				label = "uboot";
-				reg = <0x0000000 0xc0000>;
-			};
-
-			partition@a0000 {
-				label = "env";
-				reg = <0xa0000 0x20000>;
-			};
-
-			partition@100000 {
-				label = "zImage";
-				reg = <0x100000 0x300000>;
-			};
-
-			partition@540000 {
-				label = "initrd";
-				reg = <0x540000 0x300000>;
-			};
-
-			partition@980000 {
-				label = "boot";
-				reg = <0x980000 0x1f400000>;
-			};
-		};
-=======
->>>>>>> d8ec26d7
 	};
 
 	gpio-leds {
@@ -186,8 +150,6 @@
 	};
 };
 
-<<<<<<< HEAD
-=======
 &nand {
 	status = "okay";
 
@@ -217,7 +179,6 @@
 	};
 };
 
->>>>>>> d8ec26d7
 &mdio {
 	status = "okay";
 
