#
# KVM configuration
#

source "virt/kvm/Kconfig"

menuconfig VIRTUALIZATION
	bool "Virtualization"
	---help---
	  Say Y here to get to see options for using your Linux host to run
	  other operating systems inside virtual machines (guests).
	  This option alone does not add any kernel code.

	  If you say N, all options in this submenu will be skipped and
	  disabled.

if VIRTUALIZATION

config KVM
	bool "Kernel-based Virtual Machine (KVM) support"
	select PREEMPT_NOTIFIERS
	select ANON_INODES
	select HAVE_KVM_CPU_RELAX_INTERCEPT
	select HAVE_KVM_ARCH_TLB_FLUSH_ALL
	select KVM_MMIO
	select KVM_ARM_HOST
<<<<<<< HEAD
	select SRCU
=======
	select KVM_GENERIC_DIRTYLOG_READ_PROTECT
>>>>>>> 6557bada
	depends on ARM_VIRT_EXT && ARM_LPAE
	---help---
	  Support hosting virtualized guest machines. You will also
	  need to select one or more of the processor modules below.

	  This module provides access to the hardware capabilities through
	  a character device node named /dev/kvm.

	  If unsure, say N.

config KVM_ARM_HOST
	bool "KVM host support for ARM cpus."
	depends on KVM
	depends on MMU
	select	MMU_NOTIFIER
	---help---
	  Provides host support for ARM processors.

config KVM_ARM_MAX_VCPUS
	int "Number maximum supported virtual CPUs per VM"
	depends on KVM_ARM_HOST
	default 4
	help
	  Static number of max supported virtual CPUs per VM.

	  If you choose a high number, the vcpu structures will be quite
	  large, so only choose a reasonable number that you expect to
	  actually use.

config KVM_ARM_VGIC
	bool "KVM support for Virtual GIC"
	depends on KVM_ARM_HOST && OF
	select HAVE_KVM_IRQCHIP
	default y
	---help---
	  Adds support for a hardware assisted, in-kernel GIC emulation.

config KVM_ARM_TIMER
	bool "KVM support for Architected Timers"
	depends on KVM_ARM_VGIC && ARM_ARCH_TIMER
	select HAVE_KVM_IRQCHIP
	default y
	---help---
	  Adds support for the Architected Timers in virtual machines

endif # VIRTUALIZATION<|MERGE_RESOLUTION|>--- conflicted
+++ resolved
@@ -24,11 +24,8 @@
 	select HAVE_KVM_ARCH_TLB_FLUSH_ALL
 	select KVM_MMIO
 	select KVM_ARM_HOST
-<<<<<<< HEAD
+	select KVM_GENERIC_DIRTYLOG_READ_PROTECT
 	select SRCU
-=======
-	select KVM_GENERIC_DIRTYLOG_READ_PROTECT
->>>>>>> 6557bada
 	depends on ARM_VIRT_EXT && ARM_LPAE
 	---help---
 	  Support hosting virtualized guest machines. You will also
