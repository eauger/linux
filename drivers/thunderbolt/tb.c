// SPDX-License-Identifier: GPL-2.0
/*
 * Thunderbolt driver - bus logic (NHI independent)
 *
 * Copyright (c) 2014 Andreas Noever <andreas.noever@gmail.com>
 * Copyright (C) 2019, Intel Corporation
 */

#include <linux/slab.h>
#include <linux/errno.h>
#include <linux/delay.h>
#include <linux/pm_runtime.h>
#include <linux/platform_data/x86/apple.h>

#include "tb.h"
#include "tb_regs.h"
#include "tunnel.h"

#define TB_TIMEOUT		100	/* ms */
#define TB_RELEASE_BW_TIMEOUT	10000	/* ms */

/*
 * Minimum bandwidth (in Mb/s) that is needed in the single transmitter/receiver
 * direction. This is 40G - 10% guard band bandwidth.
 */
#define TB_ASYM_MIN		(40000 * 90 / 100)

/*
 * Threshold bandwidth (in Mb/s) that is used to switch the links to
 * asymmetric and back. This is selected as 45G which means when the
 * request is higher than this, we switch the link to asymmetric, and
 * when it is less than this we switch it back. The 45G is selected so
 * that we still have 27G (of the total 72G) for bulk PCIe traffic when
 * switching back to symmetric.
 */
#define TB_ASYM_THRESHOLD	45000

#define MAX_GROUPS		7	/* max Group_ID is 7 */

static unsigned int asym_threshold = TB_ASYM_THRESHOLD;
module_param_named(asym_threshold, asym_threshold, uint, 0444);
MODULE_PARM_DESC(asym_threshold,
		"threshold (Mb/s) when to Gen 4 switch link symmetry. 0 disables. (default: "
		__MODULE_STRING(TB_ASYM_THRESHOLD) ")");

/**
 * struct tb_cm - Simple Thunderbolt connection manager
 * @tunnel_list: List of active tunnels
 * @dp_resources: List of available DP resources for DP tunneling
 * @hotplug_active: tb_handle_hotplug will stop progressing plug
 *		    events and exit if this is not set (it needs to
 *		    acquire the lock one more time). Used to drain wq
 *		    after cfg has been paused.
 * @remove_work: Work used to remove any unplugged routers after
 *		 runtime resume
 * @groups: Bandwidth groups used in this domain.
 */
struct tb_cm {
	struct list_head tunnel_list;
	struct list_head dp_resources;
	bool hotplug_active;
	struct delayed_work remove_work;
	struct tb_bandwidth_group groups[MAX_GROUPS];
};

static inline struct tb *tcm_to_tb(struct tb_cm *tcm)
{
	return ((void *)tcm - sizeof(struct tb));
}

struct tb_hotplug_event {
	struct work_struct work;
	struct tb *tb;
	u64 route;
	u8 port;
	bool unplug;
};

static void tb_handle_hotplug(struct work_struct *work);

static void tb_queue_hotplug(struct tb *tb, u64 route, u8 port, bool unplug)
{
	struct tb_hotplug_event *ev;

	ev = kmalloc(sizeof(*ev), GFP_KERNEL);
	if (!ev)
		return;

	ev->tb = tb;
	ev->route = route;
	ev->port = port;
	ev->unplug = unplug;
	INIT_WORK(&ev->work, tb_handle_hotplug);
	queue_work(tb->wq, &ev->work);
}

/* enumeration & hot plug handling */

static void tb_add_dp_resources(struct tb_switch *sw)
{
	struct tb_cm *tcm = tb_priv(sw->tb);
	struct tb_port *port;

	tb_switch_for_each_port(sw, port) {
		if (!tb_port_is_dpin(port))
			continue;

		if (!tb_switch_query_dp_resource(sw, port))
			continue;

		/*
		 * If DP IN on device router exist, position it at the
		 * beginning of the DP resources list, so that it is used
		 * before DP IN of the host router. This way external GPU(s)
		 * will be prioritized when pairing DP IN to a DP OUT.
		 */
		if (tb_route(sw))
			list_add(&port->list, &tcm->dp_resources);
		else
			list_add_tail(&port->list, &tcm->dp_resources);

		tb_port_dbg(port, "DP IN resource available\n");
	}
}

static void tb_remove_dp_resources(struct tb_switch *sw)
{
	struct tb_cm *tcm = tb_priv(sw->tb);
	struct tb_port *port, *tmp;

	/* Clear children resources first */
	tb_switch_for_each_port(sw, port) {
		if (tb_port_has_remote(port))
			tb_remove_dp_resources(port->remote->sw);
	}

	list_for_each_entry_safe(port, tmp, &tcm->dp_resources, list) {
		if (port->sw == sw) {
			tb_port_dbg(port, "DP OUT resource unavailable\n");
			list_del_init(&port->list);
		}
	}
}

static void tb_discover_dp_resource(struct tb *tb, struct tb_port *port)
{
	struct tb_cm *tcm = tb_priv(tb);
	struct tb_port *p;

	list_for_each_entry(p, &tcm->dp_resources, list) {
		if (p == port)
			return;
	}

	tb_port_dbg(port, "DP %s resource available discovered\n",
		    tb_port_is_dpin(port) ? "IN" : "OUT");
	list_add_tail(&port->list, &tcm->dp_resources);
}

static void tb_discover_dp_resources(struct tb *tb)
{
	struct tb_cm *tcm = tb_priv(tb);
	struct tb_tunnel *tunnel;

	list_for_each_entry(tunnel, &tcm->tunnel_list, list) {
		if (tb_tunnel_is_dp(tunnel))
			tb_discover_dp_resource(tb, tunnel->dst_port);
	}
}

/* Enables CL states up to host router */
static int tb_enable_clx(struct tb_switch *sw)
{
	struct tb_cm *tcm = tb_priv(sw->tb);
	unsigned int clx = TB_CL0S | TB_CL1;
	const struct tb_tunnel *tunnel;
	int ret;

	/*
	 * Currently only enable CLx for the first link. This is enough
	 * to allow the CPU to save energy at least on Intel hardware
	 * and makes it slightly simpler to implement. We may change
	 * this in the future to cover the whole topology if it turns
	 * out to be beneficial.
	 */
	while (sw && tb_switch_depth(sw) > 1)
		sw = tb_switch_parent(sw);

	if (!sw)
		return 0;

	if (tb_switch_depth(sw) != 1)
		return 0;

	/*
	 * If we are re-enabling then check if there is an active DMA
	 * tunnel and in that case bail out.
	 */
	list_for_each_entry(tunnel, &tcm->tunnel_list, list) {
		if (tb_tunnel_is_dma(tunnel)) {
			if (tb_tunnel_port_on_path(tunnel, tb_upstream_port(sw)))
				return 0;
		}
	}

	/*
	 * Initially try with CL2. If that's not supported by the
	 * topology try with CL0s and CL1 and then give up.
	 */
	ret = tb_switch_clx_enable(sw, clx | TB_CL2);
	if (ret == -EOPNOTSUPP)
		ret = tb_switch_clx_enable(sw, clx);
	return ret == -EOPNOTSUPP ? 0 : ret;
}

/**
 * tb_disable_clx() - Disable CL states up to host router
 * @sw: Router to start
 *
 * Disables CL states from @sw up to the host router. Returns true if
 * any CL state were disabled. This can be used to figure out whether
 * the link was setup by us or the boot firmware so we don't
 * accidentally enable them if they were not enabled during discovery.
 */
static bool tb_disable_clx(struct tb_switch *sw)
{
	bool disabled = false;

	do {
		int ret;

		ret = tb_switch_clx_disable(sw);
		if (ret > 0)
			disabled = true;
		else if (ret < 0)
			tb_sw_warn(sw, "failed to disable CL states\n");

		sw = tb_switch_parent(sw);
	} while (sw);

	return disabled;
}

static int tb_increase_switch_tmu_accuracy(struct device *dev, void *data)
{
	struct tb_switch *sw;

	sw = tb_to_switch(dev);
	if (!sw)
		return 0;

	if (tb_switch_tmu_is_configured(sw, TB_SWITCH_TMU_MODE_LOWRES)) {
		enum tb_switch_tmu_mode mode;
		int ret;

		if (tb_switch_clx_is_enabled(sw, TB_CL1))
			mode = TB_SWITCH_TMU_MODE_HIFI_UNI;
		else
			mode = TB_SWITCH_TMU_MODE_HIFI_BI;

		ret = tb_switch_tmu_configure(sw, mode);
		if (ret)
			return ret;

		return tb_switch_tmu_enable(sw);
	}

	return 0;
}

static void tb_increase_tmu_accuracy(struct tb_tunnel *tunnel)
{
	struct tb_switch *sw;

	if (!tunnel)
		return;

	/*
	 * Once first DP tunnel is established we change the TMU
	 * accuracy of first depth child routers (and the host router)
	 * to the highest. This is needed for the DP tunneling to work
	 * but also allows CL0s.
	 *
	 * If both routers are v2 then we don't need to do anything as
	 * they are using enhanced TMU mode that allows all CLx.
	 */
	sw = tunnel->tb->root_switch;
	device_for_each_child(&sw->dev, NULL, tb_increase_switch_tmu_accuracy);
}

static int tb_enable_tmu(struct tb_switch *sw)
{
	int ret;

	/*
	 * If both routers at the end of the link are v2 we simply
	 * enable the enhanched uni-directional mode. That covers all
	 * the CL states. For v1 and before we need to use the normal
	 * rate to allow CL1 (when supported). Otherwise we keep the TMU
	 * running at the highest accuracy.
	 */
	ret = tb_switch_tmu_configure(sw,
			TB_SWITCH_TMU_MODE_MEDRES_ENHANCED_UNI);
	if (ret == -EOPNOTSUPP) {
		if (tb_switch_clx_is_enabled(sw, TB_CL1))
			ret = tb_switch_tmu_configure(sw,
					TB_SWITCH_TMU_MODE_LOWRES);
		else
			ret = tb_switch_tmu_configure(sw,
					TB_SWITCH_TMU_MODE_HIFI_BI);
	}
	if (ret)
		return ret;

	/* If it is already enabled in correct mode, don't touch it */
	if (tb_switch_tmu_is_enabled(sw))
		return 0;

	ret = tb_switch_tmu_disable(sw);
	if (ret)
		return ret;

	ret = tb_switch_tmu_post_time(sw);
	if (ret)
		return ret;

	return tb_switch_tmu_enable(sw);
}

static void tb_switch_discover_tunnels(struct tb_switch *sw,
				       struct list_head *list,
				       bool alloc_hopids)
{
	struct tb *tb = sw->tb;
	struct tb_port *port;

	tb_switch_for_each_port(sw, port) {
		struct tb_tunnel *tunnel = NULL;

		switch (port->config.type) {
		case TB_TYPE_DP_HDMI_IN:
			tunnel = tb_tunnel_discover_dp(tb, port, alloc_hopids);
			tb_increase_tmu_accuracy(tunnel);
			break;

		case TB_TYPE_PCIE_DOWN:
			tunnel = tb_tunnel_discover_pci(tb, port, alloc_hopids);
			break;

		case TB_TYPE_USB3_DOWN:
			tunnel = tb_tunnel_discover_usb3(tb, port, alloc_hopids);
			break;

		default:
			break;
		}

		if (tunnel)
			list_add_tail(&tunnel->list, list);
	}

	tb_switch_for_each_port(sw, port) {
		if (tb_port_has_remote(port)) {
			tb_switch_discover_tunnels(port->remote->sw, list,
						   alloc_hopids);
		}
	}
}

static int tb_port_configure_xdomain(struct tb_port *port, struct tb_xdomain *xd)
{
	if (tb_switch_is_usb4(port->sw))
		return usb4_port_configure_xdomain(port, xd);
	return tb_lc_configure_xdomain(port);
}

static void tb_port_unconfigure_xdomain(struct tb_port *port)
{
	if (tb_switch_is_usb4(port->sw))
		usb4_port_unconfigure_xdomain(port);
	else
		tb_lc_unconfigure_xdomain(port);
}

static void tb_scan_xdomain(struct tb_port *port)
{
	struct tb_switch *sw = port->sw;
	struct tb *tb = sw->tb;
	struct tb_xdomain *xd;
	u64 route;

	if (!tb_is_xdomain_enabled())
		return;

	route = tb_downstream_route(port);
	xd = tb_xdomain_find_by_route(tb, route);
	if (xd) {
		tb_xdomain_put(xd);
		return;
	}

	xd = tb_xdomain_alloc(tb, &sw->dev, route, tb->root_switch->uuid,
			      NULL);
	if (xd) {
		tb_port_at(route, sw)->xdomain = xd;
		tb_port_configure_xdomain(port, xd);
		tb_xdomain_add(xd);
	}
}

/**
 * tb_find_unused_port() - return the first inactive port on @sw
 * @sw: Switch to find the port on
 * @type: Port type to look for
 */
static struct tb_port *tb_find_unused_port(struct tb_switch *sw,
					   enum tb_port_type type)
{
	struct tb_port *port;

	tb_switch_for_each_port(sw, port) {
		if (tb_is_upstream_port(port))
			continue;
		if (port->config.type != type)
			continue;
		if (!port->cap_adap)
			continue;
		if (tb_port_is_enabled(port))
			continue;
		return port;
	}
	return NULL;
}

static struct tb_port *tb_find_usb3_down(struct tb_switch *sw,
					 const struct tb_port *port)
{
	struct tb_port *down;

	down = usb4_switch_map_usb3_down(sw, port);
	if (down && !tb_usb3_port_is_enabled(down))
		return down;
	return NULL;
}

static struct tb_tunnel *tb_find_tunnel(struct tb *tb, enum tb_tunnel_type type,
					struct tb_port *src_port,
					struct tb_port *dst_port)
{
	struct tb_cm *tcm = tb_priv(tb);
	struct tb_tunnel *tunnel;

	list_for_each_entry(tunnel, &tcm->tunnel_list, list) {
		if (tunnel->type == type &&
		    ((src_port && src_port == tunnel->src_port) ||
		     (dst_port && dst_port == tunnel->dst_port))) {
			return tunnel;
		}
	}

	return NULL;
}

static struct tb_tunnel *tb_find_first_usb3_tunnel(struct tb *tb,
						   struct tb_port *src_port,
						   struct tb_port *dst_port)
{
	struct tb_port *port, *usb3_down;
	struct tb_switch *sw;

	/* Pick the router that is deepest in the topology */
	if (tb_port_path_direction_downstream(src_port, dst_port))
		sw = dst_port->sw;
	else
		sw = src_port->sw;

	/* Can't be the host router */
	if (sw == tb->root_switch)
		return NULL;

	/* Find the downstream USB4 port that leads to this router */
	port = tb_port_at(tb_route(sw), tb->root_switch);
	/* Find the corresponding host router USB3 downstream port */
	usb3_down = usb4_switch_map_usb3_down(tb->root_switch, port);
	if (!usb3_down)
		return NULL;

	return tb_find_tunnel(tb, TB_TUNNEL_USB3, usb3_down, NULL);
}

/**
 * tb_consumed_usb3_pcie_bandwidth() - Consumed USB3/PCIe bandwidth over a single link
 * @tb: Domain structure
 * @src_port: Source protocol adapter
 * @dst_port: Destination protocol adapter
 * @port: USB4 port the consumed bandwidth is calculated
 * @consumed_up: Consumed upsream bandwidth (Mb/s)
 * @consumed_down: Consumed downstream bandwidth (Mb/s)
 *
 * Calculates consumed USB3 and PCIe bandwidth at @port between path
<<<<<<< HEAD
 * from @src_port to @dst_port. Does not take tunnel starting from
 * @src_port and ending from @src_port into account.
=======
 * from @src_port to @dst_port. Does not take USB3 tunnel starting from
 * @src_port and ending on @src_port into account because that bandwidth is
 * already included in as part of the "first hop" USB3 tunnel.
>>>>>>> 0c383648
 */
static int tb_consumed_usb3_pcie_bandwidth(struct tb *tb,
					   struct tb_port *src_port,
					   struct tb_port *dst_port,
					   struct tb_port *port,
					   int *consumed_up,
					   int *consumed_down)
{
	int pci_consumed_up, pci_consumed_down;
	struct tb_tunnel *tunnel;

	*consumed_up = *consumed_down = 0;

	tunnel = tb_find_first_usb3_tunnel(tb, src_port, dst_port);
<<<<<<< HEAD
	if (tunnel && tunnel->src_port != src_port &&
	    tunnel->dst_port != dst_port) {
=======
	if (tunnel && !tb_port_is_usb3_down(src_port) &&
	    !tb_port_is_usb3_up(dst_port)) {
>>>>>>> 0c383648
		int ret;

		ret = tb_tunnel_consumed_bandwidth(tunnel, consumed_up,
						   consumed_down);
		if (ret)
			return ret;
	}

	/*
	 * If there is anything reserved for PCIe bulk traffic take it
	 * into account here too.
	 */
	if (tb_tunnel_reserved_pci(port, &pci_consumed_up, &pci_consumed_down)) {
		*consumed_up += pci_consumed_up;
		*consumed_down += pci_consumed_down;
	}

	return 0;
}

/**
 * tb_consumed_dp_bandwidth() - Consumed DP bandwidth over a single link
 * @tb: Domain structure
 * @src_port: Source protocol adapter
 * @dst_port: Destination protocol adapter
 * @port: USB4 port the consumed bandwidth is calculated
 * @consumed_up: Consumed upsream bandwidth (Mb/s)
 * @consumed_down: Consumed downstream bandwidth (Mb/s)
 *
 * Calculates consumed DP bandwidth at @port between path from @src_port
 * to @dst_port. Does not take tunnel starting from @src_port and ending
 * from @src_port into account.
 *
 * If there is bandwidth reserved for any of the groups between
 * @src_port and @dst_port (but not yet used) that is also taken into
 * account in the returned consumed bandwidth.
 */
static int tb_consumed_dp_bandwidth(struct tb *tb,
				    struct tb_port *src_port,
				    struct tb_port *dst_port,
				    struct tb_port *port,
				    int *consumed_up,
				    int *consumed_down)
{
	int group_reserved[MAX_GROUPS] = {};
	struct tb_cm *tcm = tb_priv(tb);
	struct tb_tunnel *tunnel;
	bool downstream;
	int i, ret;

	*consumed_up = *consumed_down = 0;

	/*
	 * Find all DP tunnels that cross the port and reduce
	 * their consumed bandwidth from the available.
	 */
	list_for_each_entry(tunnel, &tcm->tunnel_list, list) {
		const struct tb_bandwidth_group *group;
		int dp_consumed_up, dp_consumed_down;

		if (tb_tunnel_is_invalid(tunnel))
			continue;

		if (!tb_tunnel_is_dp(tunnel))
			continue;

		if (!tb_tunnel_port_on_path(tunnel, port))
			continue;

		/*
		 * Calculate what is reserved for groups crossing the
		 * same ports only once (as that is reserved for all the
		 * tunnels in the group).
		 */
		group = tunnel->src_port->group;
		if (group && group->reserved && !group_reserved[group->index])
			group_reserved[group->index] = group->reserved;

		/*
		 * Ignore the DP tunnel between src_port and dst_port
		 * because it is the same tunnel and we may be
		 * re-calculating estimated bandwidth.
		 */
		if (tunnel->src_port == src_port &&
		    tunnel->dst_port == dst_port)
			continue;

		ret = tb_tunnel_consumed_bandwidth(tunnel, &dp_consumed_up,
						   &dp_consumed_down);
		if (ret)
			return ret;

		*consumed_up += dp_consumed_up;
		*consumed_down += dp_consumed_down;
	}

	downstream = tb_port_path_direction_downstream(src_port, dst_port);
	for (i = 0; i < ARRAY_SIZE(group_reserved); i++) {
		if (downstream)
			*consumed_down += group_reserved[i];
		else
			*consumed_up += group_reserved[i];
	}

	return 0;
}

static bool tb_asym_supported(struct tb_port *src_port, struct tb_port *dst_port,
			      struct tb_port *port)
{
	bool downstream = tb_port_path_direction_downstream(src_port, dst_port);
	enum tb_link_width width;

	if (tb_is_upstream_port(port))
		width = downstream ? TB_LINK_WIDTH_ASYM_RX : TB_LINK_WIDTH_ASYM_TX;
	else
		width = downstream ? TB_LINK_WIDTH_ASYM_TX : TB_LINK_WIDTH_ASYM_RX;

	return tb_port_width_supported(port, width);
}

/**
 * tb_maximum_bandwidth() - Maximum bandwidth over a single link
 * @tb: Domain structure
 * @src_port: Source protocol adapter
 * @dst_port: Destination protocol adapter
 * @port: USB4 port the total bandwidth is calculated
 * @max_up: Maximum upstream bandwidth (Mb/s)
 * @max_down: Maximum downstream bandwidth (Mb/s)
 * @include_asym: Include bandwidth if the link is switched from
 *		  symmetric to asymmetric
 *
 * Returns maximum possible bandwidth in @max_up and @max_down over a
 * single link at @port. If @include_asym is set then includes the
 * additional banwdith if the links are transitioned into asymmetric to
 * direction from @src_port to @dst_port.
 */
static int tb_maximum_bandwidth(struct tb *tb, struct tb_port *src_port,
				struct tb_port *dst_port, struct tb_port *port,
				int *max_up, int *max_down, bool include_asym)
{
	bool downstream = tb_port_path_direction_downstream(src_port, dst_port);
	int link_speed, link_width, up_bw, down_bw;

	/*
	 * Can include asymmetric, only if it is actually supported by
	 * the lane adapter.
	 */
	if (!tb_asym_supported(src_port, dst_port, port))
		include_asym = false;

	if (tb_is_upstream_port(port)) {
		link_speed = port->sw->link_speed;
		/*
		 * sw->link_width is from upstream perspective so we use
		 * the opposite for downstream of the host router.
		 */
		if (port->sw->link_width == TB_LINK_WIDTH_ASYM_TX) {
			up_bw = link_speed * 3 * 1000;
			down_bw = link_speed * 1 * 1000;
		} else if (port->sw->link_width == TB_LINK_WIDTH_ASYM_RX) {
			up_bw = link_speed * 1 * 1000;
			down_bw = link_speed * 3 * 1000;
		} else if (include_asym) {
			/*
			 * The link is symmetric at the moment but we
			 * can switch it to asymmetric as needed. Report
			 * this bandwidth as available (even though it
			 * is not yet enabled).
			 */
			if (downstream) {
				up_bw = link_speed * 1 * 1000;
				down_bw = link_speed * 3 * 1000;
			} else {
				up_bw = link_speed * 3 * 1000;
				down_bw = link_speed * 1 * 1000;
			}
		} else {
			up_bw = link_speed * port->sw->link_width * 1000;
			down_bw = up_bw;
		}
	} else {
		link_speed = tb_port_get_link_speed(port);
		if (link_speed < 0)
			return link_speed;

		link_width = tb_port_get_link_width(port);
		if (link_width < 0)
			return link_width;

		if (link_width == TB_LINK_WIDTH_ASYM_TX) {
			up_bw = link_speed * 1 * 1000;
			down_bw = link_speed * 3 * 1000;
		} else if (link_width == TB_LINK_WIDTH_ASYM_RX) {
			up_bw = link_speed * 3 * 1000;
			down_bw = link_speed * 1 * 1000;
		} else if (include_asym) {
			/*
			 * The link is symmetric at the moment but we
			 * can switch it to asymmetric as needed. Report
			 * this bandwidth as available (even though it
			 * is not yet enabled).
			 */
			if (downstream) {
				up_bw = link_speed * 1 * 1000;
				down_bw = link_speed * 3 * 1000;
			} else {
				up_bw = link_speed * 3 * 1000;
				down_bw = link_speed * 1 * 1000;
			}
		} else {
			up_bw = link_speed * link_width * 1000;
			down_bw = up_bw;
		}
	}

	/* Leave 10% guard band */
	*max_up = up_bw - up_bw / 10;
	*max_down = down_bw - down_bw / 10;

	tb_port_dbg(port, "link maximum bandwidth %d/%d Mb/s\n", *max_up, *max_down);
	return 0;
}

/**
 * tb_available_bandwidth() - Available bandwidth for tunneling
 * @tb: Domain structure
 * @src_port: Source protocol adapter
 * @dst_port: Destination protocol adapter
 * @available_up: Available bandwidth upstream (Mb/s)
 * @available_down: Available bandwidth downstream (Mb/s)
 * @include_asym: Include bandwidth if the link is switched from
 *		  symmetric to asymmetric
 *
 * Calculates maximum available bandwidth for protocol tunneling between
 * @src_port and @dst_port at the moment. This is minimum of maximum
 * link bandwidth across all links reduced by currently consumed
 * bandwidth on that link.
 *
 * If @include_asym is true then includes also bandwidth that can be
 * added when the links are transitioned into asymmetric (but does not
 * transition the links).
 */
static int tb_available_bandwidth(struct tb *tb, struct tb_port *src_port,
				 struct tb_port *dst_port, int *available_up,
				 int *available_down, bool include_asym)
{
	struct tb_port *port;
	int ret;

	/* Maximum possible bandwidth asymmetric Gen 4 link is 120 Gb/s */
	*available_up = *available_down = 120000;

	/* Find the minimum available bandwidth over all links */
	tb_for_each_port_on_path(src_port, dst_port, port) {
		int max_up, max_down, consumed_up, consumed_down;

		if (!tb_port_is_null(port))
			continue;

		ret = tb_maximum_bandwidth(tb, src_port, dst_port, port,
					   &max_up, &max_down, include_asym);
		if (ret)
			return ret;

		ret = tb_consumed_usb3_pcie_bandwidth(tb, src_port, dst_port,
						      port, &consumed_up,
						      &consumed_down);
		if (ret)
			return ret;
		max_up -= consumed_up;
		max_down -= consumed_down;

		ret = tb_consumed_dp_bandwidth(tb, src_port, dst_port, port,
					       &consumed_up, &consumed_down);
		if (ret)
			return ret;
		max_up -= consumed_up;
		max_down -= consumed_down;

		if (max_up < *available_up)
			*available_up = max_up;
		if (max_down < *available_down)
			*available_down = max_down;
	}

	if (*available_up < 0)
		*available_up = 0;
	if (*available_down < 0)
		*available_down = 0;

	return 0;
}

static int tb_release_unused_usb3_bandwidth(struct tb *tb,
					    struct tb_port *src_port,
					    struct tb_port *dst_port)
{
	struct tb_tunnel *tunnel;

	tunnel = tb_find_first_usb3_tunnel(tb, src_port, dst_port);
	return tunnel ? tb_tunnel_release_unused_bandwidth(tunnel) : 0;
}

static void tb_reclaim_usb3_bandwidth(struct tb *tb, struct tb_port *src_port,
				      struct tb_port *dst_port)
{
	int ret, available_up, available_down;
	struct tb_tunnel *tunnel;

	tunnel = tb_find_first_usb3_tunnel(tb, src_port, dst_port);
	if (!tunnel)
		return;

	tb_tunnel_dbg(tunnel, "reclaiming unused bandwidth\n");

	/*
	 * Calculate available bandwidth for the first hop USB3 tunnel.
	 * That determines the whole USB3 bandwidth for this branch.
	 */
	ret = tb_available_bandwidth(tb, tunnel->src_port, tunnel->dst_port,
				     &available_up, &available_down, false);
	if (ret) {
		tb_tunnel_warn(tunnel, "failed to calculate available bandwidth\n");
		return;
	}

	tb_tunnel_dbg(tunnel, "available bandwidth %d/%d Mb/s\n", available_up,
		      available_down);

	tb_tunnel_reclaim_available_bandwidth(tunnel, &available_up, &available_down);
}

static int tb_tunnel_usb3(struct tb *tb, struct tb_switch *sw)
{
	struct tb_switch *parent = tb_switch_parent(sw);
	int ret, available_up, available_down;
	struct tb_port *up, *down, *port;
	struct tb_cm *tcm = tb_priv(tb);
	struct tb_tunnel *tunnel;

	if (!tb_acpi_may_tunnel_usb3()) {
		tb_dbg(tb, "USB3 tunneling disabled, not creating tunnel\n");
		return 0;
	}

	up = tb_switch_find_port(sw, TB_TYPE_USB3_UP);
	if (!up)
		return 0;

	if (!sw->link_usb4)
		return 0;

	/*
	 * Look up available down port. Since we are chaining it should
	 * be found right above this switch.
	 */
	port = tb_switch_downstream_port(sw);
	down = tb_find_usb3_down(parent, port);
	if (!down)
		return 0;

	if (tb_route(parent)) {
		struct tb_port *parent_up;
		/*
		 * Check first that the parent switch has its upstream USB3
		 * port enabled. Otherwise the chain is not complete and
		 * there is no point setting up a new tunnel.
		 */
		parent_up = tb_switch_find_port(parent, TB_TYPE_USB3_UP);
		if (!parent_up || !tb_port_is_enabled(parent_up))
			return 0;

		/* Make all unused bandwidth available for the new tunnel */
		ret = tb_release_unused_usb3_bandwidth(tb, down, up);
		if (ret)
			return ret;
	}

	ret = tb_available_bandwidth(tb, down, up, &available_up, &available_down,
				     false);
	if (ret)
		goto err_reclaim;

	tb_port_dbg(up, "available bandwidth for new USB3 tunnel %d/%d Mb/s\n",
		    available_up, available_down);

	tunnel = tb_tunnel_alloc_usb3(tb, up, down, available_up,
				      available_down);
	if (!tunnel) {
		ret = -ENOMEM;
		goto err_reclaim;
	}

	if (tb_tunnel_activate(tunnel)) {
		tb_port_info(up,
			     "USB3 tunnel activation failed, aborting\n");
		ret = -EIO;
		goto err_free;
	}

	list_add_tail(&tunnel->list, &tcm->tunnel_list);
	if (tb_route(parent))
		tb_reclaim_usb3_bandwidth(tb, down, up);

	return 0;

err_free:
	tb_tunnel_free(tunnel);
err_reclaim:
	if (tb_route(parent))
		tb_reclaim_usb3_bandwidth(tb, down, up);

	return ret;
}

static int tb_create_usb3_tunnels(struct tb_switch *sw)
{
	struct tb_port *port;
	int ret;

	if (!tb_acpi_may_tunnel_usb3())
		return 0;

	if (tb_route(sw)) {
		ret = tb_tunnel_usb3(sw->tb, sw);
		if (ret)
			return ret;
	}

	tb_switch_for_each_port(sw, port) {
		if (!tb_port_has_remote(port))
			continue;
		ret = tb_create_usb3_tunnels(port->remote->sw);
		if (ret)
			return ret;
	}

	return 0;
}

/**
 * tb_configure_asym() - Transition links to asymmetric if needed
 * @tb: Domain structure
 * @src_port: Source adapter to start the transition
 * @dst_port: Destination adapter
 * @requested_up: Additional bandwidth (Mb/s) required upstream
 * @requested_down: Additional bandwidth (Mb/s) required downstream
 *
 * Transition links between @src_port and @dst_port into asymmetric, with
 * three lanes in the direction from @src_port towards @dst_port and one lane
 * in the opposite direction, if the bandwidth requirements
 * (requested + currently consumed) on that link exceed @asym_threshold.
 *
 * Must be called with available >= requested over all links.
 */
static int tb_configure_asym(struct tb *tb, struct tb_port *src_port,
			     struct tb_port *dst_port, int requested_up,
			     int requested_down)
{
	bool clx = false, clx_disabled = false, downstream;
	struct tb_switch *sw;
	struct tb_port *up;
	int ret = 0;

	if (!asym_threshold)
		return 0;

	downstream = tb_port_path_direction_downstream(src_port, dst_port);
	/* Pick up router deepest in the hierarchy */
	if (downstream)
		sw = dst_port->sw;
	else
		sw = src_port->sw;

	tb_for_each_upstream_port_on_path(src_port, dst_port, up) {
		struct tb_port *down = tb_switch_downstream_port(up->sw);
		enum tb_link_width width_up, width_down;
		int consumed_up, consumed_down;

		ret = tb_consumed_dp_bandwidth(tb, src_port, dst_port, up,
					       &consumed_up, &consumed_down);
		if (ret)
			break;

		if (downstream) {
			/*
			 * Downstream so make sure upstream is within the 36G
			 * (40G - guard band 10%), and the requested is above
			 * what the threshold is.
			 */
			if (consumed_up + requested_up >= TB_ASYM_MIN) {
				ret = -ENOBUFS;
				break;
			}
			/* Does consumed + requested exceed the threshold */
			if (consumed_down + requested_down < asym_threshold)
				continue;

			width_up = TB_LINK_WIDTH_ASYM_RX;
			width_down = TB_LINK_WIDTH_ASYM_TX;
		} else {
			/* Upstream, the opposite of above */
			if (consumed_down + requested_down >= TB_ASYM_MIN) {
				ret = -ENOBUFS;
				break;
			}
			if (consumed_up + requested_up < asym_threshold)
				continue;

			width_up = TB_LINK_WIDTH_ASYM_TX;
			width_down = TB_LINK_WIDTH_ASYM_RX;
		}

		if (up->sw->link_width == width_up)
			continue;

		if (!tb_port_width_supported(up, width_up) ||
		    !tb_port_width_supported(down, width_down))
			continue;

		/*
		 * Disable CL states before doing any transitions. We
		 * delayed it until now that we know there is a real
		 * transition taking place.
		 */
		if (!clx_disabled) {
			clx = tb_disable_clx(sw);
			clx_disabled = true;
		}

		tb_sw_dbg(up->sw, "configuring asymmetric link\n");

		/*
		 * Here requested + consumed > threshold so we need to
		 * transtion the link into asymmetric now.
		 */
		ret = tb_switch_set_link_width(up->sw, width_up);
		if (ret) {
			tb_sw_warn(up->sw, "failed to set link width\n");
			break;
		}
	}

	/* Re-enable CL states if they were previosly enabled */
	if (clx)
		tb_enable_clx(sw);

	return ret;
}

/**
 * tb_configure_sym() - Transition links to symmetric if possible
 * @tb: Domain structure
 * @src_port: Source adapter to start the transition
 * @dst_port: Destination adapter
 * @keep_asym: Keep asymmetric link if preferred
 *
 * Goes over each link from @src_port to @dst_port and tries to
 * transition the link to symmetric if the currently consumed bandwidth
 * allows and link asymmetric preference is ignored (if @keep_asym is %false).
 */
static int tb_configure_sym(struct tb *tb, struct tb_port *src_port,
			    struct tb_port *dst_port, bool keep_asym)
{
	bool clx = false, clx_disabled = false, downstream;
	struct tb_switch *sw;
	struct tb_port *up;
	int ret = 0;

	if (!asym_threshold)
		return 0;

	downstream = tb_port_path_direction_downstream(src_port, dst_port);
	/* Pick up router deepest in the hierarchy */
	if (downstream)
		sw = dst_port->sw;
	else
		sw = src_port->sw;

	tb_for_each_upstream_port_on_path(src_port, dst_port, up) {
		int consumed_up, consumed_down;

		/* Already symmetric */
		if (up->sw->link_width <= TB_LINK_WIDTH_DUAL)
			continue;
		/* Unplugged, no need to switch */
		if (up->sw->is_unplugged)
			continue;

		ret = tb_consumed_dp_bandwidth(tb, src_port, dst_port, up,
					       &consumed_up, &consumed_down);
		if (ret)
			break;

		if (downstream) {
			/*
			 * Downstream so we want the consumed_down < threshold.
			 * Upstream traffic should be less than 36G (40G
			 * guard band 10%) as the link was configured asymmetric
			 * already.
			 */
			if (consumed_down >= asym_threshold)
				continue;
		} else {
			if (consumed_up >= asym_threshold)
				continue;
		}

		if (up->sw->link_width == TB_LINK_WIDTH_DUAL)
			continue;

		/*
		 * Here consumed < threshold so we can transition the
		 * link to symmetric.
		 *
		 * However, if the router prefers asymmetric link we
		 * honor that (unless @keep_asym is %false).
		 */
		if (keep_asym &&
		    up->sw->preferred_link_width > TB_LINK_WIDTH_DUAL) {
			tb_sw_dbg(up->sw, "keeping preferred asymmetric link\n");
			continue;
		}

		/* Disable CL states before doing any transitions */
		if (!clx_disabled) {
			clx = tb_disable_clx(sw);
			clx_disabled = true;
		}

		tb_sw_dbg(up->sw, "configuring symmetric link\n");

		ret = tb_switch_set_link_width(up->sw, TB_LINK_WIDTH_DUAL);
		if (ret) {
			tb_sw_warn(up->sw, "failed to set link width\n");
			break;
		}
	}

	/* Re-enable CL states if they were previosly enabled */
	if (clx)
		tb_enable_clx(sw);

	return ret;
}

static void tb_configure_link(struct tb_port *down, struct tb_port *up,
			      struct tb_switch *sw)
{
	struct tb *tb = sw->tb;

	/* Link the routers using both links if available */
	down->remote = up;
	up->remote = down;
	if (down->dual_link_port && up->dual_link_port) {
		down->dual_link_port->remote = up->dual_link_port;
		up->dual_link_port->remote = down->dual_link_port;
	}

	/*
	 * Enable lane bonding if the link is currently two single lane
	 * links.
	 */
	if (sw->link_width < TB_LINK_WIDTH_DUAL)
		tb_switch_set_link_width(sw, TB_LINK_WIDTH_DUAL);

	/*
	 * Device router that comes up as symmetric link is
	 * connected deeper in the hierarchy, we transition the links
	 * above into symmetric if bandwidth allows.
	 */
	if (tb_switch_depth(sw) > 1 &&
	    tb_port_get_link_generation(up) >= 4 &&
	    up->sw->link_width == TB_LINK_WIDTH_DUAL) {
		struct tb_port *host_port;

		host_port = tb_port_at(tb_route(sw), tb->root_switch);
		tb_configure_sym(tb, host_port, up, false);
	}

	/* Set the link configured */
	tb_switch_configure_link(sw);
}

static void tb_scan_port(struct tb_port *port);

/*
 * tb_scan_switch() - scan for and initialize downstream switches
 */
static void tb_scan_switch(struct tb_switch *sw)
{
	struct tb_port *port;

	pm_runtime_get_sync(&sw->dev);

	tb_switch_for_each_port(sw, port)
		tb_scan_port(port);

	pm_runtime_mark_last_busy(&sw->dev);
	pm_runtime_put_autosuspend(&sw->dev);
}

/*
 * tb_scan_port() - check for and initialize switches below port
 */
static void tb_scan_port(struct tb_port *port)
{
	struct tb_cm *tcm = tb_priv(port->sw->tb);
	struct tb_port *upstream_port;
	bool discovery = false;
	struct tb_switch *sw;

	if (tb_is_upstream_port(port))
		return;

	if (tb_port_is_dpout(port) && tb_dp_port_hpd_is_active(port) == 1 &&
	    !tb_dp_port_is_enabled(port)) {
		tb_port_dbg(port, "DP adapter HPD set, queuing hotplug\n");
		tb_queue_hotplug(port->sw->tb, tb_route(port->sw), port->port,
				 false);
		return;
	}

	if (port->config.type != TB_TYPE_PORT)
		return;
	if (port->dual_link_port && port->link_nr)
		return; /*
			 * Downstream switch is reachable through two ports.
			 * Only scan on the primary port (link_nr == 0).
			 */

	if (port->usb4)
		pm_runtime_get_sync(&port->usb4->dev);

	if (tb_wait_for_port(port, false) <= 0)
		goto out_rpm_put;
	if (port->remote) {
		tb_port_dbg(port, "port already has a remote\n");
		goto out_rpm_put;
	}

	tb_retimer_scan(port, true);

	sw = tb_switch_alloc(port->sw->tb, &port->sw->dev,
			     tb_downstream_route(port));
	if (IS_ERR(sw)) {
		/*
		 * If there is an error accessing the connected switch
		 * it may be connected to another domain. Also we allow
		 * the other domain to be connected to a max depth switch.
		 */
		if (PTR_ERR(sw) == -EIO || PTR_ERR(sw) == -EADDRNOTAVAIL)
			tb_scan_xdomain(port);
		goto out_rpm_put;
	}

	if (tb_switch_configure(sw)) {
		tb_switch_put(sw);
		goto out_rpm_put;
	}

	/*
	 * If there was previously another domain connected remove it
	 * first.
	 */
	if (port->xdomain) {
		tb_xdomain_remove(port->xdomain);
		tb_port_unconfigure_xdomain(port);
		port->xdomain = NULL;
	}

	/*
	 * Do not send uevents until we have discovered all existing
	 * tunnels and know which switches were authorized already by
	 * the boot firmware.
	 */
	if (!tcm->hotplug_active) {
		dev_set_uevent_suppress(&sw->dev, true);
		discovery = true;
	}

	/*
	 * At the moment Thunderbolt 2 and beyond (devices with LC) we
	 * can support runtime PM.
	 */
	sw->rpm = sw->generation > 1;

	if (tb_switch_add(sw)) {
		tb_switch_put(sw);
		goto out_rpm_put;
	}

	upstream_port = tb_upstream_port(sw);
	tb_configure_link(port, upstream_port, sw);

	/*
	 * CL0s and CL1 are enabled and supported together.
	 * Silently ignore CLx enabling in case CLx is not supported.
	 */
	if (discovery)
		tb_sw_dbg(sw, "discovery, not touching CL states\n");
	else if (tb_enable_clx(sw))
		tb_sw_warn(sw, "failed to enable CL states\n");

	if (tb_enable_tmu(sw))
		tb_sw_warn(sw, "failed to enable TMU\n");

	/*
	 * Configuration valid needs to be set after the TMU has been
	 * enabled for the upstream port of the router so we do it here.
	 */
	tb_switch_configuration_valid(sw);

	/* Scan upstream retimers */
	tb_retimer_scan(upstream_port, true);

	/*
	 * Create USB 3.x tunnels only when the switch is plugged to the
	 * domain. This is because we scan the domain also during discovery
	 * and want to discover existing USB 3.x tunnels before we create
	 * any new.
	 */
	if (tcm->hotplug_active && tb_tunnel_usb3(sw->tb, sw))
		tb_sw_warn(sw, "USB3 tunnel creation failed\n");

	tb_add_dp_resources(sw);
	tb_scan_switch(sw);

out_rpm_put:
	if (port->usb4) {
		pm_runtime_mark_last_busy(&port->usb4->dev);
		pm_runtime_put_autosuspend(&port->usb4->dev);
	}
}

static void
tb_recalc_estimated_bandwidth_for_group(struct tb_bandwidth_group *group)
{
	struct tb_tunnel *first_tunnel;
	struct tb *tb = group->tb;
	struct tb_port *in;
	int ret;

	tb_dbg(tb, "re-calculating bandwidth estimation for group %u\n",
	       group->index);

	first_tunnel = NULL;
	list_for_each_entry(in, &group->ports, group_list) {
		int estimated_bw, estimated_up, estimated_down;
		struct tb_tunnel *tunnel;
		struct tb_port *out;

		if (!usb4_dp_port_bandwidth_mode_enabled(in))
			continue;

		tunnel = tb_find_tunnel(tb, TB_TUNNEL_DP, in, NULL);
		if (WARN_ON(!tunnel))
			break;

		if (!first_tunnel) {
			/*
			 * Since USB3 bandwidth is shared by all DP
			 * tunnels under the host router USB4 port, even
			 * if they do not begin from the host router, we
			 * can release USB3 bandwidth just once and not
			 * for each tunnel separately.
			 */
			first_tunnel = tunnel;
			ret = tb_release_unused_usb3_bandwidth(tb,
				first_tunnel->src_port, first_tunnel->dst_port);
			if (ret) {
				tb_tunnel_warn(tunnel,
					"failed to release unused bandwidth\n");
				break;
			}
		}

		out = tunnel->dst_port;
		ret = tb_available_bandwidth(tb, in, out, &estimated_up,
					     &estimated_down, true);
		if (ret) {
			tb_tunnel_warn(tunnel,
				"failed to re-calculate estimated bandwidth\n");
			break;
		}

		/*
		 * Estimated bandwidth includes:
		 *  - already allocated bandwidth for the DP tunnel
		 *  - available bandwidth along the path
		 *  - bandwidth allocated for USB 3.x but not used.
		 */
		if (tb_tunnel_direction_downstream(tunnel))
			estimated_bw = estimated_down;
		else
			estimated_bw = estimated_up;

		/*
		 * If there is reserved bandwidth for the group that is
		 * not yet released we report that too.
		 */
		tb_tunnel_dbg(tunnel,
			      "re-calculated estimated bandwidth %u (+ %u reserved) = %u Mb/s\n",
			      estimated_bw, group->reserved,
			      estimated_bw + group->reserved);

		if (usb4_dp_port_set_estimated_bandwidth(in,
				estimated_bw + group->reserved))
			tb_tunnel_warn(tunnel,
				       "failed to update estimated bandwidth\n");
	}

	if (first_tunnel)
		tb_reclaim_usb3_bandwidth(tb, first_tunnel->src_port,
					  first_tunnel->dst_port);

	tb_dbg(tb, "bandwidth estimation for group %u done\n", group->index);
}

static void tb_recalc_estimated_bandwidth(struct tb *tb)
{
	struct tb_cm *tcm = tb_priv(tb);
	int i;

	tb_dbg(tb, "bandwidth consumption changed, re-calculating estimated bandwidth\n");

	for (i = 0; i < ARRAY_SIZE(tcm->groups); i++) {
		struct tb_bandwidth_group *group = &tcm->groups[i];

		if (!list_empty(&group->ports))
			tb_recalc_estimated_bandwidth_for_group(group);
	}

	tb_dbg(tb, "bandwidth re-calculation done\n");
}

static bool __release_group_bandwidth(struct tb_bandwidth_group *group)
{
	if (group->reserved) {
		tb_dbg(group->tb, "group %d released total %d Mb/s\n", group->index,
			group->reserved);
		group->reserved = 0;
		return true;
	}
	return false;
}

static void __configure_group_sym(struct tb_bandwidth_group *group)
{
	struct tb_tunnel *tunnel;
	struct tb_port *in;

	if (list_empty(&group->ports))
		return;

	/*
	 * All the tunnels in the group go through the same USB4 links
	 * so we find the first one here and pass the IN and OUT
	 * adapters to tb_configure_sym() which now transitions the
	 * links back to symmetric if bandwidth requirement < asym_threshold.
	 *
	 * We do this here to avoid unnecessary transitions (for example
	 * if the graphics released bandwidth for other tunnel in the
	 * same group).
	 */
	in = list_first_entry(&group->ports, struct tb_port, group_list);
	tunnel = tb_find_tunnel(group->tb, TB_TUNNEL_DP, in, NULL);
	if (tunnel)
		tb_configure_sym(group->tb, in, tunnel->dst_port, true);
}

static void tb_bandwidth_group_release_work(struct work_struct *work)
{
	struct tb_bandwidth_group *group =
		container_of(work, typeof(*group), release_work.work);
	struct tb *tb = group->tb;

	mutex_lock(&tb->lock);
	if (__release_group_bandwidth(group))
		tb_recalc_estimated_bandwidth(tb);
	__configure_group_sym(group);
	mutex_unlock(&tb->lock);
}

static void tb_init_bandwidth_groups(struct tb_cm *tcm)
{
	int i;

	for (i = 0; i < ARRAY_SIZE(tcm->groups); i++) {
		struct tb_bandwidth_group *group = &tcm->groups[i];

		group->tb = tcm_to_tb(tcm);
		group->index = i + 1;
		INIT_LIST_HEAD(&group->ports);
		INIT_DELAYED_WORK(&group->release_work,
				  tb_bandwidth_group_release_work);
	}
}

static void tb_bandwidth_group_attach_port(struct tb_bandwidth_group *group,
					   struct tb_port *in)
{
	if (!group || WARN_ON(in->group))
		return;

	in->group = group;
	list_add_tail(&in->group_list, &group->ports);

	tb_port_dbg(in, "attached to bandwidth group %d\n", group->index);
}

static struct tb_bandwidth_group *tb_find_free_bandwidth_group(struct tb_cm *tcm)
{
	int i;

	for (i = 0; i < ARRAY_SIZE(tcm->groups); i++) {
		struct tb_bandwidth_group *group = &tcm->groups[i];

		if (list_empty(&group->ports))
			return group;
	}

	return NULL;
}

static struct tb_bandwidth_group *
tb_attach_bandwidth_group(struct tb_cm *tcm, struct tb_port *in,
			  struct tb_port *out)
{
	struct tb_bandwidth_group *group;
	struct tb_tunnel *tunnel;

	/*
	 * Find all DP tunnels that go through all the same USB4 links
	 * as this one. Because we always setup tunnels the same way we
	 * can just check for the routers at both ends of the tunnels
	 * and if they are the same we have a match.
	 */
	list_for_each_entry(tunnel, &tcm->tunnel_list, list) {
		if (!tb_tunnel_is_dp(tunnel))
			continue;

		if (tunnel->src_port->sw == in->sw &&
		    tunnel->dst_port->sw == out->sw) {
			group = tunnel->src_port->group;
			if (group) {
				tb_bandwidth_group_attach_port(group, in);
				return group;
			}
		}
	}

	/* Pick up next available group then */
	group = tb_find_free_bandwidth_group(tcm);
	if (group)
		tb_bandwidth_group_attach_port(group, in);
	else
		tb_port_warn(in, "no available bandwidth groups\n");

	return group;
}

static void tb_discover_bandwidth_group(struct tb_cm *tcm, struct tb_port *in,
					struct tb_port *out)
{
	if (usb4_dp_port_bandwidth_mode_enabled(in)) {
		int index, i;

		index = usb4_dp_port_group_id(in);
		for (i = 0; i < ARRAY_SIZE(tcm->groups); i++) {
			if (tcm->groups[i].index == index) {
				tb_bandwidth_group_attach_port(&tcm->groups[i], in);
				return;
			}
		}
	}

	tb_attach_bandwidth_group(tcm, in, out);
}

static void tb_detach_bandwidth_group(struct tb_port *in)
{
	struct tb_bandwidth_group *group = in->group;

	if (group) {
		in->group = NULL;
		list_del_init(&in->group_list);

		tb_port_dbg(in, "detached from bandwidth group %d\n", group->index);

		/* No more tunnels so release the reserved bandwidth if any */
		if (list_empty(&group->ports)) {
			cancel_delayed_work(&group->release_work);
			__release_group_bandwidth(group);
		}
	}
}

static void tb_discover_tunnels(struct tb *tb)
{
	struct tb_cm *tcm = tb_priv(tb);
	struct tb_tunnel *tunnel;

	tb_switch_discover_tunnels(tb->root_switch, &tcm->tunnel_list, true);

	list_for_each_entry(tunnel, &tcm->tunnel_list, list) {
		if (tb_tunnel_is_pci(tunnel)) {
			struct tb_switch *parent = tunnel->dst_port->sw;

			while (parent != tunnel->src_port->sw) {
				parent->boot = true;
				parent = tb_switch_parent(parent);
			}
		} else if (tb_tunnel_is_dp(tunnel)) {
			struct tb_port *in = tunnel->src_port;
			struct tb_port *out = tunnel->dst_port;

			/* Keep the domain from powering down */
			pm_runtime_get_sync(&in->sw->dev);
			pm_runtime_get_sync(&out->sw->dev);

			tb_discover_bandwidth_group(tcm, in, out);
		}
	}
}

static void tb_deactivate_and_free_tunnel(struct tb_tunnel *tunnel)
{
	struct tb_port *src_port, *dst_port;
	struct tb *tb;

	if (!tunnel)
		return;

	tb_tunnel_deactivate(tunnel);
	list_del(&tunnel->list);

	tb = tunnel->tb;
	src_port = tunnel->src_port;
	dst_port = tunnel->dst_port;

	switch (tunnel->type) {
	case TB_TUNNEL_DP:
		tb_detach_bandwidth_group(src_port);
		/*
		 * In case of DP tunnel make sure the DP IN resource is
		 * deallocated properly.
		 */
		tb_switch_dealloc_dp_resource(src_port->sw, src_port);
		/*
		 * If bandwidth on a link is < asym_threshold
		 * transition the link to symmetric.
		 */
		tb_configure_sym(tb, src_port, dst_port, true);
		/* Now we can allow the domain to runtime suspend again */
		pm_runtime_mark_last_busy(&dst_port->sw->dev);
		pm_runtime_put_autosuspend(&dst_port->sw->dev);
		pm_runtime_mark_last_busy(&src_port->sw->dev);
		pm_runtime_put_autosuspend(&src_port->sw->dev);
		fallthrough;

	case TB_TUNNEL_USB3:
		tb_reclaim_usb3_bandwidth(tb, src_port, dst_port);
		break;

	default:
		/*
		 * PCIe and DMA tunnels do not consume guaranteed
		 * bandwidth.
		 */
		break;
	}

	tb_tunnel_free(tunnel);
}

/*
 * tb_free_invalid_tunnels() - destroy tunnels of devices that have gone away
 */
static void tb_free_invalid_tunnels(struct tb *tb)
{
	struct tb_cm *tcm = tb_priv(tb);
	struct tb_tunnel *tunnel;
	struct tb_tunnel *n;

	list_for_each_entry_safe(tunnel, n, &tcm->tunnel_list, list) {
		if (tb_tunnel_is_invalid(tunnel))
			tb_deactivate_and_free_tunnel(tunnel);
	}
}

/*
 * tb_free_unplugged_children() - traverse hierarchy and free unplugged switches
 */
static void tb_free_unplugged_children(struct tb_switch *sw)
{
	struct tb_port *port;

	tb_switch_for_each_port(sw, port) {
		if (!tb_port_has_remote(port))
			continue;

		if (port->remote->sw->is_unplugged) {
			tb_retimer_remove_all(port);
			tb_remove_dp_resources(port->remote->sw);
			tb_switch_unconfigure_link(port->remote->sw);
			tb_switch_set_link_width(port->remote->sw,
						 TB_LINK_WIDTH_SINGLE);
			tb_switch_remove(port->remote->sw);
			port->remote = NULL;
			if (port->dual_link_port)
				port->dual_link_port->remote = NULL;
		} else {
			tb_free_unplugged_children(port->remote->sw);
		}
	}
}

static struct tb_port *tb_find_pcie_down(struct tb_switch *sw,
					 const struct tb_port *port)
{
	struct tb_port *down = NULL;

	/*
	 * To keep plugging devices consistently in the same PCIe
	 * hierarchy, do mapping here for switch downstream PCIe ports.
	 */
	if (tb_switch_is_usb4(sw)) {
		down = usb4_switch_map_pcie_down(sw, port);
	} else if (!tb_route(sw)) {
		int phy_port = tb_phy_port_from_link(port->port);
		int index;

		/*
		 * Hard-coded Thunderbolt port to PCIe down port mapping
		 * per controller.
		 */
		if (tb_switch_is_cactus_ridge(sw) ||
		    tb_switch_is_alpine_ridge(sw))
			index = !phy_port ? 6 : 7;
		else if (tb_switch_is_falcon_ridge(sw))
			index = !phy_port ? 6 : 8;
		else if (tb_switch_is_titan_ridge(sw))
			index = !phy_port ? 8 : 9;
		else
			goto out;

		/* Validate the hard-coding */
		if (WARN_ON(index > sw->config.max_port_number))
			goto out;

		down = &sw->ports[index];
	}

	if (down) {
		if (WARN_ON(!tb_port_is_pcie_down(down)))
			goto out;
		if (tb_pci_port_is_enabled(down))
			goto out;

		return down;
	}

out:
	return tb_find_unused_port(sw, TB_TYPE_PCIE_DOWN);
}

static struct tb_port *tb_find_dp_out(struct tb *tb, struct tb_port *in)
{
	struct tb_port *host_port, *port;
	struct tb_cm *tcm = tb_priv(tb);

	host_port = tb_route(in->sw) ?
		tb_port_at(tb_route(in->sw), tb->root_switch) : NULL;

	list_for_each_entry(port, &tcm->dp_resources, list) {
		if (!tb_port_is_dpout(port))
			continue;

		if (tb_port_is_enabled(port)) {
			tb_port_dbg(port, "DP OUT in use\n");
			continue;
		}

		/* Needs to be on different routers */
		if (in->sw == port->sw) {
			tb_port_dbg(port, "skipping DP OUT on same router\n");
			continue;
		}

		tb_port_dbg(port, "DP OUT available\n");

		/*
		 * Keep the DP tunnel under the topology starting from
		 * the same host router downstream port.
		 */
		if (host_port && tb_route(port->sw)) {
			struct tb_port *p;

			p = tb_port_at(tb_route(port->sw), tb->root_switch);
			if (p != host_port)
				continue;
		}

		return port;
	}

	return NULL;
}

static bool tb_tunnel_one_dp(struct tb *tb, struct tb_port *in,
			     struct tb_port *out)
{
	int available_up, available_down, ret, link_nr;
	struct tb_cm *tcm = tb_priv(tb);
	int consumed_up, consumed_down;
	struct tb_tunnel *tunnel;

	/*
	 * This is only applicable to links that are not bonded (so
	 * when Thunderbolt 1 hardware is involved somewhere in the
	 * topology). For these try to share the DP bandwidth between
	 * the two lanes.
	 */
	link_nr = 1;
	list_for_each_entry(tunnel, &tcm->tunnel_list, list) {
		if (tb_tunnel_is_dp(tunnel)) {
			link_nr = 0;
			break;
		}
	}

	/*
	 * DP stream needs the domain to be active so runtime resume
	 * both ends of the tunnel.
	 *
	 * This should bring the routers in the middle active as well
	 * and keeps the domain from runtime suspending while the DP
	 * tunnel is active.
	 */
	pm_runtime_get_sync(&in->sw->dev);
	pm_runtime_get_sync(&out->sw->dev);

	if (tb_switch_alloc_dp_resource(in->sw, in)) {
		tb_port_dbg(in, "no resource available for DP IN, not tunneling\n");
		goto err_rpm_put;
	}

	if (!tb_attach_bandwidth_group(tcm, in, out))
		goto err_dealloc_dp;

	/* Make all unused USB3 bandwidth available for the new DP tunnel */
	ret = tb_release_unused_usb3_bandwidth(tb, in, out);
	if (ret) {
		tb_warn(tb, "failed to release unused bandwidth\n");
		goto err_detach_group;
	}

	ret = tb_available_bandwidth(tb, in, out, &available_up, &available_down,
				     true);
	if (ret)
		goto err_reclaim_usb;

	tb_dbg(tb, "available bandwidth for new DP tunnel %u/%u Mb/s\n",
	       available_up, available_down);

	tunnel = tb_tunnel_alloc_dp(tb, in, out, link_nr, available_up,
				    available_down);
	if (!tunnel) {
		tb_port_dbg(out, "could not allocate DP tunnel\n");
		goto err_reclaim_usb;
	}

	if (tb_tunnel_activate(tunnel)) {
		tb_port_info(out, "DP tunnel activation failed, aborting\n");
		goto err_free;
	}

	/* If fail reading tunnel's consumed bandwidth, tear it down */
	ret = tb_tunnel_consumed_bandwidth(tunnel, &consumed_up, &consumed_down);
	if (ret)
		goto err_deactivate;

	list_add_tail(&tunnel->list, &tcm->tunnel_list);

	tb_reclaim_usb3_bandwidth(tb, in, out);
	/*
	 * Transition the links to asymmetric if the consumption exceeds
	 * the threshold.
	 */
	tb_configure_asym(tb, in, out, consumed_up, consumed_down);

	/* Update the domain with the new bandwidth estimation */
	tb_recalc_estimated_bandwidth(tb);

	/*
	 * In case of DP tunnel exists, change host router's 1st children
	 * TMU mode to HiFi for CL0s to work.
	 */
	tb_increase_tmu_accuracy(tunnel);
	return true;

err_deactivate:
	tb_tunnel_deactivate(tunnel);
err_free:
	tb_tunnel_free(tunnel);
err_reclaim_usb:
	tb_reclaim_usb3_bandwidth(tb, in, out);
err_detach_group:
	tb_detach_bandwidth_group(in);
err_dealloc_dp:
	tb_switch_dealloc_dp_resource(in->sw, in);
err_rpm_put:
	pm_runtime_mark_last_busy(&out->sw->dev);
	pm_runtime_put_autosuspend(&out->sw->dev);
	pm_runtime_mark_last_busy(&in->sw->dev);
	pm_runtime_put_autosuspend(&in->sw->dev);

	return false;
}

static void tb_tunnel_dp(struct tb *tb)
{
	struct tb_cm *tcm = tb_priv(tb);
	struct tb_port *port, *in, *out;

	if (!tb_acpi_may_tunnel_dp()) {
		tb_dbg(tb, "DP tunneling disabled, not creating tunnel\n");
		return;
	}

	/*
	 * Find pair of inactive DP IN and DP OUT adapters and then
	 * establish a DP tunnel between them.
	 */
	tb_dbg(tb, "looking for DP IN <-> DP OUT pairs:\n");

	in = NULL;
	out = NULL;
	list_for_each_entry(port, &tcm->dp_resources, list) {
		if (!tb_port_is_dpin(port))
			continue;

		if (tb_port_is_enabled(port)) {
			tb_port_dbg(port, "DP IN in use\n");
			continue;
		}

		in = port;
		tb_port_dbg(in, "DP IN available\n");

		out = tb_find_dp_out(tb, port);
		if (out)
			tb_tunnel_one_dp(tb, in, out);
		else
			tb_port_dbg(in, "no suitable DP OUT adapter available, not tunneling\n");
	}

	if (!in)
		tb_dbg(tb, "no suitable DP IN adapter available, not tunneling\n");
}

static void tb_enter_redrive(struct tb_port *port)
{
	struct tb_switch *sw = port->sw;

	if (!(sw->quirks & QUIRK_KEEP_POWER_IN_DP_REDRIVE))
		return;

	/*
	 * If we get hot-unplug for the DP IN port of the host router
	 * and the DP resource is not available anymore it means there
	 * is a monitor connected directly to the Type-C port and we are
	 * in "redrive" mode. For this to work we cannot enter RTD3 so
	 * we bump up the runtime PM reference count here.
	 */
	if (!tb_port_is_dpin(port))
		return;
	if (tb_route(sw))
		return;
	if (!tb_switch_query_dp_resource(sw, port)) {
		port->redrive = true;
		pm_runtime_get(&sw->dev);
		tb_port_dbg(port, "enter redrive mode, keeping powered\n");
	}
}

static void tb_exit_redrive(struct tb_port *port)
{
	struct tb_switch *sw = port->sw;

	if (!(sw->quirks & QUIRK_KEEP_POWER_IN_DP_REDRIVE))
		return;

	if (!tb_port_is_dpin(port))
		return;
	if (tb_route(sw))
		return;
	if (port->redrive && tb_switch_query_dp_resource(sw, port)) {
		port->redrive = false;
		pm_runtime_put(&sw->dev);
		tb_port_dbg(port, "exit redrive mode\n");
	}
}

static void tb_dp_resource_unavailable(struct tb *tb, struct tb_port *port)
{
	struct tb_port *in, *out;
	struct tb_tunnel *tunnel;

	if (tb_port_is_dpin(port)) {
		tb_port_dbg(port, "DP IN resource unavailable\n");
		in = port;
		out = NULL;
	} else {
		tb_port_dbg(port, "DP OUT resource unavailable\n");
		in = NULL;
		out = port;
	}

	tunnel = tb_find_tunnel(tb, TB_TUNNEL_DP, in, out);
	if (tunnel)
		tb_deactivate_and_free_tunnel(tunnel);
	else
		tb_enter_redrive(port);
	list_del_init(&port->list);

	/*
	 * See if there is another DP OUT port that can be used for
	 * to create another tunnel.
	 */
	tb_recalc_estimated_bandwidth(tb);
	tb_tunnel_dp(tb);
}

static void tb_dp_resource_available(struct tb *tb, struct tb_port *port)
{
	struct tb_cm *tcm = tb_priv(tb);
	struct tb_port *p;

	if (tb_port_is_enabled(port))
		return;

	list_for_each_entry(p, &tcm->dp_resources, list) {
		if (p == port)
			return;
	}

	tb_port_dbg(port, "DP %s resource available after hotplug\n",
		    tb_port_is_dpin(port) ? "IN" : "OUT");
	list_add_tail(&port->list, &tcm->dp_resources);
	tb_exit_redrive(port);

	/* Look for suitable DP IN <-> DP OUT pairs now */
	tb_tunnel_dp(tb);
}

static void tb_disconnect_and_release_dp(struct tb *tb)
{
	struct tb_cm *tcm = tb_priv(tb);
	struct tb_tunnel *tunnel, *n;

	/*
	 * Tear down all DP tunnels and release their resources. They
	 * will be re-established after resume based on plug events.
	 */
	list_for_each_entry_safe_reverse(tunnel, n, &tcm->tunnel_list, list) {
		if (tb_tunnel_is_dp(tunnel))
			tb_deactivate_and_free_tunnel(tunnel);
	}

	while (!list_empty(&tcm->dp_resources)) {
		struct tb_port *port;

		port = list_first_entry(&tcm->dp_resources,
					struct tb_port, list);
		list_del_init(&port->list);
	}
}

static int tb_disconnect_pci(struct tb *tb, struct tb_switch *sw)
{
	struct tb_tunnel *tunnel;
	struct tb_port *up;

	up = tb_switch_find_port(sw, TB_TYPE_PCIE_UP);
	if (WARN_ON(!up))
		return -ENODEV;

	tunnel = tb_find_tunnel(tb, TB_TUNNEL_PCI, NULL, up);
	if (WARN_ON(!tunnel))
		return -ENODEV;

	tb_switch_xhci_disconnect(sw);

	tb_tunnel_deactivate(tunnel);
	list_del(&tunnel->list);
	tb_tunnel_free(tunnel);
	return 0;
}

static int tb_tunnel_pci(struct tb *tb, struct tb_switch *sw)
{
	struct tb_port *up, *down, *port;
	struct tb_cm *tcm = tb_priv(tb);
	struct tb_tunnel *tunnel;

	up = tb_switch_find_port(sw, TB_TYPE_PCIE_UP);
	if (!up)
		return 0;

	/*
	 * Look up available down port. Since we are chaining it should
	 * be found right above this switch.
	 */
	port = tb_switch_downstream_port(sw);
	down = tb_find_pcie_down(tb_switch_parent(sw), port);
	if (!down)
		return 0;

	tunnel = tb_tunnel_alloc_pci(tb, up, down);
	if (!tunnel)
		return -ENOMEM;

	if (tb_tunnel_activate(tunnel)) {
		tb_port_info(up,
			     "PCIe tunnel activation failed, aborting\n");
		tb_tunnel_free(tunnel);
		return -EIO;
	}

	/*
	 * PCIe L1 is needed to enable CL0s for Titan Ridge so enable it
	 * here.
	 */
	if (tb_switch_pcie_l1_enable(sw))
		tb_sw_warn(sw, "failed to enable PCIe L1 for Titan Ridge\n");

	if (tb_switch_xhci_connect(sw))
		tb_sw_warn(sw, "failed to connect xHCI\n");

	list_add_tail(&tunnel->list, &tcm->tunnel_list);
	return 0;
}

static int tb_approve_xdomain_paths(struct tb *tb, struct tb_xdomain *xd,
				    int transmit_path, int transmit_ring,
				    int receive_path, int receive_ring)
{
	struct tb_cm *tcm = tb_priv(tb);
	struct tb_port *nhi_port, *dst_port;
	struct tb_tunnel *tunnel;
	struct tb_switch *sw;
	int ret;

	sw = tb_to_switch(xd->dev.parent);
	dst_port = tb_port_at(xd->route, sw);
	nhi_port = tb_switch_find_port(tb->root_switch, TB_TYPE_NHI);

	mutex_lock(&tb->lock);

	/*
	 * When tunneling DMA paths the link should not enter CL states
	 * so disable them now.
	 */
	tb_disable_clx(sw);

	tunnel = tb_tunnel_alloc_dma(tb, nhi_port, dst_port, transmit_path,
				     transmit_ring, receive_path, receive_ring);
	if (!tunnel) {
		ret = -ENOMEM;
		goto err_clx;
	}

	if (tb_tunnel_activate(tunnel)) {
		tb_port_info(nhi_port,
			     "DMA tunnel activation failed, aborting\n");
		ret = -EIO;
		goto err_free;
	}

	list_add_tail(&tunnel->list, &tcm->tunnel_list);
	mutex_unlock(&tb->lock);
	return 0;

err_free:
	tb_tunnel_free(tunnel);
err_clx:
	tb_enable_clx(sw);
	mutex_unlock(&tb->lock);

	return ret;
}

static void __tb_disconnect_xdomain_paths(struct tb *tb, struct tb_xdomain *xd,
					  int transmit_path, int transmit_ring,
					  int receive_path, int receive_ring)
{
	struct tb_cm *tcm = tb_priv(tb);
	struct tb_port *nhi_port, *dst_port;
	struct tb_tunnel *tunnel, *n;
	struct tb_switch *sw;

	sw = tb_to_switch(xd->dev.parent);
	dst_port = tb_port_at(xd->route, sw);
	nhi_port = tb_switch_find_port(tb->root_switch, TB_TYPE_NHI);

	list_for_each_entry_safe(tunnel, n, &tcm->tunnel_list, list) {
		if (!tb_tunnel_is_dma(tunnel))
			continue;
		if (tunnel->src_port != nhi_port || tunnel->dst_port != dst_port)
			continue;

		if (tb_tunnel_match_dma(tunnel, transmit_path, transmit_ring,
					receive_path, receive_ring))
			tb_deactivate_and_free_tunnel(tunnel);
	}

	/*
	 * Try to re-enable CL states now, it is OK if this fails
	 * because we may still have another DMA tunnel active through
	 * the same host router USB4 downstream port.
	 */
	tb_enable_clx(sw);
}

static int tb_disconnect_xdomain_paths(struct tb *tb, struct tb_xdomain *xd,
				       int transmit_path, int transmit_ring,
				       int receive_path, int receive_ring)
{
	if (!xd->is_unplugged) {
		mutex_lock(&tb->lock);
		__tb_disconnect_xdomain_paths(tb, xd, transmit_path,
					      transmit_ring, receive_path,
					      receive_ring);
		mutex_unlock(&tb->lock);
	}
	return 0;
}

/* hotplug handling */

/*
 * tb_handle_hotplug() - handle hotplug event
 *
 * Executes on tb->wq.
 */
static void tb_handle_hotplug(struct work_struct *work)
{
	struct tb_hotplug_event *ev = container_of(work, typeof(*ev), work);
	struct tb *tb = ev->tb;
	struct tb_cm *tcm = tb_priv(tb);
	struct tb_switch *sw;
	struct tb_port *port;

	/* Bring the domain back from sleep if it was suspended */
	pm_runtime_get_sync(&tb->dev);

	mutex_lock(&tb->lock);
	if (!tcm->hotplug_active)
		goto out; /* during init, suspend or shutdown */

	sw = tb_switch_find_by_route(tb, ev->route);
	if (!sw) {
		tb_warn(tb,
			"hotplug event from non existent switch %llx:%x (unplug: %d)\n",
			ev->route, ev->port, ev->unplug);
		goto out;
	}
	if (ev->port > sw->config.max_port_number) {
		tb_warn(tb,
			"hotplug event from non existent port %llx:%x (unplug: %d)\n",
			ev->route, ev->port, ev->unplug);
		goto put_sw;
	}
	port = &sw->ports[ev->port];
	if (tb_is_upstream_port(port)) {
		tb_dbg(tb, "hotplug event for upstream port %llx:%x (unplug: %d)\n",
		       ev->route, ev->port, ev->unplug);
		goto put_sw;
	}

	pm_runtime_get_sync(&sw->dev);

	if (ev->unplug) {
		tb_retimer_remove_all(port);

		if (tb_port_has_remote(port)) {
			tb_port_dbg(port, "switch unplugged\n");
			tb_sw_set_unplugged(port->remote->sw);
			tb_free_invalid_tunnels(tb);
			tb_remove_dp_resources(port->remote->sw);
			tb_switch_tmu_disable(port->remote->sw);
			tb_switch_unconfigure_link(port->remote->sw);
			tb_switch_set_link_width(port->remote->sw,
						 TB_LINK_WIDTH_SINGLE);
			tb_switch_remove(port->remote->sw);
			port->remote = NULL;
			if (port->dual_link_port)
				port->dual_link_port->remote = NULL;
			/* Maybe we can create another DP tunnel */
			tb_recalc_estimated_bandwidth(tb);
			tb_tunnel_dp(tb);
		} else if (port->xdomain) {
			struct tb_xdomain *xd = tb_xdomain_get(port->xdomain);

			tb_port_dbg(port, "xdomain unplugged\n");
			/*
			 * Service drivers are unbound during
			 * tb_xdomain_remove() so setting XDomain as
			 * unplugged here prevents deadlock if they call
			 * tb_xdomain_disable_paths(). We will tear down
			 * all the tunnels below.
			 */
			xd->is_unplugged = true;
			tb_xdomain_remove(xd);
			port->xdomain = NULL;
			__tb_disconnect_xdomain_paths(tb, xd, -1, -1, -1, -1);
			tb_xdomain_put(xd);
			tb_port_unconfigure_xdomain(port);
		} else if (tb_port_is_dpout(port) || tb_port_is_dpin(port)) {
			tb_dp_resource_unavailable(tb, port);
		} else if (!port->port) {
			tb_sw_dbg(sw, "xHCI disconnect request\n");
			tb_switch_xhci_disconnect(sw);
		} else {
			tb_port_dbg(port,
				   "got unplug event for disconnected port, ignoring\n");
		}
	} else if (port->remote) {
		tb_port_dbg(port, "got plug event for connected port, ignoring\n");
	} else if (!port->port && sw->authorized) {
		tb_sw_dbg(sw, "xHCI connect request\n");
		tb_switch_xhci_connect(sw);
	} else {
		if (tb_port_is_null(port)) {
			tb_port_dbg(port, "hotplug: scanning\n");
			tb_scan_port(port);
			if (!port->remote)
				tb_port_dbg(port, "hotplug: no switch found\n");
		} else if (tb_port_is_dpout(port) || tb_port_is_dpin(port)) {
			tb_dp_resource_available(tb, port);
		}
	}

	pm_runtime_mark_last_busy(&sw->dev);
	pm_runtime_put_autosuspend(&sw->dev);

put_sw:
	tb_switch_put(sw);
out:
	mutex_unlock(&tb->lock);

	pm_runtime_mark_last_busy(&tb->dev);
	pm_runtime_put_autosuspend(&tb->dev);

	kfree(ev);
}

static int tb_alloc_dp_bandwidth(struct tb_tunnel *tunnel, int *requested_up,
				 int *requested_down)
{
	int allocated_up, allocated_down, available_up, available_down, ret;
	int requested_up_corrected, requested_down_corrected, granularity;
	int max_up, max_down, max_up_rounded, max_down_rounded;
	struct tb_bandwidth_group *group;
	struct tb *tb = tunnel->tb;
	struct tb_port *in, *out;
	bool downstream;

	ret = tb_tunnel_allocated_bandwidth(tunnel, &allocated_up, &allocated_down);
	if (ret)
		return ret;

	in = tunnel->src_port;
	out = tunnel->dst_port;

	tb_tunnel_dbg(tunnel, "bandwidth allocated currently %d/%d Mb/s\n",
		      allocated_up, allocated_down);

	/*
	 * If we get rounded up request from graphics side, say HBR2 x 4
	 * that is 17500 instead of 17280 (this is because of the
	 * granularity), we allow it too. Here the graphics has already
	 * negotiated with the DPRX the maximum possible rates (which is
	 * 17280 in this case).
	 *
	 * Since the link cannot go higher than 17280 we use that in our
	 * calculations but the DP IN adapter Allocated BW write must be
	 * the same value (17500) otherwise the adapter will mark it as
	 * failed for graphics.
	 */
	ret = tb_tunnel_maximum_bandwidth(tunnel, &max_up, &max_down);
	if (ret)
		goto fail;

	ret = usb4_dp_port_granularity(in);
	if (ret < 0)
		goto fail;
	granularity = ret;

	max_up_rounded = roundup(max_up, granularity);
	max_down_rounded = roundup(max_down, granularity);

	/*
	 * This will "fix" the request down to the maximum supported
	 * rate * lanes if it is at the maximum rounded up level.
	 */
	requested_up_corrected = *requested_up;
	if (requested_up_corrected == max_up_rounded)
		requested_up_corrected = max_up;
	else if (requested_up_corrected < 0)
		requested_up_corrected = 0;
	requested_down_corrected = *requested_down;
	if (requested_down_corrected == max_down_rounded)
		requested_down_corrected = max_down;
	else if (requested_down_corrected < 0)
		requested_down_corrected = 0;

	tb_tunnel_dbg(tunnel, "corrected bandwidth request %d/%d Mb/s\n",
		      requested_up_corrected, requested_down_corrected);

	if ((*requested_up >= 0 && requested_up_corrected > max_up_rounded) ||
	    (*requested_down >= 0 && requested_down_corrected > max_down_rounded)) {
		tb_tunnel_dbg(tunnel,
			      "bandwidth request too high (%d/%d Mb/s > %d/%d Mb/s)\n",
			      requested_up_corrected, requested_down_corrected,
			      max_up_rounded, max_down_rounded);
		ret = -ENOBUFS;
		goto fail;
	}

	downstream = tb_tunnel_direction_downstream(tunnel);
	group = in->group;

	if ((*requested_up >= 0 && requested_up_corrected <= allocated_up) ||
	    (*requested_down >= 0 && requested_down_corrected <= allocated_down)) {
		if (tunnel->bw_mode) {
			int reserved;
			/*
			 * If requested bandwidth is less or equal than
			 * what is currently allocated to that tunnel we
			 * simply change the reservation of the tunnel
			 * and add the released bandwidth for the group
			 * for the next 10s. Then we release it for
			 * others to use.
			 */
			if (downstream)
				reserved = allocated_down - *requested_down;
			else
				reserved = allocated_up - *requested_up;

			if (reserved > 0) {
				group->reserved += reserved;
				tb_dbg(tb, "group %d reserved %d total %d Mb/s\n",
				       group->index, reserved, group->reserved);

				/*
				 * If it was not already pending,
				 * schedule release now. If it is then
				 * postpone it for the next 10s (unless
				 * it is already running in which case
				 * the 10s already expired and we should
				 * give the reserved back to others).
				 */
				mod_delayed_work(system_wq, &group->release_work,
					msecs_to_jiffies(TB_RELEASE_BW_TIMEOUT));
			}
		}

		return tb_tunnel_alloc_bandwidth(tunnel, requested_up,
						 requested_down);
	}

	/*
	 * More bandwidth is requested. Release all the potential
	 * bandwidth from USB3 first.
	 */
	ret = tb_release_unused_usb3_bandwidth(tb, in, out);
	if (ret)
		goto fail;

	/*
	 * Then go over all tunnels that cross the same USB4 ports (they
	 * are also in the same group but we use the same function here
	 * that we use with the normal bandwidth allocation).
	 */
	ret = tb_available_bandwidth(tb, in, out, &available_up, &available_down,
				     true);
	if (ret)
		goto reclaim;

	tb_tunnel_dbg(tunnel, "bandwidth available for allocation %d/%d (+ %u reserved) Mb/s\n",
		      available_up, available_down, group->reserved);

	if ((*requested_up >= 0 &&
		available_up + group->reserved >= requested_up_corrected) ||
	    (*requested_down >= 0 &&
		available_down + group->reserved >= requested_down_corrected)) {
		int released = 0;

		/*
		 * If bandwidth on a link is >= asym_threshold
		 * transition the link to asymmetric.
		 */
		ret = tb_configure_asym(tb, in, out, *requested_up,
					*requested_down);
		if (ret) {
			tb_configure_sym(tb, in, out, true);
			goto fail;
		}

		ret = tb_tunnel_alloc_bandwidth(tunnel, requested_up,
						requested_down);
		if (ret) {
			tb_tunnel_warn(tunnel, "failed to allocate bandwidth\n");
			tb_configure_sym(tb, in, out, true);
		}

		if (downstream) {
			if (*requested_down > available_down)
				released = *requested_down - available_down;
		} else {
			if (*requested_up > available_up)
				released = *requested_up - available_up;
		}
		if (released) {
			group->reserved -= released;
			tb_dbg(tb, "group %d released %d total %d Mb/s\n",
			       group->index, released, group->reserved);
		}
	} else {
		ret = -ENOBUFS;
	}

reclaim:
	tb_reclaim_usb3_bandwidth(tb, in, out);
fail:
	if (ret && ret != -ENODEV) {
		/*
		 * Write back the same allocated (so no change), this
		 * makes the DPTX request fail on graphics side.
		 */
		tb_tunnel_dbg(tunnel,
			      "failing the request by rewriting allocated %d/%d Mb/s\n",
			      allocated_up, allocated_down);
		tb_tunnel_alloc_bandwidth(tunnel, &allocated_up, &allocated_down);
	}

	return ret;
}

static void tb_handle_dp_bandwidth_request(struct work_struct *work)
{
	struct tb_hotplug_event *ev = container_of(work, typeof(*ev), work);
	int requested_bw, requested_up, requested_down, ret;
	struct tb_tunnel *tunnel;
	struct tb *tb = ev->tb;
	struct tb_cm *tcm = tb_priv(tb);
	struct tb_switch *sw;
	struct tb_port *in;

	pm_runtime_get_sync(&tb->dev);

	mutex_lock(&tb->lock);
	if (!tcm->hotplug_active)
		goto unlock;

	sw = tb_switch_find_by_route(tb, ev->route);
	if (!sw) {
		tb_warn(tb, "bandwidth request from non-existent router %llx\n",
			ev->route);
		goto unlock;
	}

	in = &sw->ports[ev->port];
	if (!tb_port_is_dpin(in)) {
		tb_port_warn(in, "bandwidth request to non-DP IN adapter\n");
		goto put_sw;
	}

	tb_port_dbg(in, "handling bandwidth allocation request\n");

	tunnel = tb_find_tunnel(tb, TB_TUNNEL_DP, in, NULL);
	if (!tunnel) {
		tb_port_warn(in, "failed to find tunnel\n");
		goto put_sw;
	}

	if (!usb4_dp_port_bandwidth_mode_enabled(in)) {
		if (tunnel->bw_mode) {
			/*
			 * Reset the tunnel back to use the legacy
			 * allocation.
			 */
			tunnel->bw_mode = false;
			tb_port_dbg(in, "DPTX disabled bandwidth allocation mode\n");
		} else {
			tb_port_warn(in, "bandwidth allocation mode not enabled\n");
		}
		goto put_sw;
	}

	ret = usb4_dp_port_requested_bandwidth(in);
	if (ret < 0) {
		if (ret == -ENODATA) {
			/*
			 * There is no request active so this means the
			 * BW allocation mode was enabled from graphics
			 * side. At this point we know that the graphics
			 * driver has read the DRPX capabilities so we
			 * can offer an better bandwidth estimatation.
			 */
			tb_port_dbg(in, "DPTX enabled bandwidth allocation mode, updating estimated bandwidth\n");
			tb_recalc_estimated_bandwidth(tb);
		} else {
			tb_port_warn(in, "failed to read requested bandwidth\n");
		}
		goto put_sw;
	}
	requested_bw = ret;

	tb_port_dbg(in, "requested bandwidth %d Mb/s\n", requested_bw);

	if (tb_tunnel_direction_downstream(tunnel)) {
		requested_up = -1;
		requested_down = requested_bw;
	} else {
		requested_up = requested_bw;
		requested_down = -1;
	}

	ret = tb_alloc_dp_bandwidth(tunnel, &requested_up, &requested_down);
	if (ret) {
		if (ret == -ENOBUFS)
			tb_tunnel_warn(tunnel,
				       "not enough bandwidth available\n");
		else
			tb_tunnel_warn(tunnel,
				       "failed to change bandwidth allocation\n");
	} else {
		tb_tunnel_dbg(tunnel,
			      "bandwidth allocation changed to %d/%d Mb/s\n",
			      requested_up, requested_down);

		/* Update other clients about the allocation change */
		tb_recalc_estimated_bandwidth(tb);
	}

put_sw:
	tb_switch_put(sw);
unlock:
	mutex_unlock(&tb->lock);

	pm_runtime_mark_last_busy(&tb->dev);
	pm_runtime_put_autosuspend(&tb->dev);

	kfree(ev);
}

static void tb_queue_dp_bandwidth_request(struct tb *tb, u64 route, u8 port)
{
	struct tb_hotplug_event *ev;

	ev = kmalloc(sizeof(*ev), GFP_KERNEL);
	if (!ev)
		return;

	ev->tb = tb;
	ev->route = route;
	ev->port = port;
	INIT_WORK(&ev->work, tb_handle_dp_bandwidth_request);
	queue_work(tb->wq, &ev->work);
}

static void tb_handle_notification(struct tb *tb, u64 route,
				   const struct cfg_error_pkg *error)
{

	switch (error->error) {
	case TB_CFG_ERROR_PCIE_WAKE:
	case TB_CFG_ERROR_DP_CON_CHANGE:
	case TB_CFG_ERROR_DPTX_DISCOVERY:
		if (tb_cfg_ack_notification(tb->ctl, route, error))
			tb_warn(tb, "could not ack notification on %llx\n",
				route);
		break;

	case TB_CFG_ERROR_DP_BW:
		if (tb_cfg_ack_notification(tb->ctl, route, error))
			tb_warn(tb, "could not ack notification on %llx\n",
				route);
		tb_queue_dp_bandwidth_request(tb, route, error->port);
		break;

	default:
		/* Ignore for now */
		break;
	}
}

/*
 * tb_schedule_hotplug_handler() - callback function for the control channel
 *
 * Delegates to tb_handle_hotplug.
 */
static void tb_handle_event(struct tb *tb, enum tb_cfg_pkg_type type,
			    const void *buf, size_t size)
{
	const struct cfg_event_pkg *pkg = buf;
	u64 route = tb_cfg_get_route(&pkg->header);

	switch (type) {
	case TB_CFG_PKG_ERROR:
		tb_handle_notification(tb, route, (const struct cfg_error_pkg *)buf);
		return;
	case TB_CFG_PKG_EVENT:
		break;
	default:
		tb_warn(tb, "unexpected event %#x, ignoring\n", type);
		return;
	}

	if (tb_cfg_ack_plug(tb->ctl, route, pkg->port, pkg->unplug)) {
		tb_warn(tb, "could not ack plug event on %llx:%x\n", route,
			pkg->port);
	}

	tb_queue_hotplug(tb, route, pkg->port, pkg->unplug);
}

static void tb_stop(struct tb *tb)
{
	struct tb_cm *tcm = tb_priv(tb);
	struct tb_tunnel *tunnel;
	struct tb_tunnel *n;

	cancel_delayed_work(&tcm->remove_work);
	/* tunnels are only present after everything has been initialized */
	list_for_each_entry_safe(tunnel, n, &tcm->tunnel_list, list) {
		/*
		 * DMA tunnels require the driver to be functional so we
		 * tear them down. Other protocol tunnels can be left
		 * intact.
		 */
		if (tb_tunnel_is_dma(tunnel))
			tb_tunnel_deactivate(tunnel);
		tb_tunnel_free(tunnel);
	}
	tb_switch_remove(tb->root_switch);
	tcm->hotplug_active = false; /* signal tb_handle_hotplug to quit */
}

static void tb_deinit(struct tb *tb)
{
	struct tb_cm *tcm = tb_priv(tb);
	int i;

	/* Cancel all the release bandwidth workers */
	for (i = 0; i < ARRAY_SIZE(tcm->groups); i++)
		cancel_delayed_work_sync(&tcm->groups[i].release_work);
}

static int tb_scan_finalize_switch(struct device *dev, void *data)
{
	if (tb_is_switch(dev)) {
		struct tb_switch *sw = tb_to_switch(dev);

		/*
		 * If we found that the switch was already setup by the
		 * boot firmware, mark it as authorized now before we
		 * send uevent to userspace.
		 */
		if (sw->boot)
			sw->authorized = 1;

		dev_set_uevent_suppress(dev, false);
		kobject_uevent(&dev->kobj, KOBJ_ADD);
		device_for_each_child(dev, NULL, tb_scan_finalize_switch);
	}

	return 0;
}

static int tb_start(struct tb *tb, bool reset)
{
	struct tb_cm *tcm = tb_priv(tb);
	bool discover = true;
	int ret;

	tb->root_switch = tb_switch_alloc(tb, &tb->dev, 0);
	if (IS_ERR(tb->root_switch))
		return PTR_ERR(tb->root_switch);

	/*
	 * ICM firmware upgrade needs running firmware and in native
	 * mode that is not available so disable firmware upgrade of the
	 * root switch.
	 *
	 * However, USB4 routers support NVM firmware upgrade if they
	 * implement the necessary router operations.
	 */
	tb->root_switch->no_nvm_upgrade = !tb_switch_is_usb4(tb->root_switch);
	/* All USB4 routers support runtime PM */
	tb->root_switch->rpm = tb_switch_is_usb4(tb->root_switch);

	ret = tb_switch_configure(tb->root_switch);
	if (ret) {
		tb_switch_put(tb->root_switch);
		return ret;
	}

	/* Announce the switch to the world */
	ret = tb_switch_add(tb->root_switch);
	if (ret) {
		tb_switch_put(tb->root_switch);
		return ret;
	}

	/*
	 * To support highest CLx state, we set host router's TMU to
	 * Normal mode.
	 */
	tb_switch_tmu_configure(tb->root_switch, TB_SWITCH_TMU_MODE_LOWRES);
	/* Enable TMU if it is off */
	tb_switch_tmu_enable(tb->root_switch);

	/*
	 * Boot firmware might have created tunnels of its own. Since we
	 * cannot be sure they are usable for us, tear them down and
	 * reset the ports to handle it as new hotplug for USB4 v1
	 * routers (for USB4 v2 and beyond we already do host reset).
	 */
	if (reset && tb_switch_is_usb4(tb->root_switch)) {
		discover = false;
		if (usb4_switch_version(tb->root_switch) == 1)
			tb_switch_reset(tb->root_switch);
	}

	if (discover) {
		/* Full scan to discover devices added before the driver was loaded. */
		tb_scan_switch(tb->root_switch);
		/* Find out tunnels created by the boot firmware */
		tb_discover_tunnels(tb);
		/* Add DP resources from the DP tunnels created by the boot firmware */
		tb_discover_dp_resources(tb);
	}

	/*
	 * If the boot firmware did not create USB 3.x tunnels create them
	 * now for the whole topology.
	 */
	tb_create_usb3_tunnels(tb->root_switch);
	/* Add DP IN resources for the root switch */
	tb_add_dp_resources(tb->root_switch);
	/* Make the discovered switches available to the userspace */
	device_for_each_child(&tb->root_switch->dev, NULL,
			      tb_scan_finalize_switch);

	/* Allow tb_handle_hotplug to progress events */
	tcm->hotplug_active = true;
	return 0;
}

static int tb_suspend_noirq(struct tb *tb)
{
	struct tb_cm *tcm = tb_priv(tb);

	tb_dbg(tb, "suspending...\n");
	tb_disconnect_and_release_dp(tb);
	tb_switch_suspend(tb->root_switch, false);
	tcm->hotplug_active = false; /* signal tb_handle_hotplug to quit */
	tb_dbg(tb, "suspend finished\n");

	return 0;
}

static void tb_restore_children(struct tb_switch *sw)
{
	struct tb_port *port;

	/* No need to restore if the router is already unplugged */
	if (sw->is_unplugged)
		return;

	if (tb_enable_clx(sw))
		tb_sw_warn(sw, "failed to re-enable CL states\n");

	if (tb_enable_tmu(sw))
		tb_sw_warn(sw, "failed to restore TMU configuration\n");

	tb_switch_configuration_valid(sw);

	tb_switch_for_each_port(sw, port) {
		if (!tb_port_has_remote(port) && !port->xdomain)
			continue;

		if (port->remote) {
			tb_switch_set_link_width(port->remote->sw,
						 port->remote->sw->link_width);
			tb_switch_configure_link(port->remote->sw);

			tb_restore_children(port->remote->sw);
		} else if (port->xdomain) {
			tb_port_configure_xdomain(port, port->xdomain);
		}
	}
}

static int tb_resume_noirq(struct tb *tb)
{
	struct tb_cm *tcm = tb_priv(tb);
	struct tb_tunnel *tunnel, *n;
	unsigned int usb3_delay = 0;
	LIST_HEAD(tunnels);

	tb_dbg(tb, "resuming...\n");

	/*
	 * For non-USB4 hosts (Apple systems) remove any PCIe devices
	 * the firmware might have setup.
	 */
	if (!tb_switch_is_usb4(tb->root_switch))
		tb_switch_reset(tb->root_switch);

	tb_switch_resume(tb->root_switch, false);
	tb_free_invalid_tunnels(tb);
	tb_free_unplugged_children(tb->root_switch);
	tb_restore_children(tb->root_switch);

	/*
	 * If we get here from suspend to disk the boot firmware or the
	 * restore kernel might have created tunnels of its own. Since
	 * we cannot be sure they are usable for us we find and tear
	 * them down.
	 */
	tb_switch_discover_tunnels(tb->root_switch, &tunnels, false);
	list_for_each_entry_safe_reverse(tunnel, n, &tunnels, list) {
		if (tb_tunnel_is_usb3(tunnel))
			usb3_delay = 500;
		tb_tunnel_deactivate(tunnel);
		tb_tunnel_free(tunnel);
	}

	/* Re-create our tunnels now */
	list_for_each_entry_safe(tunnel, n, &tcm->tunnel_list, list) {
		/* USB3 requires delay before it can be re-activated */
		if (tb_tunnel_is_usb3(tunnel)) {
			msleep(usb3_delay);
			/* Only need to do it once */
			usb3_delay = 0;
		}
		tb_tunnel_restart(tunnel);
	}
	if (!list_empty(&tcm->tunnel_list)) {
		/*
		 * the pcie links need some time to get going.
		 * 100ms works for me...
		 */
		tb_dbg(tb, "tunnels restarted, sleeping for 100ms\n");
		msleep(100);
	}
	 /* Allow tb_handle_hotplug to progress events */
	tcm->hotplug_active = true;
	tb_dbg(tb, "resume finished\n");

	return 0;
}

static int tb_free_unplugged_xdomains(struct tb_switch *sw)
{
	struct tb_port *port;
	int ret = 0;

	tb_switch_for_each_port(sw, port) {
		if (tb_is_upstream_port(port))
			continue;
		if (port->xdomain && port->xdomain->is_unplugged) {
			tb_retimer_remove_all(port);
			tb_xdomain_remove(port->xdomain);
			tb_port_unconfigure_xdomain(port);
			port->xdomain = NULL;
			ret++;
		} else if (port->remote) {
			ret += tb_free_unplugged_xdomains(port->remote->sw);
		}
	}

	return ret;
}

static int tb_freeze_noirq(struct tb *tb)
{
	struct tb_cm *tcm = tb_priv(tb);

	tcm->hotplug_active = false;
	return 0;
}

static int tb_thaw_noirq(struct tb *tb)
{
	struct tb_cm *tcm = tb_priv(tb);

	tcm->hotplug_active = true;
	return 0;
}

static void tb_complete(struct tb *tb)
{
	/*
	 * Release any unplugged XDomains and if there is a case where
	 * another domain is swapped in place of unplugged XDomain we
	 * need to run another rescan.
	 */
	mutex_lock(&tb->lock);
	if (tb_free_unplugged_xdomains(tb->root_switch))
		tb_scan_switch(tb->root_switch);
	mutex_unlock(&tb->lock);
}

static int tb_runtime_suspend(struct tb *tb)
{
	struct tb_cm *tcm = tb_priv(tb);

	mutex_lock(&tb->lock);
	tb_switch_suspend(tb->root_switch, true);
	tcm->hotplug_active = false;
	mutex_unlock(&tb->lock);

	return 0;
}

static void tb_remove_work(struct work_struct *work)
{
	struct tb_cm *tcm = container_of(work, struct tb_cm, remove_work.work);
	struct tb *tb = tcm_to_tb(tcm);

	mutex_lock(&tb->lock);
	if (tb->root_switch) {
		tb_free_unplugged_children(tb->root_switch);
		tb_free_unplugged_xdomains(tb->root_switch);
	}
	mutex_unlock(&tb->lock);
}

static int tb_runtime_resume(struct tb *tb)
{
	struct tb_cm *tcm = tb_priv(tb);
	struct tb_tunnel *tunnel, *n;

	mutex_lock(&tb->lock);
	tb_switch_resume(tb->root_switch, true);
	tb_free_invalid_tunnels(tb);
	tb_restore_children(tb->root_switch);
	list_for_each_entry_safe(tunnel, n, &tcm->tunnel_list, list)
		tb_tunnel_restart(tunnel);
	tcm->hotplug_active = true;
	mutex_unlock(&tb->lock);

	/*
	 * Schedule cleanup of any unplugged devices. Run this in a
	 * separate thread to avoid possible deadlock if the device
	 * removal runtime resumes the unplugged device.
	 */
	queue_delayed_work(tb->wq, &tcm->remove_work, msecs_to_jiffies(50));
	return 0;
}

static const struct tb_cm_ops tb_cm_ops = {
	.start = tb_start,
	.stop = tb_stop,
	.deinit = tb_deinit,
	.suspend_noirq = tb_suspend_noirq,
	.resume_noirq = tb_resume_noirq,
	.freeze_noirq = tb_freeze_noirq,
	.thaw_noirq = tb_thaw_noirq,
	.complete = tb_complete,
	.runtime_suspend = tb_runtime_suspend,
	.runtime_resume = tb_runtime_resume,
	.handle_event = tb_handle_event,
	.disapprove_switch = tb_disconnect_pci,
	.approve_switch = tb_tunnel_pci,
	.approve_xdomain_paths = tb_approve_xdomain_paths,
	.disconnect_xdomain_paths = tb_disconnect_xdomain_paths,
};

/*
 * During suspend the Thunderbolt controller is reset and all PCIe
 * tunnels are lost. The NHI driver will try to reestablish all tunnels
 * during resume. This adds device links between the tunneled PCIe
 * downstream ports and the NHI so that the device core will make sure
 * NHI is resumed first before the rest.
 */
static bool tb_apple_add_links(struct tb_nhi *nhi)
{
	struct pci_dev *upstream, *pdev;
	bool ret;

	if (!x86_apple_machine)
		return false;

	switch (nhi->pdev->device) {
	case PCI_DEVICE_ID_INTEL_LIGHT_RIDGE:
	case PCI_DEVICE_ID_INTEL_CACTUS_RIDGE_4C:
	case PCI_DEVICE_ID_INTEL_FALCON_RIDGE_2C_NHI:
	case PCI_DEVICE_ID_INTEL_FALCON_RIDGE_4C_NHI:
		break;
	default:
		return false;
	}

	upstream = pci_upstream_bridge(nhi->pdev);
	while (upstream) {
		if (!pci_is_pcie(upstream))
			return false;
		if (pci_pcie_type(upstream) == PCI_EXP_TYPE_UPSTREAM)
			break;
		upstream = pci_upstream_bridge(upstream);
	}

	if (!upstream)
		return false;

	/*
	 * For each hotplug downstream port, create add device link
	 * back to NHI so that PCIe tunnels can be re-established after
	 * sleep.
	 */
	ret = false;
	for_each_pci_bridge(pdev, upstream->subordinate) {
		const struct device_link *link;

		if (!pci_is_pcie(pdev))
			continue;
		if (pci_pcie_type(pdev) != PCI_EXP_TYPE_DOWNSTREAM ||
		    !pdev->is_hotplug_bridge)
			continue;

		link = device_link_add(&pdev->dev, &nhi->pdev->dev,
				       DL_FLAG_AUTOREMOVE_SUPPLIER |
				       DL_FLAG_PM_RUNTIME);
		if (link) {
			dev_dbg(&nhi->pdev->dev, "created link from %s\n",
				dev_name(&pdev->dev));
			ret = true;
		} else {
			dev_warn(&nhi->pdev->dev, "device link creation from %s failed\n",
				 dev_name(&pdev->dev));
		}
	}

	return ret;
}

struct tb *tb_probe(struct tb_nhi *nhi)
{
	struct tb_cm *tcm;
	struct tb *tb;

	tb = tb_domain_alloc(nhi, TB_TIMEOUT, sizeof(*tcm));
	if (!tb)
		return NULL;

	if (tb_acpi_may_tunnel_pcie())
		tb->security_level = TB_SECURITY_USER;
	else
		tb->security_level = TB_SECURITY_NOPCIE;

	tb->cm_ops = &tb_cm_ops;

	tcm = tb_priv(tb);
	INIT_LIST_HEAD(&tcm->tunnel_list);
	INIT_LIST_HEAD(&tcm->dp_resources);
	INIT_DELAYED_WORK(&tcm->remove_work, tb_remove_work);
	tb_init_bandwidth_groups(tcm);

	tb_dbg(tb, "using software connection manager\n");

	/*
	 * Device links are needed to make sure we establish tunnels
	 * before the PCIe/USB stack is resumed so complain here if we
	 * found them missing.
	 */
	if (!tb_apple_add_links(nhi) && !tb_acpi_add_links(nhi))
		tb_warn(tb, "device links to tunneled native ports are missing!\n");

	return tb;
}<|MERGE_RESOLUTION|>--- conflicted
+++ resolved
@@ -498,14 +498,9 @@
  * @consumed_down: Consumed downstream bandwidth (Mb/s)
  *
  * Calculates consumed USB3 and PCIe bandwidth at @port between path
-<<<<<<< HEAD
- * from @src_port to @dst_port. Does not take tunnel starting from
- * @src_port and ending from @src_port into account.
-=======
  * from @src_port to @dst_port. Does not take USB3 tunnel starting from
  * @src_port and ending on @src_port into account because that bandwidth is
  * already included in as part of the "first hop" USB3 tunnel.
->>>>>>> 0c383648
  */
 static int tb_consumed_usb3_pcie_bandwidth(struct tb *tb,
 					   struct tb_port *src_port,
@@ -520,13 +515,8 @@
 	*consumed_up = *consumed_down = 0;
 
 	tunnel = tb_find_first_usb3_tunnel(tb, src_port, dst_port);
-<<<<<<< HEAD
-	if (tunnel && tunnel->src_port != src_port &&
-	    tunnel->dst_port != dst_port) {
-=======
 	if (tunnel && !tb_port_is_usb3_down(src_port) &&
 	    !tb_port_is_usb3_up(dst_port)) {
->>>>>>> 0c383648
 		int ret;
 
 		ret = tb_tunnel_consumed_bandwidth(tunnel, consumed_up,
