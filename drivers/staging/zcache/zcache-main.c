--- conflicted
+++ resolved
@@ -709,11 +709,7 @@
 		goto out;
 	atomic_inc(&zv_curr_dist_counts[chunks]);
 	atomic_inc(&zv_cumul_dist_counts[chunks]);
-<<<<<<< HEAD
-	zv = kmap_atomic(page, KM_USER0) + offset;
-=======
 	zv = zs_map_object(pool, handle);
->>>>>>> e9676695
 	zv->index = index;
 	zv->oid = *oid;
 	zv->pool_id = pool_id;
@@ -734,14 +730,7 @@
 
 	zv = zs_map_object(pool, handle);
 	ASSERT_SENTINEL(zv, ZVH);
-<<<<<<< HEAD
-	BUG_ON(chunks >= NCHUNKS);
-	atomic_dec(&zv_curr_dist_counts[chunks]);
-	size -= sizeof(*zv);
-	BUG_ON(size == 0);
-=======
 	size = zv->size + sizeof(struct zv_hdr);
->>>>>>> e9676695
 	INVERT_SENTINEL(zv, ZVH);
 	zs_unmap_object(pool, handle);
 
