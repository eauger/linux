--- conflicted
+++ resolved
@@ -191,11 +191,7 @@
 static struct spi_driver adc128_driver = {
 	.driver = {
 		.name = "adc128s052",
-<<<<<<< HEAD
 		.of_match_table = of_match_ptr(adc128_of_match),
-		.owner = THIS_MODULE,
-=======
->>>>>>> c70efb85
 	},
 	.probe = adc128_probe,
 	.remove = adc128_remove,
