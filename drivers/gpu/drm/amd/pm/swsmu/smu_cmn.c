--- conflicted
+++ resolved
@@ -764,12 +764,9 @@
 	case METRICS_VERSION(2, 0):
 		structure_size = sizeof(struct gpu_metrics_v2_0);
 		break;
-<<<<<<< HEAD
-=======
 	case METRICS_VERSION(2, 1):
 		structure_size = sizeof(struct gpu_metrics_v2_1);
 		break;
->>>>>>> 8c44390d
 	default:
 		return;
 	}
