--- conflicted
+++ resolved
@@ -466,12 +466,9 @@
 		nvif_notify_put(&conn->hpd);
 	}
 	drm_connector_list_iter_end(&conn_iter);
-<<<<<<< HEAD
-=======
 
 	if (!runtime)
 		cancel_work_sync(&drm->hpd_work);
->>>>>>> f9885ef8
 
 	drm_kms_helper_poll_disable(dev);
 	disp->fini(dev);
