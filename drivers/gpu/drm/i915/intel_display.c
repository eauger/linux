/*
 * Copyright © 2006-2007 Intel Corporation
 *
 * Permission is hereby granted, free of charge, to any person obtaining a
 * copy of this software and associated documentation files (the "Software"),
 * to deal in the Software without restriction, including without limitation
 * the rights to use, copy, modify, merge, publish, distribute, sublicense,
 * and/or sell copies of the Software, and to permit persons to whom the
 * Software is furnished to do so, subject to the following conditions:
 *
 * The above copyright notice and this permission notice (including the next
 * paragraph) shall be included in all copies or substantial portions of the
 * Software.
 *
 * THE SOFTWARE IS PROVIDED "AS IS", WITHOUT WARRANTY OF ANY KIND, EXPRESS OR
 * IMPLIED, INCLUDING BUT NOT LIMITED TO THE WARRANTIES OF MERCHANTABILITY,
 * FITNESS FOR A PARTICULAR PURPOSE AND NONINFRINGEMENT.  IN NO EVENT SHALL
 * THE AUTHORS OR COPYRIGHT HOLDERS BE LIABLE FOR ANY CLAIM, DAMAGES OR OTHER
 * LIABILITY, WHETHER IN AN ACTION OF CONTRACT, TORT OR OTHERWISE, ARISING
 * FROM, OUT OF OR IN CONNECTION WITH THE SOFTWARE OR THE USE OR OTHER
 * DEALINGS IN THE SOFTWARE.
 *
 * Authors:
 *	Eric Anholt <eric@anholt.net>
 */

#include <linux/cpufreq.h>
#include <linux/module.h>
#include <linux/input.h>
#include <linux/i2c.h>
#include <linux/kernel.h>
#include <linux/slab.h>
#include <linux/vgaarb.h>
#include <drm/drm_edid.h>
#include "drmP.h"
#include "intel_drv.h"
#include "i915_drm.h"
#include "i915_drv.h"
#include "i915_trace.h"
#include "drm_dp_helper.h"
#include "drm_crtc_helper.h"
#include <linux/dma_remapping.h>

#define HAS_eDP (intel_pipe_has_type(crtc, INTEL_OUTPUT_EDP))

bool intel_pipe_has_type(struct drm_crtc *crtc, int type);
static void intel_update_watermarks(struct drm_device *dev);
static void intel_increase_pllclock(struct drm_crtc *crtc);
static void intel_crtc_update_cursor(struct drm_crtc *crtc, bool on);

typedef struct {
	/* given values */
	int n;
	int m1, m2;
	int p1, p2;
	/* derived values */
	int	dot;
	int	vco;
	int	m;
	int	p;
} intel_clock_t;

typedef struct {
	int	min, max;
} intel_range_t;

typedef struct {
	int	dot_limit;
	int	p2_slow, p2_fast;
} intel_p2_t;

#define INTEL_P2_NUM		      2
typedef struct intel_limit intel_limit_t;
struct intel_limit {
	intel_range_t   dot, vco, n, m, m1, m2, p, p1;
	intel_p2_t	    p2;
	bool (* find_pll)(const intel_limit_t *, struct drm_crtc *,
			int, int, intel_clock_t *);
};

/* FDI */
#define IRONLAKE_FDI_FREQ		2700000 /* in kHz for mode->clock */

static bool
intel_find_best_PLL(const intel_limit_t *limit, struct drm_crtc *crtc,
		    int target, int refclk, intel_clock_t *best_clock);
static bool
intel_g4x_find_best_PLL(const intel_limit_t *limit, struct drm_crtc *crtc,
			int target, int refclk, intel_clock_t *best_clock);

static bool
intel_find_pll_g4x_dp(const intel_limit_t *, struct drm_crtc *crtc,
		      int target, int refclk, intel_clock_t *best_clock);
static bool
intel_find_pll_ironlake_dp(const intel_limit_t *, struct drm_crtc *crtc,
			   int target, int refclk, intel_clock_t *best_clock);

static inline u32 /* units of 100MHz */
intel_fdi_link_freq(struct drm_device *dev)
{
	if (IS_GEN5(dev)) {
		struct drm_i915_private *dev_priv = dev->dev_private;
		return (I915_READ(FDI_PLL_BIOS_0) & FDI_PLL_FB_CLOCK_MASK) + 2;
	} else
		return 27;
}

static const intel_limit_t intel_limits_i8xx_dvo = {
	.dot = { .min = 25000, .max = 350000 },
	.vco = { .min = 930000, .max = 1400000 },
	.n = { .min = 3, .max = 16 },
	.m = { .min = 96, .max = 140 },
	.m1 = { .min = 18, .max = 26 },
	.m2 = { .min = 6, .max = 16 },
	.p = { .min = 4, .max = 128 },
	.p1 = { .min = 2, .max = 33 },
	.p2 = { .dot_limit = 165000,
		.p2_slow = 4, .p2_fast = 2 },
	.find_pll = intel_find_best_PLL,
};

static const intel_limit_t intel_limits_i8xx_lvds = {
	.dot = { .min = 25000, .max = 350000 },
	.vco = { .min = 930000, .max = 1400000 },
	.n = { .min = 3, .max = 16 },
	.m = { .min = 96, .max = 140 },
	.m1 = { .min = 18, .max = 26 },
	.m2 = { .min = 6, .max = 16 },
	.p = { .min = 4, .max = 128 },
	.p1 = { .min = 1, .max = 6 },
	.p2 = { .dot_limit = 165000,
		.p2_slow = 14, .p2_fast = 7 },
	.find_pll = intel_find_best_PLL,
};

static const intel_limit_t intel_limits_i9xx_sdvo = {
	.dot = { .min = 20000, .max = 400000 },
	.vco = { .min = 1400000, .max = 2800000 },
	.n = { .min = 1, .max = 6 },
	.m = { .min = 70, .max = 120 },
	.m1 = { .min = 10, .max = 22 },
	.m2 = { .min = 5, .max = 9 },
	.p = { .min = 5, .max = 80 },
	.p1 = { .min = 1, .max = 8 },
	.p2 = { .dot_limit = 200000,
		.p2_slow = 10, .p2_fast = 5 },
	.find_pll = intel_find_best_PLL,
};

static const intel_limit_t intel_limits_i9xx_lvds = {
	.dot = { .min = 20000, .max = 400000 },
	.vco = { .min = 1400000, .max = 2800000 },
	.n = { .min = 1, .max = 6 },
	.m = { .min = 70, .max = 120 },
	.m1 = { .min = 10, .max = 22 },
	.m2 = { .min = 5, .max = 9 },
	.p = { .min = 7, .max = 98 },
	.p1 = { .min = 1, .max = 8 },
	.p2 = { .dot_limit = 112000,
		.p2_slow = 14, .p2_fast = 7 },
	.find_pll = intel_find_best_PLL,
};


static const intel_limit_t intel_limits_g4x_sdvo = {
	.dot = { .min = 25000, .max = 270000 },
	.vco = { .min = 1750000, .max = 3500000},
	.n = { .min = 1, .max = 4 },
	.m = { .min = 104, .max = 138 },
	.m1 = { .min = 17, .max = 23 },
	.m2 = { .min = 5, .max = 11 },
	.p = { .min = 10, .max = 30 },
	.p1 = { .min = 1, .max = 3},
	.p2 = { .dot_limit = 270000,
		.p2_slow = 10,
		.p2_fast = 10
	},
	.find_pll = intel_g4x_find_best_PLL,
};

static const intel_limit_t intel_limits_g4x_hdmi = {
	.dot = { .min = 22000, .max = 400000 },
	.vco = { .min = 1750000, .max = 3500000},
	.n = { .min = 1, .max = 4 },
	.m = { .min = 104, .max = 138 },
	.m1 = { .min = 16, .max = 23 },
	.m2 = { .min = 5, .max = 11 },
	.p = { .min = 5, .max = 80 },
	.p1 = { .min = 1, .max = 8},
	.p2 = { .dot_limit = 165000,
		.p2_slow = 10, .p2_fast = 5 },
	.find_pll = intel_g4x_find_best_PLL,
};

static const intel_limit_t intel_limits_g4x_single_channel_lvds = {
	.dot = { .min = 20000, .max = 115000 },
	.vco = { .min = 1750000, .max = 3500000 },
	.n = { .min = 1, .max = 3 },
	.m = { .min = 104, .max = 138 },
	.m1 = { .min = 17, .max = 23 },
	.m2 = { .min = 5, .max = 11 },
	.p = { .min = 28, .max = 112 },
	.p1 = { .min = 2, .max = 8 },
	.p2 = { .dot_limit = 0,
		.p2_slow = 14, .p2_fast = 14
	},
	.find_pll = intel_g4x_find_best_PLL,
};

static const intel_limit_t intel_limits_g4x_dual_channel_lvds = {
	.dot = { .min = 80000, .max = 224000 },
	.vco = { .min = 1750000, .max = 3500000 },
	.n = { .min = 1, .max = 3 },
	.m = { .min = 104, .max = 138 },
	.m1 = { .min = 17, .max = 23 },
	.m2 = { .min = 5, .max = 11 },
	.p = { .min = 14, .max = 42 },
	.p1 = { .min = 2, .max = 6 },
	.p2 = { .dot_limit = 0,
		.p2_slow = 7, .p2_fast = 7
	},
	.find_pll = intel_g4x_find_best_PLL,
};

static const intel_limit_t intel_limits_g4x_display_port = {
	.dot = { .min = 161670, .max = 227000 },
	.vco = { .min = 1750000, .max = 3500000},
	.n = { .min = 1, .max = 2 },
	.m = { .min = 97, .max = 108 },
	.m1 = { .min = 0x10, .max = 0x12 },
	.m2 = { .min = 0x05, .max = 0x06 },
	.p = { .min = 10, .max = 20 },
	.p1 = { .min = 1, .max = 2},
	.p2 = { .dot_limit = 0,
		.p2_slow = 10, .p2_fast = 10 },
	.find_pll = intel_find_pll_g4x_dp,
};

static const intel_limit_t intel_limits_pineview_sdvo = {
	.dot = { .min = 20000, .max = 400000},
	.vco = { .min = 1700000, .max = 3500000 },
	/* Pineview's Ncounter is a ring counter */
	.n = { .min = 3, .max = 6 },
	.m = { .min = 2, .max = 256 },
	/* Pineview only has one combined m divider, which we treat as m2. */
	.m1 = { .min = 0, .max = 0 },
	.m2 = { .min = 0, .max = 254 },
	.p = { .min = 5, .max = 80 },
	.p1 = { .min = 1, .max = 8 },
	.p2 = { .dot_limit = 200000,
		.p2_slow = 10, .p2_fast = 5 },
	.find_pll = intel_find_best_PLL,
};

static const intel_limit_t intel_limits_pineview_lvds = {
	.dot = { .min = 20000, .max = 400000 },
	.vco = { .min = 1700000, .max = 3500000 },
	.n = { .min = 3, .max = 6 },
	.m = { .min = 2, .max = 256 },
	.m1 = { .min = 0, .max = 0 },
	.m2 = { .min = 0, .max = 254 },
	.p = { .min = 7, .max = 112 },
	.p1 = { .min = 1, .max = 8 },
	.p2 = { .dot_limit = 112000,
		.p2_slow = 14, .p2_fast = 14 },
	.find_pll = intel_find_best_PLL,
};

/* Ironlake / Sandybridge
 *
 * We calculate clock using (register_value + 2) for N/M1/M2, so here
 * the range value for them is (actual_value - 2).
 */
static const intel_limit_t intel_limits_ironlake_dac = {
	.dot = { .min = 25000, .max = 350000 },
	.vco = { .min = 1760000, .max = 3510000 },
	.n = { .min = 1, .max = 5 },
	.m = { .min = 79, .max = 127 },
	.m1 = { .min = 12, .max = 22 },
	.m2 = { .min = 5, .max = 9 },
	.p = { .min = 5, .max = 80 },
	.p1 = { .min = 1, .max = 8 },
	.p2 = { .dot_limit = 225000,
		.p2_slow = 10, .p2_fast = 5 },
	.find_pll = intel_g4x_find_best_PLL,
};

static const intel_limit_t intel_limits_ironlake_single_lvds = {
	.dot = { .min = 25000, .max = 350000 },
	.vco = { .min = 1760000, .max = 3510000 },
	.n = { .min = 1, .max = 3 },
	.m = { .min = 79, .max = 118 },
	.m1 = { .min = 12, .max = 22 },
	.m2 = { .min = 5, .max = 9 },
	.p = { .min = 28, .max = 112 },
	.p1 = { .min = 2, .max = 8 },
	.p2 = { .dot_limit = 225000,
		.p2_slow = 14, .p2_fast = 14 },
	.find_pll = intel_g4x_find_best_PLL,
};

static const intel_limit_t intel_limits_ironlake_dual_lvds = {
	.dot = { .min = 25000, .max = 350000 },
	.vco = { .min = 1760000, .max = 3510000 },
	.n = { .min = 1, .max = 3 },
	.m = { .min = 79, .max = 127 },
	.m1 = { .min = 12, .max = 22 },
	.m2 = { .min = 5, .max = 9 },
	.p = { .min = 14, .max = 56 },
	.p1 = { .min = 2, .max = 8 },
	.p2 = { .dot_limit = 225000,
		.p2_slow = 7, .p2_fast = 7 },
	.find_pll = intel_g4x_find_best_PLL,
};

/* LVDS 100mhz refclk limits. */
static const intel_limit_t intel_limits_ironlake_single_lvds_100m = {
	.dot = { .min = 25000, .max = 350000 },
	.vco = { .min = 1760000, .max = 3510000 },
	.n = { .min = 1, .max = 2 },
	.m = { .min = 79, .max = 126 },
	.m1 = { .min = 12, .max = 22 },
	.m2 = { .min = 5, .max = 9 },
	.p = { .min = 28, .max = 112 },
	.p1 = { .min = 2, .max = 8 },
	.p2 = { .dot_limit = 225000,
		.p2_slow = 14, .p2_fast = 14 },
	.find_pll = intel_g4x_find_best_PLL,
};

static const intel_limit_t intel_limits_ironlake_dual_lvds_100m = {
	.dot = { .min = 25000, .max = 350000 },
	.vco = { .min = 1760000, .max = 3510000 },
	.n = { .min = 1, .max = 3 },
	.m = { .min = 79, .max = 126 },
	.m1 = { .min = 12, .max = 22 },
	.m2 = { .min = 5, .max = 9 },
	.p = { .min = 14, .max = 42 },
	.p1 = { .min = 2, .max = 6 },
	.p2 = { .dot_limit = 225000,
		.p2_slow = 7, .p2_fast = 7 },
	.find_pll = intel_g4x_find_best_PLL,
};

static const intel_limit_t intel_limits_ironlake_display_port = {
	.dot = { .min = 25000, .max = 350000 },
	.vco = { .min = 1760000, .max = 3510000},
	.n = { .min = 1, .max = 2 },
	.m = { .min = 81, .max = 90 },
	.m1 = { .min = 12, .max = 22 },
	.m2 = { .min = 5, .max = 9 },
	.p = { .min = 10, .max = 20 },
	.p1 = { .min = 1, .max = 2},
	.p2 = { .dot_limit = 0,
		.p2_slow = 10, .p2_fast = 10 },
	.find_pll = intel_find_pll_ironlake_dp,
};

static const intel_limit_t *intel_ironlake_limit(struct drm_crtc *crtc,
						int refclk)
{
	struct drm_device *dev = crtc->dev;
	struct drm_i915_private *dev_priv = dev->dev_private;
	const intel_limit_t *limit;

	if (intel_pipe_has_type(crtc, INTEL_OUTPUT_LVDS)) {
		if ((I915_READ(PCH_LVDS) & LVDS_CLKB_POWER_MASK) ==
		    LVDS_CLKB_POWER_UP) {
			/* LVDS dual channel */
			if (refclk == 100000)
				limit = &intel_limits_ironlake_dual_lvds_100m;
			else
				limit = &intel_limits_ironlake_dual_lvds;
		} else {
			if (refclk == 100000)
				limit = &intel_limits_ironlake_single_lvds_100m;
			else
				limit = &intel_limits_ironlake_single_lvds;
		}
	} else if (intel_pipe_has_type(crtc, INTEL_OUTPUT_DISPLAYPORT) ||
			HAS_eDP)
		limit = &intel_limits_ironlake_display_port;
	else
		limit = &intel_limits_ironlake_dac;

	return limit;
}

static const intel_limit_t *intel_g4x_limit(struct drm_crtc *crtc)
{
	struct drm_device *dev = crtc->dev;
	struct drm_i915_private *dev_priv = dev->dev_private;
	const intel_limit_t *limit;

	if (intel_pipe_has_type(crtc, INTEL_OUTPUT_LVDS)) {
		if ((I915_READ(LVDS) & LVDS_CLKB_POWER_MASK) ==
		    LVDS_CLKB_POWER_UP)
			/* LVDS with dual channel */
			limit = &intel_limits_g4x_dual_channel_lvds;
		else
			/* LVDS with dual channel */
			limit = &intel_limits_g4x_single_channel_lvds;
	} else if (intel_pipe_has_type(crtc, INTEL_OUTPUT_HDMI) ||
		   intel_pipe_has_type(crtc, INTEL_OUTPUT_ANALOG)) {
		limit = &intel_limits_g4x_hdmi;
	} else if (intel_pipe_has_type(crtc, INTEL_OUTPUT_SDVO)) {
		limit = &intel_limits_g4x_sdvo;
	} else if (intel_pipe_has_type(crtc, INTEL_OUTPUT_DISPLAYPORT)) {
		limit = &intel_limits_g4x_display_port;
	} else /* The option is for other outputs */
		limit = &intel_limits_i9xx_sdvo;

	return limit;
}

static const intel_limit_t *intel_limit(struct drm_crtc *crtc, int refclk)
{
	struct drm_device *dev = crtc->dev;
	const intel_limit_t *limit;

	if (HAS_PCH_SPLIT(dev))
		limit = intel_ironlake_limit(crtc, refclk);
	else if (IS_G4X(dev)) {
		limit = intel_g4x_limit(crtc);
	} else if (IS_PINEVIEW(dev)) {
		if (intel_pipe_has_type(crtc, INTEL_OUTPUT_LVDS))
			limit = &intel_limits_pineview_lvds;
		else
			limit = &intel_limits_pineview_sdvo;
	} else if (!IS_GEN2(dev)) {
		if (intel_pipe_has_type(crtc, INTEL_OUTPUT_LVDS))
			limit = &intel_limits_i9xx_lvds;
		else
			limit = &intel_limits_i9xx_sdvo;
	} else {
		if (intel_pipe_has_type(crtc, INTEL_OUTPUT_LVDS))
			limit = &intel_limits_i8xx_lvds;
		else
			limit = &intel_limits_i8xx_dvo;
	}
	return limit;
}

/* m1 is reserved as 0 in Pineview, n is a ring counter */
static void pineview_clock(int refclk, intel_clock_t *clock)
{
	clock->m = clock->m2 + 2;
	clock->p = clock->p1 * clock->p2;
	clock->vco = refclk * clock->m / clock->n;
	clock->dot = clock->vco / clock->p;
}

static void intel_clock(struct drm_device *dev, int refclk, intel_clock_t *clock)
{
	if (IS_PINEVIEW(dev)) {
		pineview_clock(refclk, clock);
		return;
	}
	clock->m = 5 * (clock->m1 + 2) + (clock->m2 + 2);
	clock->p = clock->p1 * clock->p2;
	clock->vco = refclk * clock->m / (clock->n + 2);
	clock->dot = clock->vco / clock->p;
}

/**
 * Returns whether any output on the specified pipe is of the specified type
 */
bool intel_pipe_has_type(struct drm_crtc *crtc, int type)
{
	struct drm_device *dev = crtc->dev;
	struct drm_mode_config *mode_config = &dev->mode_config;
	struct intel_encoder *encoder;

	list_for_each_entry(encoder, &mode_config->encoder_list, base.head)
		if (encoder->base.crtc == crtc && encoder->type == type)
			return true;

	return false;
}

#define INTELPllInvalid(s)   do { /* DRM_DEBUG(s); */ return false; } while (0)
/**
 * Returns whether the given set of divisors are valid for a given refclk with
 * the given connectors.
 */

static bool intel_PLL_is_valid(struct drm_device *dev,
			       const intel_limit_t *limit,
			       const intel_clock_t *clock)
{
	if (clock->p1  < limit->p1.min  || limit->p1.max  < clock->p1)
		INTELPllInvalid("p1 out of range\n");
	if (clock->p   < limit->p.min   || limit->p.max   < clock->p)
		INTELPllInvalid("p out of range\n");
	if (clock->m2  < limit->m2.min  || limit->m2.max  < clock->m2)
		INTELPllInvalid("m2 out of range\n");
	if (clock->m1  < limit->m1.min  || limit->m1.max  < clock->m1)
		INTELPllInvalid("m1 out of range\n");
	if (clock->m1 <= clock->m2 && !IS_PINEVIEW(dev))
		INTELPllInvalid("m1 <= m2\n");
	if (clock->m   < limit->m.min   || limit->m.max   < clock->m)
		INTELPllInvalid("m out of range\n");
	if (clock->n   < limit->n.min   || limit->n.max   < clock->n)
		INTELPllInvalid("n out of range\n");
	if (clock->vco < limit->vco.min || limit->vco.max < clock->vco)
		INTELPllInvalid("vco out of range\n");
	/* XXX: We may need to be checking "Dot clock" depending on the multiplier,
	 * connector, etc., rather than just a single range.
	 */
	if (clock->dot < limit->dot.min || limit->dot.max < clock->dot)
		INTELPllInvalid("dot out of range\n");

	return true;
}

static bool
intel_find_best_PLL(const intel_limit_t *limit, struct drm_crtc *crtc,
		    int target, int refclk, intel_clock_t *best_clock)

{
	struct drm_device *dev = crtc->dev;
	struct drm_i915_private *dev_priv = dev->dev_private;
	intel_clock_t clock;
	int err = target;

	if (intel_pipe_has_type(crtc, INTEL_OUTPUT_LVDS) &&
	    (I915_READ(LVDS)) != 0) {
		/*
		 * For LVDS, if the panel is on, just rely on its current
		 * settings for dual-channel.  We haven't figured out how to
		 * reliably set up different single/dual channel state, if we
		 * even can.
		 */
		if ((I915_READ(LVDS) & LVDS_CLKB_POWER_MASK) ==
		    LVDS_CLKB_POWER_UP)
			clock.p2 = limit->p2.p2_fast;
		else
			clock.p2 = limit->p2.p2_slow;
	} else {
		if (target < limit->p2.dot_limit)
			clock.p2 = limit->p2.p2_slow;
		else
			clock.p2 = limit->p2.p2_fast;
	}

	memset(best_clock, 0, sizeof(*best_clock));

	for (clock.m1 = limit->m1.min; clock.m1 <= limit->m1.max;
	     clock.m1++) {
		for (clock.m2 = limit->m2.min;
		     clock.m2 <= limit->m2.max; clock.m2++) {
			/* m1 is always 0 in Pineview */
			if (clock.m2 >= clock.m1 && !IS_PINEVIEW(dev))
				break;
			for (clock.n = limit->n.min;
			     clock.n <= limit->n.max; clock.n++) {
				for (clock.p1 = limit->p1.min;
					clock.p1 <= limit->p1.max; clock.p1++) {
					int this_err;

					intel_clock(dev, refclk, &clock);
					if (!intel_PLL_is_valid(dev, limit,
								&clock))
						continue;

					this_err = abs(clock.dot - target);
					if (this_err < err) {
						*best_clock = clock;
						err = this_err;
					}
				}
			}
		}
	}

	return (err != target);
}

static bool
intel_g4x_find_best_PLL(const intel_limit_t *limit, struct drm_crtc *crtc,
			int target, int refclk, intel_clock_t *best_clock)
{
	struct drm_device *dev = crtc->dev;
	struct drm_i915_private *dev_priv = dev->dev_private;
	intel_clock_t clock;
	int max_n;
	bool found;
	/* approximately equals target * 0.00585 */
	int err_most = (target >> 8) + (target >> 9);
	found = false;

	if (intel_pipe_has_type(crtc, INTEL_OUTPUT_LVDS)) {
		int lvds_reg;

		if (HAS_PCH_SPLIT(dev))
			lvds_reg = PCH_LVDS;
		else
			lvds_reg = LVDS;
		if ((I915_READ(lvds_reg) & LVDS_CLKB_POWER_MASK) ==
		    LVDS_CLKB_POWER_UP)
			clock.p2 = limit->p2.p2_fast;
		else
			clock.p2 = limit->p2.p2_slow;
	} else {
		if (target < limit->p2.dot_limit)
			clock.p2 = limit->p2.p2_slow;
		else
			clock.p2 = limit->p2.p2_fast;
	}

	memset(best_clock, 0, sizeof(*best_clock));
	max_n = limit->n.max;
	/* based on hardware requirement, prefer smaller n to precision */
	for (clock.n = limit->n.min; clock.n <= max_n; clock.n++) {
		/* based on hardware requirement, prefere larger m1,m2 */
		for (clock.m1 = limit->m1.max;
		     clock.m1 >= limit->m1.min; clock.m1--) {
			for (clock.m2 = limit->m2.max;
			     clock.m2 >= limit->m2.min; clock.m2--) {
				for (clock.p1 = limit->p1.max;
				     clock.p1 >= limit->p1.min; clock.p1--) {
					int this_err;

					intel_clock(dev, refclk, &clock);
					if (!intel_PLL_is_valid(dev, limit,
								&clock))
						continue;

					this_err = abs(clock.dot - target);
					if (this_err < err_most) {
						*best_clock = clock;
						err_most = this_err;
						max_n = clock.n;
						found = true;
					}
				}
			}
		}
	}
	return found;
}

static bool
intel_find_pll_ironlake_dp(const intel_limit_t *limit, struct drm_crtc *crtc,
			   int target, int refclk, intel_clock_t *best_clock)
{
	struct drm_device *dev = crtc->dev;
	intel_clock_t clock;

	if (target < 200000) {
		clock.n = 1;
		clock.p1 = 2;
		clock.p2 = 10;
		clock.m1 = 12;
		clock.m2 = 9;
	} else {
		clock.n = 2;
		clock.p1 = 1;
		clock.p2 = 10;
		clock.m1 = 14;
		clock.m2 = 8;
	}
	intel_clock(dev, refclk, &clock);
	memcpy(best_clock, &clock, sizeof(intel_clock_t));
	return true;
}

/* DisplayPort has only two frequencies, 162MHz and 270MHz */
static bool
intel_find_pll_g4x_dp(const intel_limit_t *limit, struct drm_crtc *crtc,
		      int target, int refclk, intel_clock_t *best_clock)
{
	intel_clock_t clock;
	if (target < 200000) {
		clock.p1 = 2;
		clock.p2 = 10;
		clock.n = 2;
		clock.m1 = 23;
		clock.m2 = 8;
	} else {
		clock.p1 = 1;
		clock.p2 = 10;
		clock.n = 1;
		clock.m1 = 14;
		clock.m2 = 2;
	}
	clock.m = 5 * (clock.m1 + 2) + (clock.m2 + 2);
	clock.p = (clock.p1 * clock.p2);
	clock.dot = 96000 * clock.m / (clock.n + 2) / clock.p;
	clock.vco = 0;
	memcpy(best_clock, &clock, sizeof(intel_clock_t));
	return true;
}

/**
 * intel_wait_for_vblank - wait for vblank on a given pipe
 * @dev: drm device
 * @pipe: pipe to wait for
 *
 * Wait for vblank to occur on a given pipe.  Needed for various bits of
 * mode setting code.
 */
void intel_wait_for_vblank(struct drm_device *dev, int pipe)
{
	struct drm_i915_private *dev_priv = dev->dev_private;
	int pipestat_reg = PIPESTAT(pipe);

	/* Clear existing vblank status. Note this will clear any other
	 * sticky status fields as well.
	 *
	 * This races with i915_driver_irq_handler() with the result
	 * that either function could miss a vblank event.  Here it is not
	 * fatal, as we will either wait upon the next vblank interrupt or
	 * timeout.  Generally speaking intel_wait_for_vblank() is only
	 * called during modeset at which time the GPU should be idle and
	 * should *not* be performing page flips and thus not waiting on
	 * vblanks...
	 * Currently, the result of us stealing a vblank from the irq
	 * handler is that a single frame will be skipped during swapbuffers.
	 */
	I915_WRITE(pipestat_reg,
		   I915_READ(pipestat_reg) | PIPE_VBLANK_INTERRUPT_STATUS);

	/* Wait for vblank interrupt bit to set */
	if (wait_for(I915_READ(pipestat_reg) &
		     PIPE_VBLANK_INTERRUPT_STATUS,
		     50))
		DRM_DEBUG_KMS("vblank wait timed out\n");
}

/*
 * intel_wait_for_pipe_off - wait for pipe to turn off
 * @dev: drm device
 * @pipe: pipe to wait for
 *
 * After disabling a pipe, we can't wait for vblank in the usual way,
 * spinning on the vblank interrupt status bit, since we won't actually
 * see an interrupt when the pipe is disabled.
 *
 * On Gen4 and above:
 *   wait for the pipe register state bit to turn off
 *
 * Otherwise:
 *   wait for the display line value to settle (it usually
 *   ends up stopping at the start of the next frame).
 *
 */
void intel_wait_for_pipe_off(struct drm_device *dev, int pipe)
{
	struct drm_i915_private *dev_priv = dev->dev_private;

	if (INTEL_INFO(dev)->gen >= 4) {
		int reg = PIPECONF(pipe);

		/* Wait for the Pipe State to go off */
		if (wait_for((I915_READ(reg) & I965_PIPECONF_ACTIVE) == 0,
			     100))
			DRM_DEBUG_KMS("pipe_off wait timed out\n");
	} else {
		u32 last_line;
		int reg = PIPEDSL(pipe);
		unsigned long timeout = jiffies + msecs_to_jiffies(100);

		/* Wait for the display line to settle */
		do {
			last_line = I915_READ(reg) & DSL_LINEMASK;
			mdelay(5);
		} while (((I915_READ(reg) & DSL_LINEMASK) != last_line) &&
			 time_after(timeout, jiffies));
		if (time_after(jiffies, timeout))
			DRM_DEBUG_KMS("pipe_off wait timed out\n");
	}
}

static const char *state_string(bool enabled)
{
	return enabled ? "on" : "off";
}

/* Only for pre-ILK configs */
static void assert_pll(struct drm_i915_private *dev_priv,
		       enum pipe pipe, bool state)
{
	int reg;
	u32 val;
	bool cur_state;

	reg = DPLL(pipe);
	val = I915_READ(reg);
	cur_state = !!(val & DPLL_VCO_ENABLE);
	WARN(cur_state != state,
	     "PLL state assertion failure (expected %s, current %s)\n",
	     state_string(state), state_string(cur_state));
}
#define assert_pll_enabled(d, p) assert_pll(d, p, true)
#define assert_pll_disabled(d, p) assert_pll(d, p, false)

/* For ILK+ */
static void assert_pch_pll(struct drm_i915_private *dev_priv,
			   enum pipe pipe, bool state)
{
	int reg;
	u32 val;
	bool cur_state;

	if (HAS_PCH_CPT(dev_priv->dev)) {
		u32 pch_dpll;

		pch_dpll = I915_READ(PCH_DPLL_SEL);

		/* Make sure the selected PLL is enabled to the transcoder */
		WARN(!((pch_dpll >> (4 * pipe)) & 8),
		     "transcoder %d PLL not enabled\n", pipe);

		/* Convert the transcoder pipe number to a pll pipe number */
		pipe = (pch_dpll >> (4 * pipe)) & 1;
	}

	reg = PCH_DPLL(pipe);
	val = I915_READ(reg);
	cur_state = !!(val & DPLL_VCO_ENABLE);
	WARN(cur_state != state,
	     "PCH PLL state assertion failure (expected %s, current %s)\n",
	     state_string(state), state_string(cur_state));
}
#define assert_pch_pll_enabled(d, p) assert_pch_pll(d, p, true)
#define assert_pch_pll_disabled(d, p) assert_pch_pll(d, p, false)

static void assert_fdi_tx(struct drm_i915_private *dev_priv,
			  enum pipe pipe, bool state)
{
	int reg;
	u32 val;
	bool cur_state;

	reg = FDI_TX_CTL(pipe);
	val = I915_READ(reg);
	cur_state = !!(val & FDI_TX_ENABLE);
	WARN(cur_state != state,
	     "FDI TX state assertion failure (expected %s, current %s)\n",
	     state_string(state), state_string(cur_state));
}
#define assert_fdi_tx_enabled(d, p) assert_fdi_tx(d, p, true)
#define assert_fdi_tx_disabled(d, p) assert_fdi_tx(d, p, false)

static void assert_fdi_rx(struct drm_i915_private *dev_priv,
			  enum pipe pipe, bool state)
{
	int reg;
	u32 val;
	bool cur_state;

	reg = FDI_RX_CTL(pipe);
	val = I915_READ(reg);
	cur_state = !!(val & FDI_RX_ENABLE);
	WARN(cur_state != state,
	     "FDI RX state assertion failure (expected %s, current %s)\n",
	     state_string(state), state_string(cur_state));
}
#define assert_fdi_rx_enabled(d, p) assert_fdi_rx(d, p, true)
#define assert_fdi_rx_disabled(d, p) assert_fdi_rx(d, p, false)

static void assert_fdi_tx_pll_enabled(struct drm_i915_private *dev_priv,
				      enum pipe pipe)
{
	int reg;
	u32 val;

	/* ILK FDI PLL is always enabled */
	if (dev_priv->info->gen == 5)
		return;

	reg = FDI_TX_CTL(pipe);
	val = I915_READ(reg);
	WARN(!(val & FDI_TX_PLL_ENABLE), "FDI TX PLL assertion failure, should be active but is disabled\n");
}

static void assert_fdi_rx_pll_enabled(struct drm_i915_private *dev_priv,
				      enum pipe pipe)
{
	int reg;
	u32 val;

	reg = FDI_RX_CTL(pipe);
	val = I915_READ(reg);
	WARN(!(val & FDI_RX_PLL_ENABLE), "FDI RX PLL assertion failure, should be active but is disabled\n");
}

static void assert_panel_unlocked(struct drm_i915_private *dev_priv,
				  enum pipe pipe)
{
	int pp_reg, lvds_reg;
	u32 val;
	enum pipe panel_pipe = PIPE_A;
	bool locked = true;

	if (HAS_PCH_SPLIT(dev_priv->dev)) {
		pp_reg = PCH_PP_CONTROL;
		lvds_reg = PCH_LVDS;
	} else {
		pp_reg = PP_CONTROL;
		lvds_reg = LVDS;
	}

	val = I915_READ(pp_reg);
	if (!(val & PANEL_POWER_ON) ||
	    ((val & PANEL_UNLOCK_REGS) == PANEL_UNLOCK_REGS))
		locked = false;

	if (I915_READ(lvds_reg) & LVDS_PIPEB_SELECT)
		panel_pipe = PIPE_B;

	WARN(panel_pipe == pipe && locked,
	     "panel assertion failure, pipe %c regs locked\n",
	     pipe_name(pipe));
}

void assert_pipe(struct drm_i915_private *dev_priv,
		 enum pipe pipe, bool state)
{
	int reg;
	u32 val;
	bool cur_state;

	reg = PIPECONF(pipe);
	val = I915_READ(reg);
	cur_state = !!(val & PIPECONF_ENABLE);
	WARN(cur_state != state,
	     "pipe %c assertion failure (expected %s, current %s)\n",
	     pipe_name(pipe), state_string(state), state_string(cur_state));
}

static void assert_plane_enabled(struct drm_i915_private *dev_priv,
				 enum plane plane)
{
	int reg;
	u32 val;

	reg = DSPCNTR(plane);
	val = I915_READ(reg);
	WARN(!(val & DISPLAY_PLANE_ENABLE),
	     "plane %c assertion failure, should be active but is disabled\n",
	     plane_name(plane));
}

static void assert_planes_disabled(struct drm_i915_private *dev_priv,
				   enum pipe pipe)
{
	int reg, i;
	u32 val;
	int cur_pipe;

	/* Planes are fixed to pipes on ILK+ */
	if (HAS_PCH_SPLIT(dev_priv->dev))
		return;

	/* Need to check both planes against the pipe */
	for (i = 0; i < 2; i++) {
		reg = DSPCNTR(i);
		val = I915_READ(reg);
		cur_pipe = (val & DISPPLANE_SEL_PIPE_MASK) >>
			DISPPLANE_SEL_PIPE_SHIFT;
		WARN((val & DISPLAY_PLANE_ENABLE) && pipe == cur_pipe,
		     "plane %c assertion failure, should be off on pipe %c but is still active\n",
		     plane_name(i), pipe_name(pipe));
	}
}

static void assert_pch_refclk_enabled(struct drm_i915_private *dev_priv)
{
	u32 val;
	bool enabled;

	val = I915_READ(PCH_DREF_CONTROL);
	enabled = !!(val & (DREF_SSC_SOURCE_MASK | DREF_NONSPREAD_SOURCE_MASK |
			    DREF_SUPERSPREAD_SOURCE_MASK));
	WARN(!enabled, "PCH refclk assertion failure, should be active but is disabled\n");
}

static void assert_transcoder_disabled(struct drm_i915_private *dev_priv,
				       enum pipe pipe)
{
	int reg;
	u32 val;
	bool enabled;

	reg = TRANSCONF(pipe);
	val = I915_READ(reg);
	enabled = !!(val & TRANS_ENABLE);
	WARN(enabled,
	     "transcoder assertion failed, should be off on pipe %c but is still active\n",
	     pipe_name(pipe));
}

static bool dp_pipe_enabled(struct drm_i915_private *dev_priv,
			    enum pipe pipe, u32 port_sel, u32 val)
{
	if ((val & DP_PORT_EN) == 0)
		return false;

	if (HAS_PCH_CPT(dev_priv->dev)) {
		u32	trans_dp_ctl_reg = TRANS_DP_CTL(pipe);
		u32	trans_dp_ctl = I915_READ(trans_dp_ctl_reg);
		if ((trans_dp_ctl & TRANS_DP_PORT_SEL_MASK) != port_sel)
			return false;
	} else {
		if ((val & DP_PIPE_MASK) != (pipe << 30))
			return false;
	}
	return true;
}

static bool hdmi_pipe_enabled(struct drm_i915_private *dev_priv,
			      enum pipe pipe, u32 val)
{
	if ((val & PORT_ENABLE) == 0)
		return false;

	if (HAS_PCH_CPT(dev_priv->dev)) {
		if ((val & PORT_TRANS_SEL_MASK) != PORT_TRANS_SEL_CPT(pipe))
			return false;
	} else {
		if ((val & TRANSCODER_MASK) != TRANSCODER(pipe))
			return false;
	}
	return true;
}

static bool lvds_pipe_enabled(struct drm_i915_private *dev_priv,
			      enum pipe pipe, u32 val)
{
	if ((val & LVDS_PORT_EN) == 0)
		return false;

	if (HAS_PCH_CPT(dev_priv->dev)) {
		if ((val & PORT_TRANS_SEL_MASK) != PORT_TRANS_SEL_CPT(pipe))
			return false;
	} else {
		if ((val & LVDS_PIPE_MASK) != LVDS_PIPE(pipe))
			return false;
	}
	return true;
}

static bool adpa_pipe_enabled(struct drm_i915_private *dev_priv,
			      enum pipe pipe, u32 val)
{
	if ((val & ADPA_DAC_ENABLE) == 0)
		return false;
	if (HAS_PCH_CPT(dev_priv->dev)) {
		if ((val & PORT_TRANS_SEL_MASK) != PORT_TRANS_SEL_CPT(pipe))
			return false;
	} else {
		if ((val & ADPA_PIPE_SELECT_MASK) != ADPA_PIPE_SELECT(pipe))
			return false;
	}
	return true;
}

static void assert_pch_dp_disabled(struct drm_i915_private *dev_priv,
				   enum pipe pipe, int reg, u32 port_sel)
{
	u32 val = I915_READ(reg);
	WARN(dp_pipe_enabled(dev_priv, pipe, port_sel, val),
	     "PCH DP (0x%08x) enabled on transcoder %c, should be disabled\n",
	     reg, pipe_name(pipe));
}

static void assert_pch_hdmi_disabled(struct drm_i915_private *dev_priv,
				     enum pipe pipe, int reg)
{
	u32 val = I915_READ(reg);
	WARN(hdmi_pipe_enabled(dev_priv, val, pipe),
	     "PCH DP (0x%08x) enabled on transcoder %c, should be disabled\n",
	     reg, pipe_name(pipe));
}

static void assert_pch_ports_disabled(struct drm_i915_private *dev_priv,
				      enum pipe pipe)
{
	int reg;
	u32 val;

	assert_pch_dp_disabled(dev_priv, pipe, PCH_DP_B, TRANS_DP_PORT_SEL_B);
	assert_pch_dp_disabled(dev_priv, pipe, PCH_DP_C, TRANS_DP_PORT_SEL_C);
	assert_pch_dp_disabled(dev_priv, pipe, PCH_DP_D, TRANS_DP_PORT_SEL_D);

	reg = PCH_ADPA;
	val = I915_READ(reg);
	WARN(adpa_pipe_enabled(dev_priv, val, pipe),
	     "PCH VGA enabled on transcoder %c, should be disabled\n",
	     pipe_name(pipe));

	reg = PCH_LVDS;
	val = I915_READ(reg);
	WARN(lvds_pipe_enabled(dev_priv, val, pipe),
	     "PCH LVDS enabled on transcoder %c, should be disabled\n",
	     pipe_name(pipe));

	assert_pch_hdmi_disabled(dev_priv, pipe, HDMIB);
	assert_pch_hdmi_disabled(dev_priv, pipe, HDMIC);
	assert_pch_hdmi_disabled(dev_priv, pipe, HDMID);
}

/**
 * intel_enable_pll - enable a PLL
 * @dev_priv: i915 private structure
 * @pipe: pipe PLL to enable
 *
 * Enable @pipe's PLL so we can start pumping pixels from a plane.  Check to
 * make sure the PLL reg is writable first though, since the panel write
 * protect mechanism may be enabled.
 *
 * Note!  This is for pre-ILK only.
 */
static void intel_enable_pll(struct drm_i915_private *dev_priv, enum pipe pipe)
{
	int reg;
	u32 val;

	/* No really, not for ILK+ */
	BUG_ON(dev_priv->info->gen >= 5);

	/* PLL is protected by panel, make sure we can write it */
	if (IS_MOBILE(dev_priv->dev) && !IS_I830(dev_priv->dev))
		assert_panel_unlocked(dev_priv, pipe);

	reg = DPLL(pipe);
	val = I915_READ(reg);
	val |= DPLL_VCO_ENABLE;

	/* We do this three times for luck */
	I915_WRITE(reg, val);
	POSTING_READ(reg);
	udelay(150); /* wait for warmup */
	I915_WRITE(reg, val);
	POSTING_READ(reg);
	udelay(150); /* wait for warmup */
	I915_WRITE(reg, val);
	POSTING_READ(reg);
	udelay(150); /* wait for warmup */
}

/**
 * intel_disable_pll - disable a PLL
 * @dev_priv: i915 private structure
 * @pipe: pipe PLL to disable
 *
 * Disable the PLL for @pipe, making sure the pipe is off first.
 *
 * Note!  This is for pre-ILK only.
 */
static void intel_disable_pll(struct drm_i915_private *dev_priv, enum pipe pipe)
{
	int reg;
	u32 val;

	/* Don't disable pipe A or pipe A PLLs if needed */
	if (pipe == PIPE_A && (dev_priv->quirks & QUIRK_PIPEA_FORCE))
		return;

	/* Make sure the pipe isn't still relying on us */
	assert_pipe_disabled(dev_priv, pipe);

	reg = DPLL(pipe);
	val = I915_READ(reg);
	val &= ~DPLL_VCO_ENABLE;
	I915_WRITE(reg, val);
	POSTING_READ(reg);
}

/**
 * intel_enable_pch_pll - enable PCH PLL
 * @dev_priv: i915 private structure
 * @pipe: pipe PLL to enable
 *
 * The PCH PLL needs to be enabled before the PCH transcoder, since it
 * drives the transcoder clock.
 */
static void intel_enable_pch_pll(struct drm_i915_private *dev_priv,
				 enum pipe pipe)
{
	int reg;
	u32 val;

	if (pipe > 1)
		return;

	/* PCH only available on ILK+ */
	BUG_ON(dev_priv->info->gen < 5);

	/* PCH refclock must be enabled first */
	assert_pch_refclk_enabled(dev_priv);

	reg = PCH_DPLL(pipe);
	val = I915_READ(reg);
	val |= DPLL_VCO_ENABLE;
	I915_WRITE(reg, val);
	POSTING_READ(reg);
	udelay(200);
}

static void intel_disable_pch_pll(struct drm_i915_private *dev_priv,
				  enum pipe pipe)
{
	int reg;
	u32 val, pll_mask = TRANSC_DPLL_ENABLE | TRANSC_DPLLB_SEL,
		pll_sel = TRANSC_DPLL_ENABLE;

	if (pipe > 1)
		return;

	/* PCH only available on ILK+ */
	BUG_ON(dev_priv->info->gen < 5);

	/* Make sure transcoder isn't still depending on us */
	assert_transcoder_disabled(dev_priv, pipe);

	if (pipe == 0)
		pll_sel |= TRANSC_DPLLA_SEL;
	else if (pipe == 1)
		pll_sel |= TRANSC_DPLLB_SEL;


	if ((I915_READ(PCH_DPLL_SEL) & pll_mask) == pll_sel)
		return;

	reg = PCH_DPLL(pipe);
	val = I915_READ(reg);
	val &= ~DPLL_VCO_ENABLE;
	I915_WRITE(reg, val);
	POSTING_READ(reg);
	udelay(200);
}

static void intel_enable_transcoder(struct drm_i915_private *dev_priv,
				    enum pipe pipe)
{
	int reg;
	u32 val;

	/* PCH only available on ILK+ */
	BUG_ON(dev_priv->info->gen < 5);

	/* Make sure PCH DPLL is enabled */
	assert_pch_pll_enabled(dev_priv, pipe);

	/* FDI must be feeding us bits for PCH ports */
	assert_fdi_tx_enabled(dev_priv, pipe);
	assert_fdi_rx_enabled(dev_priv, pipe);

	reg = TRANSCONF(pipe);
	val = I915_READ(reg);

	if (HAS_PCH_IBX(dev_priv->dev)) {
		/*
		 * make the BPC in transcoder be consistent with
		 * that in pipeconf reg.
		 */
		val &= ~PIPE_BPC_MASK;
		val |= I915_READ(PIPECONF(pipe)) & PIPE_BPC_MASK;
	}
	I915_WRITE(reg, val | TRANS_ENABLE);
	if (wait_for(I915_READ(reg) & TRANS_STATE_ENABLE, 100))
		DRM_ERROR("failed to enable transcoder %d\n", pipe);
}

static void intel_disable_transcoder(struct drm_i915_private *dev_priv,
				     enum pipe pipe)
{
	int reg;
	u32 val;

	/* FDI relies on the transcoder */
	assert_fdi_tx_disabled(dev_priv, pipe);
	assert_fdi_rx_disabled(dev_priv, pipe);

	/* Ports must be off as well */
	assert_pch_ports_disabled(dev_priv, pipe);

	reg = TRANSCONF(pipe);
	val = I915_READ(reg);
	val &= ~TRANS_ENABLE;
	I915_WRITE(reg, val);
	/* wait for PCH transcoder off, transcoder state */
	if (wait_for((I915_READ(reg) & TRANS_STATE_ENABLE) == 0, 50))
		DRM_ERROR("failed to disable transcoder %d\n", pipe);
}

/**
 * intel_enable_pipe - enable a pipe, asserting requirements
 * @dev_priv: i915 private structure
 * @pipe: pipe to enable
 * @pch_port: on ILK+, is this pipe driving a PCH port or not
 *
 * Enable @pipe, making sure that various hardware specific requirements
 * are met, if applicable, e.g. PLL enabled, LVDS pairs enabled, etc.
 *
 * @pipe should be %PIPE_A or %PIPE_B.
 *
 * Will wait until the pipe is actually running (i.e. first vblank) before
 * returning.
 */
static void intel_enable_pipe(struct drm_i915_private *dev_priv, enum pipe pipe,
			      bool pch_port)
{
	int reg;
	u32 val;

	/*
	 * A pipe without a PLL won't actually be able to drive bits from
	 * a plane.  On ILK+ the pipe PLLs are integrated, so we don't
	 * need the check.
	 */
	if (!HAS_PCH_SPLIT(dev_priv->dev))
		assert_pll_enabled(dev_priv, pipe);
	else {
		if (pch_port) {
			/* if driving the PCH, we need FDI enabled */
			assert_fdi_rx_pll_enabled(dev_priv, pipe);
			assert_fdi_tx_pll_enabled(dev_priv, pipe);
		}
		/* FIXME: assert CPU port conditions for SNB+ */
	}

	reg = PIPECONF(pipe);
	val = I915_READ(reg);
	if (val & PIPECONF_ENABLE)
		return;

	I915_WRITE(reg, val | PIPECONF_ENABLE);
	intel_wait_for_vblank(dev_priv->dev, pipe);
}

/**
 * intel_disable_pipe - disable a pipe, asserting requirements
 * @dev_priv: i915 private structure
 * @pipe: pipe to disable
 *
 * Disable @pipe, making sure that various hardware specific requirements
 * are met, if applicable, e.g. plane disabled, panel fitter off, etc.
 *
 * @pipe should be %PIPE_A or %PIPE_B.
 *
 * Will wait until the pipe has shut down before returning.
 */
static void intel_disable_pipe(struct drm_i915_private *dev_priv,
			       enum pipe pipe)
{
	int reg;
	u32 val;

	/*
	 * Make sure planes won't keep trying to pump pixels to us,
	 * or we might hang the display.
	 */
	assert_planes_disabled(dev_priv, pipe);

	/* Don't disable pipe A or pipe A PLLs if needed */
	if (pipe == PIPE_A && (dev_priv->quirks & QUIRK_PIPEA_FORCE))
		return;

	reg = PIPECONF(pipe);
	val = I915_READ(reg);
	if ((val & PIPECONF_ENABLE) == 0)
		return;

	I915_WRITE(reg, val & ~PIPECONF_ENABLE);
	intel_wait_for_pipe_off(dev_priv->dev, pipe);
}

/*
 * Plane regs are double buffered, going from enabled->disabled needs a
 * trigger in order to latch.  The display address reg provides this.
 */
static void intel_flush_display_plane(struct drm_i915_private *dev_priv,
				      enum plane plane)
{
	I915_WRITE(DSPADDR(plane), I915_READ(DSPADDR(plane)));
	I915_WRITE(DSPSURF(plane), I915_READ(DSPSURF(plane)));
}

/**
 * intel_enable_plane - enable a display plane on a given pipe
 * @dev_priv: i915 private structure
 * @plane: plane to enable
 * @pipe: pipe being fed
 *
 * Enable @plane on @pipe, making sure that @pipe is running first.
 */
static void intel_enable_plane(struct drm_i915_private *dev_priv,
			       enum plane plane, enum pipe pipe)
{
	int reg;
	u32 val;

	/* If the pipe isn't enabled, we can't pump pixels and may hang */
	assert_pipe_enabled(dev_priv, pipe);

	reg = DSPCNTR(plane);
	val = I915_READ(reg);
	if (val & DISPLAY_PLANE_ENABLE)
		return;

	I915_WRITE(reg, val | DISPLAY_PLANE_ENABLE);
	intel_flush_display_plane(dev_priv, plane);
	intel_wait_for_vblank(dev_priv->dev, pipe);
}

/**
 * intel_disable_plane - disable a display plane
 * @dev_priv: i915 private structure
 * @plane: plane to disable
 * @pipe: pipe consuming the data
 *
 * Disable @plane; should be an independent operation.
 */
static void intel_disable_plane(struct drm_i915_private *dev_priv,
				enum plane plane, enum pipe pipe)
{
	int reg;
	u32 val;

	reg = DSPCNTR(plane);
	val = I915_READ(reg);
	if ((val & DISPLAY_PLANE_ENABLE) == 0)
		return;

	I915_WRITE(reg, val & ~DISPLAY_PLANE_ENABLE);
	intel_flush_display_plane(dev_priv, plane);
	intel_wait_for_vblank(dev_priv->dev, pipe);
}

static void disable_pch_dp(struct drm_i915_private *dev_priv,
			   enum pipe pipe, int reg, u32 port_sel)
{
	u32 val = I915_READ(reg);
	if (dp_pipe_enabled(dev_priv, pipe, port_sel, val)) {
		DRM_DEBUG_KMS("Disabling pch dp %x on pipe %d\n", reg, pipe);
		I915_WRITE(reg, val & ~DP_PORT_EN);
	}
}

static void disable_pch_hdmi(struct drm_i915_private *dev_priv,
			     enum pipe pipe, int reg)
{
	u32 val = I915_READ(reg);
	if (hdmi_pipe_enabled(dev_priv, val, pipe)) {
		DRM_DEBUG_KMS("Disabling pch HDMI %x on pipe %d\n",
			      reg, pipe);
		I915_WRITE(reg, val & ~PORT_ENABLE);
	}
}

/* Disable any ports connected to this transcoder */
static void intel_disable_pch_ports(struct drm_i915_private *dev_priv,
				    enum pipe pipe)
{
	u32 reg, val;

	val = I915_READ(PCH_PP_CONTROL);
	I915_WRITE(PCH_PP_CONTROL, val | PANEL_UNLOCK_REGS);

	disable_pch_dp(dev_priv, pipe, PCH_DP_B, TRANS_DP_PORT_SEL_B);
	disable_pch_dp(dev_priv, pipe, PCH_DP_C, TRANS_DP_PORT_SEL_C);
	disable_pch_dp(dev_priv, pipe, PCH_DP_D, TRANS_DP_PORT_SEL_D);

	reg = PCH_ADPA;
	val = I915_READ(reg);
	if (adpa_pipe_enabled(dev_priv, val, pipe))
		I915_WRITE(reg, val & ~ADPA_DAC_ENABLE);

	reg = PCH_LVDS;
	val = I915_READ(reg);
	if (lvds_pipe_enabled(dev_priv, val, pipe)) {
		DRM_DEBUG_KMS("disable lvds on pipe %d val 0x%08x\n", pipe, val);
		I915_WRITE(reg, val & ~LVDS_PORT_EN);
		POSTING_READ(reg);
		udelay(100);
	}

	disable_pch_hdmi(dev_priv, pipe, HDMIB);
	disable_pch_hdmi(dev_priv, pipe, HDMIC);
	disable_pch_hdmi(dev_priv, pipe, HDMID);
}

static void i8xx_disable_fbc(struct drm_device *dev)
{
	struct drm_i915_private *dev_priv = dev->dev_private;
	u32 fbc_ctl;

	/* Disable compression */
	fbc_ctl = I915_READ(FBC_CONTROL);
	if ((fbc_ctl & FBC_CTL_EN) == 0)
		return;

	fbc_ctl &= ~FBC_CTL_EN;
	I915_WRITE(FBC_CONTROL, fbc_ctl);

	/* Wait for compressing bit to clear */
	if (wait_for((I915_READ(FBC_STATUS) & FBC_STAT_COMPRESSING) == 0, 10)) {
		DRM_DEBUG_KMS("FBC idle timed out\n");
		return;
	}

	DRM_DEBUG_KMS("disabled FBC\n");
}

static void i8xx_enable_fbc(struct drm_crtc *crtc, unsigned long interval)
{
	struct drm_device *dev = crtc->dev;
	struct drm_i915_private *dev_priv = dev->dev_private;
	struct drm_framebuffer *fb = crtc->fb;
	struct intel_framebuffer *intel_fb = to_intel_framebuffer(fb);
	struct drm_i915_gem_object *obj = intel_fb->obj;
	struct intel_crtc *intel_crtc = to_intel_crtc(crtc);
	int cfb_pitch;
	int plane, i;
	u32 fbc_ctl, fbc_ctl2;

	cfb_pitch = dev_priv->cfb_size / FBC_LL_SIZE;
	if (fb->pitches[0] < cfb_pitch)
		cfb_pitch = fb->pitches[0];

	/* FBC_CTL wants 64B units */
	cfb_pitch = (cfb_pitch / 64) - 1;
	plane = intel_crtc->plane == 0 ? FBC_CTL_PLANEA : FBC_CTL_PLANEB;

	/* Clear old tags */
	for (i = 0; i < (FBC_LL_SIZE / 32) + 1; i++)
		I915_WRITE(FBC_TAG + (i * 4), 0);

	/* Set it up... */
	fbc_ctl2 = FBC_CTL_FENCE_DBL | FBC_CTL_IDLE_IMM | FBC_CTL_CPU_FENCE;
	fbc_ctl2 |= plane;
	I915_WRITE(FBC_CONTROL2, fbc_ctl2);
	I915_WRITE(FBC_FENCE_OFF, crtc->y);

	/* enable it... */
	fbc_ctl = FBC_CTL_EN | FBC_CTL_PERIODIC;
	if (IS_I945GM(dev))
		fbc_ctl |= FBC_CTL_C3_IDLE; /* 945 needs special SR handling */
	fbc_ctl |= (cfb_pitch & 0xff) << FBC_CTL_STRIDE_SHIFT;
	fbc_ctl |= (interval & 0x2fff) << FBC_CTL_INTERVAL_SHIFT;
	fbc_ctl |= obj->fence_reg;
	I915_WRITE(FBC_CONTROL, fbc_ctl);

	DRM_DEBUG_KMS("enabled FBC, pitch %d, yoff %d, plane %d, ",
		      cfb_pitch, crtc->y, intel_crtc->plane);
}

static bool i8xx_fbc_enabled(struct drm_device *dev)
{
	struct drm_i915_private *dev_priv = dev->dev_private;

	return I915_READ(FBC_CONTROL) & FBC_CTL_EN;
}

static void g4x_enable_fbc(struct drm_crtc *crtc, unsigned long interval)
{
	struct drm_device *dev = crtc->dev;
	struct drm_i915_private *dev_priv = dev->dev_private;
	struct drm_framebuffer *fb = crtc->fb;
	struct intel_framebuffer *intel_fb = to_intel_framebuffer(fb);
	struct drm_i915_gem_object *obj = intel_fb->obj;
	struct intel_crtc *intel_crtc = to_intel_crtc(crtc);
	int plane = intel_crtc->plane == 0 ? DPFC_CTL_PLANEA : DPFC_CTL_PLANEB;
	unsigned long stall_watermark = 200;
	u32 dpfc_ctl;

	dpfc_ctl = plane | DPFC_SR_EN | DPFC_CTL_LIMIT_1X;
	dpfc_ctl |= DPFC_CTL_FENCE_EN | obj->fence_reg;
	I915_WRITE(DPFC_CHICKEN, DPFC_HT_MODIFY);

	I915_WRITE(DPFC_RECOMP_CTL, DPFC_RECOMP_STALL_EN |
		   (stall_watermark << DPFC_RECOMP_STALL_WM_SHIFT) |
		   (interval << DPFC_RECOMP_TIMER_COUNT_SHIFT));
	I915_WRITE(DPFC_FENCE_YOFF, crtc->y);

	/* enable it... */
	I915_WRITE(DPFC_CONTROL, I915_READ(DPFC_CONTROL) | DPFC_CTL_EN);

	DRM_DEBUG_KMS("enabled fbc on plane %d\n", intel_crtc->plane);
}

static void g4x_disable_fbc(struct drm_device *dev)
{
	struct drm_i915_private *dev_priv = dev->dev_private;
	u32 dpfc_ctl;

	/* Disable compression */
	dpfc_ctl = I915_READ(DPFC_CONTROL);
	if (dpfc_ctl & DPFC_CTL_EN) {
		dpfc_ctl &= ~DPFC_CTL_EN;
		I915_WRITE(DPFC_CONTROL, dpfc_ctl);

		DRM_DEBUG_KMS("disabled FBC\n");
	}
}

static bool g4x_fbc_enabled(struct drm_device *dev)
{
	struct drm_i915_private *dev_priv = dev->dev_private;

	return I915_READ(DPFC_CONTROL) & DPFC_CTL_EN;
}

static void sandybridge_blit_fbc_update(struct drm_device *dev)
{
	struct drm_i915_private *dev_priv = dev->dev_private;
	u32 blt_ecoskpd;

	/* Make sure blitter notifies FBC of writes */
	gen6_gt_force_wake_get(dev_priv);
	blt_ecoskpd = I915_READ(GEN6_BLITTER_ECOSKPD);
	blt_ecoskpd |= GEN6_BLITTER_FBC_NOTIFY <<
		GEN6_BLITTER_LOCK_SHIFT;
	I915_WRITE(GEN6_BLITTER_ECOSKPD, blt_ecoskpd);
	blt_ecoskpd |= GEN6_BLITTER_FBC_NOTIFY;
	I915_WRITE(GEN6_BLITTER_ECOSKPD, blt_ecoskpd);
	blt_ecoskpd &= ~(GEN6_BLITTER_FBC_NOTIFY <<
			 GEN6_BLITTER_LOCK_SHIFT);
	I915_WRITE(GEN6_BLITTER_ECOSKPD, blt_ecoskpd);
	POSTING_READ(GEN6_BLITTER_ECOSKPD);
	gen6_gt_force_wake_put(dev_priv);
}

static void ironlake_enable_fbc(struct drm_crtc *crtc, unsigned long interval)
{
	struct drm_device *dev = crtc->dev;
	struct drm_i915_private *dev_priv = dev->dev_private;
	struct drm_framebuffer *fb = crtc->fb;
	struct intel_framebuffer *intel_fb = to_intel_framebuffer(fb);
	struct drm_i915_gem_object *obj = intel_fb->obj;
	struct intel_crtc *intel_crtc = to_intel_crtc(crtc);
	int plane = intel_crtc->plane == 0 ? DPFC_CTL_PLANEA : DPFC_CTL_PLANEB;
	unsigned long stall_watermark = 200;
	u32 dpfc_ctl;

	dpfc_ctl = I915_READ(ILK_DPFC_CONTROL);
	dpfc_ctl &= DPFC_RESERVED;
	dpfc_ctl |= (plane | DPFC_CTL_LIMIT_1X);
	/* Set persistent mode for front-buffer rendering, ala X. */
	dpfc_ctl |= DPFC_CTL_PERSISTENT_MODE;
	dpfc_ctl |= (DPFC_CTL_FENCE_EN | obj->fence_reg);
	I915_WRITE(ILK_DPFC_CHICKEN, DPFC_HT_MODIFY);

	I915_WRITE(ILK_DPFC_RECOMP_CTL, DPFC_RECOMP_STALL_EN |
		   (stall_watermark << DPFC_RECOMP_STALL_WM_SHIFT) |
		   (interval << DPFC_RECOMP_TIMER_COUNT_SHIFT));
	I915_WRITE(ILK_DPFC_FENCE_YOFF, crtc->y);
	I915_WRITE(ILK_FBC_RT_BASE, obj->gtt_offset | ILK_FBC_RT_VALID);
	/* enable it... */
	I915_WRITE(ILK_DPFC_CONTROL, dpfc_ctl | DPFC_CTL_EN);

	if (IS_GEN6(dev)) {
		I915_WRITE(SNB_DPFC_CTL_SA,
			   SNB_CPU_FENCE_ENABLE | obj->fence_reg);
		I915_WRITE(DPFC_CPU_FENCE_OFFSET, crtc->y);
		sandybridge_blit_fbc_update(dev);
	}

	DRM_DEBUG_KMS("enabled fbc on plane %d\n", intel_crtc->plane);
}

static void ironlake_disable_fbc(struct drm_device *dev)
{
	struct drm_i915_private *dev_priv = dev->dev_private;
	u32 dpfc_ctl;

	/* Disable compression */
	dpfc_ctl = I915_READ(ILK_DPFC_CONTROL);
	if (dpfc_ctl & DPFC_CTL_EN) {
		dpfc_ctl &= ~DPFC_CTL_EN;
		I915_WRITE(ILK_DPFC_CONTROL, dpfc_ctl);

		DRM_DEBUG_KMS("disabled FBC\n");
	}
}

static bool ironlake_fbc_enabled(struct drm_device *dev)
{
	struct drm_i915_private *dev_priv = dev->dev_private;

	return I915_READ(ILK_DPFC_CONTROL) & DPFC_CTL_EN;
}

bool intel_fbc_enabled(struct drm_device *dev)
{
	struct drm_i915_private *dev_priv = dev->dev_private;

	if (!dev_priv->display.fbc_enabled)
		return false;

	return dev_priv->display.fbc_enabled(dev);
}

static void intel_fbc_work_fn(struct work_struct *__work)
{
	struct intel_fbc_work *work =
		container_of(to_delayed_work(__work),
			     struct intel_fbc_work, work);
	struct drm_device *dev = work->crtc->dev;
	struct drm_i915_private *dev_priv = dev->dev_private;

	mutex_lock(&dev->struct_mutex);
	if (work == dev_priv->fbc_work) {
		/* Double check that we haven't switched fb without cancelling
		 * the prior work.
		 */
		if (work->crtc->fb == work->fb) {
			dev_priv->display.enable_fbc(work->crtc,
						     work->interval);

			dev_priv->cfb_plane = to_intel_crtc(work->crtc)->plane;
			dev_priv->cfb_fb = work->crtc->fb->base.id;
			dev_priv->cfb_y = work->crtc->y;
		}

		dev_priv->fbc_work = NULL;
	}
	mutex_unlock(&dev->struct_mutex);

	kfree(work);
}

static void intel_cancel_fbc_work(struct drm_i915_private *dev_priv)
{
	if (dev_priv->fbc_work == NULL)
		return;

	DRM_DEBUG_KMS("cancelling pending FBC enable\n");

	/* Synchronisation is provided by struct_mutex and checking of
	 * dev_priv->fbc_work, so we can perform the cancellation
	 * entirely asynchronously.
	 */
	if (cancel_delayed_work(&dev_priv->fbc_work->work))
		/* tasklet was killed before being run, clean up */
		kfree(dev_priv->fbc_work);

	/* Mark the work as no longer wanted so that if it does
	 * wake-up (because the work was already running and waiting
	 * for our mutex), it will discover that is no longer
	 * necessary to run.
	 */
	dev_priv->fbc_work = NULL;
}

static void intel_enable_fbc(struct drm_crtc *crtc, unsigned long interval)
{
	struct intel_fbc_work *work;
	struct drm_device *dev = crtc->dev;
	struct drm_i915_private *dev_priv = dev->dev_private;

	if (!dev_priv->display.enable_fbc)
		return;

	intel_cancel_fbc_work(dev_priv);

	work = kzalloc(sizeof *work, GFP_KERNEL);
	if (work == NULL) {
		dev_priv->display.enable_fbc(crtc, interval);
		return;
	}

	work->crtc = crtc;
	work->fb = crtc->fb;
	work->interval = interval;
	INIT_DELAYED_WORK(&work->work, intel_fbc_work_fn);

	dev_priv->fbc_work = work;

	DRM_DEBUG_KMS("scheduling delayed FBC enable\n");

	/* Delay the actual enabling to let pageflipping cease and the
	 * display to settle before starting the compression. Note that
	 * this delay also serves a second purpose: it allows for a
	 * vblank to pass after disabling the FBC before we attempt
	 * to modify the control registers.
	 *
	 * A more complicated solution would involve tracking vblanks
	 * following the termination of the page-flipping sequence
	 * and indeed performing the enable as a co-routine and not
	 * waiting synchronously upon the vblank.
	 */
	schedule_delayed_work(&work->work, msecs_to_jiffies(50));
}

void intel_disable_fbc(struct drm_device *dev)
{
	struct drm_i915_private *dev_priv = dev->dev_private;

	intel_cancel_fbc_work(dev_priv);

	if (!dev_priv->display.disable_fbc)
		return;

	dev_priv->display.disable_fbc(dev);
	dev_priv->cfb_plane = -1;
}

/**
 * intel_update_fbc - enable/disable FBC as needed
 * @dev: the drm_device
 *
 * Set up the framebuffer compression hardware at mode set time.  We
 * enable it if possible:
 *   - plane A only (on pre-965)
 *   - no pixel mulitply/line duplication
 *   - no alpha buffer discard
 *   - no dual wide
 *   - framebuffer <= 2048 in width, 1536 in height
 *
 * We can't assume that any compression will take place (worst case),
 * so the compressed buffer has to be the same size as the uncompressed
 * one.  It also must reside (along with the line length buffer) in
 * stolen memory.
 *
 * We need to enable/disable FBC on a global basis.
 */
static void intel_update_fbc(struct drm_device *dev)
{
	struct drm_i915_private *dev_priv = dev->dev_private;
	struct drm_crtc *crtc = NULL, *tmp_crtc;
	struct intel_crtc *intel_crtc;
	struct drm_framebuffer *fb;
	struct intel_framebuffer *intel_fb;
	struct drm_i915_gem_object *obj;
	int enable_fbc;

	DRM_DEBUG_KMS("\n");

	if (!i915_powersave)
		return;

	if (!I915_HAS_FBC(dev))
		return;

	/*
	 * If FBC is already on, we just have to verify that we can
	 * keep it that way...
	 * Need to disable if:
	 *   - more than one pipe is active
	 *   - changing FBC params (stride, fence, mode)
	 *   - new fb is too large to fit in compressed buffer
	 *   - going to an unsupported config (interlace, pixel multiply, etc.)
	 */
	list_for_each_entry(tmp_crtc, &dev->mode_config.crtc_list, head) {
		if (tmp_crtc->enabled && tmp_crtc->fb) {
			if (crtc) {
				DRM_DEBUG_KMS("more than one pipe active, disabling compression\n");
				dev_priv->no_fbc_reason = FBC_MULTIPLE_PIPES;
				goto out_disable;
			}
			crtc = tmp_crtc;
		}
	}

	if (!crtc || crtc->fb == NULL) {
		DRM_DEBUG_KMS("no output, disabling\n");
		dev_priv->no_fbc_reason = FBC_NO_OUTPUT;
		goto out_disable;
	}

	intel_crtc = to_intel_crtc(crtc);
	fb = crtc->fb;
	intel_fb = to_intel_framebuffer(fb);
	obj = intel_fb->obj;

	enable_fbc = i915_enable_fbc;
	if (enable_fbc < 0) {
		DRM_DEBUG_KMS("fbc set to per-chip default\n");
		enable_fbc = 1;
		if (INTEL_INFO(dev)->gen <= 6)
			enable_fbc = 0;
	}
	if (!enable_fbc) {
		DRM_DEBUG_KMS("fbc disabled per module param\n");
		dev_priv->no_fbc_reason = FBC_MODULE_PARAM;
		goto out_disable;
	}
	if (intel_fb->obj->base.size > dev_priv->cfb_size) {
		DRM_DEBUG_KMS("framebuffer too large, disabling "
			      "compression\n");
		dev_priv->no_fbc_reason = FBC_STOLEN_TOO_SMALL;
		goto out_disable;
	}
	if ((crtc->mode.flags & DRM_MODE_FLAG_INTERLACE) ||
	    (crtc->mode.flags & DRM_MODE_FLAG_DBLSCAN)) {
		DRM_DEBUG_KMS("mode incompatible with compression, "
			      "disabling\n");
		dev_priv->no_fbc_reason = FBC_UNSUPPORTED_MODE;
		goto out_disable;
	}
	if ((crtc->mode.hdisplay > 2048) ||
	    (crtc->mode.vdisplay > 1536)) {
		DRM_DEBUG_KMS("mode too large for compression, disabling\n");
		dev_priv->no_fbc_reason = FBC_MODE_TOO_LARGE;
		goto out_disable;
	}
	if ((IS_I915GM(dev) || IS_I945GM(dev)) && intel_crtc->plane != 0) {
		DRM_DEBUG_KMS("plane not 0, disabling compression\n");
		dev_priv->no_fbc_reason = FBC_BAD_PLANE;
		goto out_disable;
	}

	/* The use of a CPU fence is mandatory in order to detect writes
	 * by the CPU to the scanout and trigger updates to the FBC.
	 */
	if (obj->tiling_mode != I915_TILING_X ||
	    obj->fence_reg == I915_FENCE_REG_NONE) {
		DRM_DEBUG_KMS("framebuffer not tiled or fenced, disabling compression\n");
		dev_priv->no_fbc_reason = FBC_NOT_TILED;
		goto out_disable;
	}

	/* If the kernel debugger is active, always disable compression */
	if (in_dbg_master())
		goto out_disable;

	/* If the scanout has not changed, don't modify the FBC settings.
	 * Note that we make the fundamental assumption that the fb->obj
	 * cannot be unpinned (and have its GTT offset and fence revoked)
	 * without first being decoupled from the scanout and FBC disabled.
	 */
	if (dev_priv->cfb_plane == intel_crtc->plane &&
	    dev_priv->cfb_fb == fb->base.id &&
	    dev_priv->cfb_y == crtc->y)
		return;

	if (intel_fbc_enabled(dev)) {
		/* We update FBC along two paths, after changing fb/crtc
		 * configuration (modeswitching) and after page-flipping
		 * finishes. For the latter, we know that not only did
		 * we disable the FBC at the start of the page-flip
		 * sequence, but also more than one vblank has passed.
		 *
		 * For the former case of modeswitching, it is possible
		 * to switch between two FBC valid configurations
		 * instantaneously so we do need to disable the FBC
		 * before we can modify its control registers. We also
		 * have to wait for the next vblank for that to take
		 * effect. However, since we delay enabling FBC we can
		 * assume that a vblank has passed since disabling and
		 * that we can safely alter the registers in the deferred
		 * callback.
		 *
		 * In the scenario that we go from a valid to invalid
		 * and then back to valid FBC configuration we have
		 * no strict enforcement that a vblank occurred since
		 * disabling the FBC. However, along all current pipe
		 * disabling paths we do need to wait for a vblank at
		 * some point. And we wait before enabling FBC anyway.
		 */
		DRM_DEBUG_KMS("disabling active FBC for update\n");
		intel_disable_fbc(dev);
	}

	intel_enable_fbc(crtc, 500);
	return;

out_disable:
	/* Multiple disables should be harmless */
	if (intel_fbc_enabled(dev)) {
		DRM_DEBUG_KMS("unsupported config, disabling FBC\n");
		intel_disable_fbc(dev);
	}
}

int
intel_pin_and_fence_fb_obj(struct drm_device *dev,
			   struct drm_i915_gem_object *obj,
			   struct intel_ring_buffer *pipelined)
{
	struct drm_i915_private *dev_priv = dev->dev_private;
	u32 alignment;
	int ret;

	switch (obj->tiling_mode) {
	case I915_TILING_NONE:
		if (IS_BROADWATER(dev) || IS_CRESTLINE(dev))
			alignment = 128 * 1024;
		else if (INTEL_INFO(dev)->gen >= 4)
			alignment = 4 * 1024;
		else
			alignment = 64 * 1024;
		break;
	case I915_TILING_X:
		/* pin() will align the object as required by fence */
		alignment = 0;
		break;
	case I915_TILING_Y:
		/* FIXME: Is this true? */
		DRM_ERROR("Y tiled not allowed for scan out buffers\n");
		return -EINVAL;
	default:
		BUG();
	}

	dev_priv->mm.interruptible = false;
	ret = i915_gem_object_pin_to_display_plane(obj, alignment, pipelined);
	if (ret)
		goto err_interruptible;

	/* Install a fence for tiled scan-out. Pre-i965 always needs a
	 * fence, whereas 965+ only requires a fence if using
	 * framebuffer compression.  For simplicity, we always install
	 * a fence as the cost is not that onerous.
	 */
	if (obj->tiling_mode != I915_TILING_NONE) {
		ret = i915_gem_object_get_fence(obj, pipelined);
		if (ret)
			goto err_unpin;
	}

	dev_priv->mm.interruptible = true;
	return 0;

err_unpin:
	i915_gem_object_unpin(obj);
err_interruptible:
	dev_priv->mm.interruptible = true;
	return ret;
}

static int i9xx_update_plane(struct drm_crtc *crtc, struct drm_framebuffer *fb,
			     int x, int y)
{
	struct drm_device *dev = crtc->dev;
	struct drm_i915_private *dev_priv = dev->dev_private;
	struct intel_crtc *intel_crtc = to_intel_crtc(crtc);
	struct intel_framebuffer *intel_fb;
	struct drm_i915_gem_object *obj;
	int plane = intel_crtc->plane;
	unsigned long Start, Offset;
	u32 dspcntr;
	u32 reg;

	switch (plane) {
	case 0:
	case 1:
		break;
	default:
		DRM_ERROR("Can't update plane %d in SAREA\n", plane);
		return -EINVAL;
	}

	intel_fb = to_intel_framebuffer(fb);
	obj = intel_fb->obj;

	reg = DSPCNTR(plane);
	dspcntr = I915_READ(reg);
	/* Mask out pixel format bits in case we change it */
	dspcntr &= ~DISPPLANE_PIXFORMAT_MASK;
	switch (fb->bits_per_pixel) {
	case 8:
		dspcntr |= DISPPLANE_8BPP;
		break;
	case 16:
		if (fb->depth == 15)
			dspcntr |= DISPPLANE_15_16BPP;
		else
			dspcntr |= DISPPLANE_16BPP;
		break;
	case 24:
	case 32:
		dspcntr |= DISPPLANE_32BPP_NO_ALPHA;
		break;
	default:
		DRM_ERROR("Unknown color depth %d\n", fb->bits_per_pixel);
		return -EINVAL;
	}
	if (INTEL_INFO(dev)->gen >= 4) {
		if (obj->tiling_mode != I915_TILING_NONE)
			dspcntr |= DISPPLANE_TILED;
		else
			dspcntr &= ~DISPPLANE_TILED;
	}

	I915_WRITE(reg, dspcntr);

	Start = obj->gtt_offset;
	Offset = y * fb->pitches[0] + x * (fb->bits_per_pixel / 8);

	DRM_DEBUG_KMS("Writing base %08lX %08lX %d %d %d\n",
		      Start, Offset, x, y, fb->pitches[0]);
	I915_WRITE(DSPSTRIDE(plane), fb->pitches[0]);
	if (INTEL_INFO(dev)->gen >= 4) {
		I915_WRITE(DSPSURF(plane), Start);
		I915_WRITE(DSPTILEOFF(plane), (y << 16) | x);
		I915_WRITE(DSPADDR(plane), Offset);
	} else
		I915_WRITE(DSPADDR(plane), Start + Offset);
	POSTING_READ(reg);

	return 0;
}

static int ironlake_update_plane(struct drm_crtc *crtc,
				 struct drm_framebuffer *fb, int x, int y)
{
	struct drm_device *dev = crtc->dev;
	struct drm_i915_private *dev_priv = dev->dev_private;
	struct intel_crtc *intel_crtc = to_intel_crtc(crtc);
	struct intel_framebuffer *intel_fb;
	struct drm_i915_gem_object *obj;
	int plane = intel_crtc->plane;
	unsigned long Start, Offset;
	u32 dspcntr;
	u32 reg;

	switch (plane) {
	case 0:
	case 1:
	case 2:
		break;
	default:
		DRM_ERROR("Can't update plane %d in SAREA\n", plane);
		return -EINVAL;
	}

	intel_fb = to_intel_framebuffer(fb);
	obj = intel_fb->obj;

	reg = DSPCNTR(plane);
	dspcntr = I915_READ(reg);
	/* Mask out pixel format bits in case we change it */
	dspcntr &= ~DISPPLANE_PIXFORMAT_MASK;
	switch (fb->bits_per_pixel) {
	case 8:
		dspcntr |= DISPPLANE_8BPP;
		break;
	case 16:
		if (fb->depth != 16)
			return -EINVAL;

		dspcntr |= DISPPLANE_16BPP;
		break;
	case 24:
	case 32:
		if (fb->depth == 24)
			dspcntr |= DISPPLANE_32BPP_NO_ALPHA;
		else if (fb->depth == 30)
			dspcntr |= DISPPLANE_32BPP_30BIT_NO_ALPHA;
		else
			return -EINVAL;
		break;
	default:
		DRM_ERROR("Unknown color depth %d\n", fb->bits_per_pixel);
		return -EINVAL;
	}

	if (obj->tiling_mode != I915_TILING_NONE)
		dspcntr |= DISPPLANE_TILED;
	else
		dspcntr &= ~DISPPLANE_TILED;

	/* must disable */
	dspcntr |= DISPPLANE_TRICKLE_FEED_DISABLE;

	I915_WRITE(reg, dspcntr);

	Start = obj->gtt_offset;
	Offset = y * fb->pitches[0] + x * (fb->bits_per_pixel / 8);

	DRM_DEBUG_KMS("Writing base %08lX %08lX %d %d %d\n",
		      Start, Offset, x, y, fb->pitches[0]);
	I915_WRITE(DSPSTRIDE(plane), fb->pitches[0]);
	I915_WRITE(DSPSURF(plane), Start);
	I915_WRITE(DSPTILEOFF(plane), (y << 16) | x);
	I915_WRITE(DSPADDR(plane), Offset);
	POSTING_READ(reg);

	return 0;
}

/* Assume fb object is pinned & idle & fenced and just update base pointers */
static int
intel_pipe_set_base_atomic(struct drm_crtc *crtc, struct drm_framebuffer *fb,
			   int x, int y, enum mode_set_atomic state)
{
	struct drm_device *dev = crtc->dev;
	struct drm_i915_private *dev_priv = dev->dev_private;
	int ret;

	ret = dev_priv->display.update_plane(crtc, fb, x, y);
	if (ret)
		return ret;

	intel_update_fbc(dev);
	intel_increase_pllclock(crtc);

	return 0;
}

static int
intel_pipe_set_base(struct drm_crtc *crtc, int x, int y,
		    struct drm_framebuffer *old_fb)
{
	struct drm_device *dev = crtc->dev;
	struct drm_i915_master_private *master_priv;
	struct intel_crtc *intel_crtc = to_intel_crtc(crtc);
	int ret;

	/* no fb bound */
	if (!crtc->fb) {
		DRM_ERROR("No FB bound\n");
		return 0;
	}

	switch (intel_crtc->plane) {
	case 0:
	case 1:
		break;
	case 2:
		if (IS_IVYBRIDGE(dev))
			break;
		/* fall through otherwise */
	default:
		DRM_ERROR("no plane for crtc\n");
		return -EINVAL;
	}

	mutex_lock(&dev->struct_mutex);
	ret = intel_pin_and_fence_fb_obj(dev,
					 to_intel_framebuffer(crtc->fb)->obj,
					 NULL);
	if (ret != 0) {
		mutex_unlock(&dev->struct_mutex);
		DRM_ERROR("pin & fence failed\n");
		return ret;
	}

	if (old_fb) {
		struct drm_i915_private *dev_priv = dev->dev_private;
		struct drm_i915_gem_object *obj = to_intel_framebuffer(old_fb)->obj;

		wait_event(dev_priv->pending_flip_queue,
			   atomic_read(&dev_priv->mm.wedged) ||
			   atomic_read(&obj->pending_flip) == 0);

		/* Big Hammer, we also need to ensure that any pending
		 * MI_WAIT_FOR_EVENT inside a user batch buffer on the
		 * current scanout is retired before unpinning the old
		 * framebuffer.
		 *
		 * This should only fail upon a hung GPU, in which case we
		 * can safely continue.
		 */
		ret = i915_gem_object_finish_gpu(obj);
		(void) ret;
	}

	ret = intel_pipe_set_base_atomic(crtc, crtc->fb, x, y,
					 LEAVE_ATOMIC_MODE_SET);
	if (ret) {
		i915_gem_object_unpin(to_intel_framebuffer(crtc->fb)->obj);
		mutex_unlock(&dev->struct_mutex);
		DRM_ERROR("failed to update base address\n");
		return ret;
	}

	if (old_fb) {
		intel_wait_for_vblank(dev, intel_crtc->pipe);
		i915_gem_object_unpin(to_intel_framebuffer(old_fb)->obj);
	}

	mutex_unlock(&dev->struct_mutex);

	if (!dev->primary->master)
		return 0;

	master_priv = dev->primary->master->driver_priv;
	if (!master_priv->sarea_priv)
		return 0;

	if (intel_crtc->pipe) {
		master_priv->sarea_priv->pipeB_x = x;
		master_priv->sarea_priv->pipeB_y = y;
	} else {
		master_priv->sarea_priv->pipeA_x = x;
		master_priv->sarea_priv->pipeA_y = y;
	}

	return 0;
}

static void ironlake_set_pll_edp(struct drm_crtc *crtc, int clock)
{
	struct drm_device *dev = crtc->dev;
	struct drm_i915_private *dev_priv = dev->dev_private;
	u32 dpa_ctl;

	DRM_DEBUG_KMS("eDP PLL enable for clock %d\n", clock);
	dpa_ctl = I915_READ(DP_A);
	dpa_ctl &= ~DP_PLL_FREQ_MASK;

	if (clock < 200000) {
		u32 temp;
		dpa_ctl |= DP_PLL_FREQ_160MHZ;
		/* workaround for 160Mhz:
		   1) program 0x4600c bits 15:0 = 0x8124
		   2) program 0x46010 bit 0 = 1
		   3) program 0x46034 bit 24 = 1
		   4) program 0x64000 bit 14 = 1
		   */
		temp = I915_READ(0x4600c);
		temp &= 0xffff0000;
		I915_WRITE(0x4600c, temp | 0x8124);

		temp = I915_READ(0x46010);
		I915_WRITE(0x46010, temp | 1);

		temp = I915_READ(0x46034);
		I915_WRITE(0x46034, temp | (1 << 24));
	} else {
		dpa_ctl |= DP_PLL_FREQ_270MHZ;
	}
	I915_WRITE(DP_A, dpa_ctl);

	POSTING_READ(DP_A);
	udelay(500);
}

static void intel_fdi_normal_train(struct drm_crtc *crtc)
{
	struct drm_device *dev = crtc->dev;
	struct drm_i915_private *dev_priv = dev->dev_private;
	struct intel_crtc *intel_crtc = to_intel_crtc(crtc);
	int pipe = intel_crtc->pipe;
	u32 reg, temp;

	/* enable normal train */
	reg = FDI_TX_CTL(pipe);
	temp = I915_READ(reg);
	if (IS_IVYBRIDGE(dev)) {
		temp &= ~FDI_LINK_TRAIN_NONE_IVB;
		temp |= FDI_LINK_TRAIN_NONE_IVB | FDI_TX_ENHANCE_FRAME_ENABLE;
	} else {
		temp &= ~FDI_LINK_TRAIN_NONE;
		temp |= FDI_LINK_TRAIN_NONE | FDI_TX_ENHANCE_FRAME_ENABLE;
	}
	I915_WRITE(reg, temp);

	reg = FDI_RX_CTL(pipe);
	temp = I915_READ(reg);
	if (HAS_PCH_CPT(dev)) {
		temp &= ~FDI_LINK_TRAIN_PATTERN_MASK_CPT;
		temp |= FDI_LINK_TRAIN_NORMAL_CPT;
	} else {
		temp &= ~FDI_LINK_TRAIN_NONE;
		temp |= FDI_LINK_TRAIN_NONE;
	}
	I915_WRITE(reg, temp | FDI_RX_ENHANCE_FRAME_ENABLE);

	/* wait one idle pattern time */
	POSTING_READ(reg);
	udelay(1000);

	/* IVB wants error correction enabled */
	if (IS_IVYBRIDGE(dev))
		I915_WRITE(reg, I915_READ(reg) | FDI_FS_ERRC_ENABLE |
			   FDI_FE_ERRC_ENABLE);
}

static void cpt_phase_pointer_enable(struct drm_device *dev, int pipe)
{
	struct drm_i915_private *dev_priv = dev->dev_private;
	u32 flags = I915_READ(SOUTH_CHICKEN1);

	flags |= FDI_PHASE_SYNC_OVR(pipe);
	I915_WRITE(SOUTH_CHICKEN1, flags); /* once to unlock... */
	flags |= FDI_PHASE_SYNC_EN(pipe);
	I915_WRITE(SOUTH_CHICKEN1, flags); /* then again to enable */
	POSTING_READ(SOUTH_CHICKEN1);
}

/* The FDI link training functions for ILK/Ibexpeak. */
static void ironlake_fdi_link_train(struct drm_crtc *crtc)
{
	struct drm_device *dev = crtc->dev;
	struct drm_i915_private *dev_priv = dev->dev_private;
	struct intel_crtc *intel_crtc = to_intel_crtc(crtc);
	int pipe = intel_crtc->pipe;
	int plane = intel_crtc->plane;
	u32 reg, temp, tries;

	/* FDI needs bits from pipe & plane first */
	assert_pipe_enabled(dev_priv, pipe);
	assert_plane_enabled(dev_priv, plane);

	/* Train 1: umask FDI RX Interrupt symbol_lock and bit_lock bit
	   for train result */
	reg = FDI_RX_IMR(pipe);
	temp = I915_READ(reg);
	temp &= ~FDI_RX_SYMBOL_LOCK;
	temp &= ~FDI_RX_BIT_LOCK;
	I915_WRITE(reg, temp);
	I915_READ(reg);
	udelay(150);

	/* enable CPU FDI TX and PCH FDI RX */
	reg = FDI_TX_CTL(pipe);
	temp = I915_READ(reg);
	temp &= ~(7 << 19);
	temp |= (intel_crtc->fdi_lanes - 1) << 19;
	temp &= ~FDI_LINK_TRAIN_NONE;
	temp |= FDI_LINK_TRAIN_PATTERN_1;
	I915_WRITE(reg, temp | FDI_TX_ENABLE);

	reg = FDI_RX_CTL(pipe);
	temp = I915_READ(reg);
	temp &= ~FDI_LINK_TRAIN_NONE;
	temp |= FDI_LINK_TRAIN_PATTERN_1;
	I915_WRITE(reg, temp | FDI_RX_ENABLE);

	POSTING_READ(reg);
	udelay(150);

	/* Ironlake workaround, enable clock pointer after FDI enable*/
	if (HAS_PCH_IBX(dev)) {
		I915_WRITE(FDI_RX_CHICKEN(pipe), FDI_RX_PHASE_SYNC_POINTER_OVR);
		I915_WRITE(FDI_RX_CHICKEN(pipe), FDI_RX_PHASE_SYNC_POINTER_OVR |
			   FDI_RX_PHASE_SYNC_POINTER_EN);
	}

	reg = FDI_RX_IIR(pipe);
	for (tries = 0; tries < 5; tries++) {
		temp = I915_READ(reg);
		DRM_DEBUG_KMS("FDI_RX_IIR 0x%x\n", temp);

		if ((temp & FDI_RX_BIT_LOCK)) {
			DRM_DEBUG_KMS("FDI train 1 done.\n");
			I915_WRITE(reg, temp | FDI_RX_BIT_LOCK);
			break;
		}
	}
	if (tries == 5)
		DRM_ERROR("FDI train 1 fail!\n");

	/* Train 2 */
	reg = FDI_TX_CTL(pipe);
	temp = I915_READ(reg);
	temp &= ~FDI_LINK_TRAIN_NONE;
	temp |= FDI_LINK_TRAIN_PATTERN_2;
	I915_WRITE(reg, temp);

	reg = FDI_RX_CTL(pipe);
	temp = I915_READ(reg);
	temp &= ~FDI_LINK_TRAIN_NONE;
	temp |= FDI_LINK_TRAIN_PATTERN_2;
	I915_WRITE(reg, temp);

	POSTING_READ(reg);
	udelay(150);

	reg = FDI_RX_IIR(pipe);
	for (tries = 0; tries < 5; tries++) {
		temp = I915_READ(reg);
		DRM_DEBUG_KMS("FDI_RX_IIR 0x%x\n", temp);

		if (temp & FDI_RX_SYMBOL_LOCK) {
			I915_WRITE(reg, temp | FDI_RX_SYMBOL_LOCK);
			DRM_DEBUG_KMS("FDI train 2 done.\n");
			break;
		}
	}
	if (tries == 5)
		DRM_ERROR("FDI train 2 fail!\n");

	DRM_DEBUG_KMS("FDI train done\n");

}

static const int snb_b_fdi_train_param[] = {
	FDI_LINK_TRAIN_400MV_0DB_SNB_B,
	FDI_LINK_TRAIN_400MV_6DB_SNB_B,
	FDI_LINK_TRAIN_600MV_3_5DB_SNB_B,
	FDI_LINK_TRAIN_800MV_0DB_SNB_B,
};

/* The FDI link training functions for SNB/Cougarpoint. */
static void gen6_fdi_link_train(struct drm_crtc *crtc)
{
	struct drm_device *dev = crtc->dev;
	struct drm_i915_private *dev_priv = dev->dev_private;
	struct intel_crtc *intel_crtc = to_intel_crtc(crtc);
	int pipe = intel_crtc->pipe;
	u32 reg, temp, i;

	/* Train 1: umask FDI RX Interrupt symbol_lock and bit_lock bit
	   for train result */
	reg = FDI_RX_IMR(pipe);
	temp = I915_READ(reg);
	temp &= ~FDI_RX_SYMBOL_LOCK;
	temp &= ~FDI_RX_BIT_LOCK;
	I915_WRITE(reg, temp);

	POSTING_READ(reg);
	udelay(150);

	/* enable CPU FDI TX and PCH FDI RX */
	reg = FDI_TX_CTL(pipe);
	temp = I915_READ(reg);
	temp &= ~(7 << 19);
	temp |= (intel_crtc->fdi_lanes - 1) << 19;
	temp &= ~FDI_LINK_TRAIN_NONE;
	temp |= FDI_LINK_TRAIN_PATTERN_1;
	temp &= ~FDI_LINK_TRAIN_VOL_EMP_MASK;
	/* SNB-B */
	temp |= FDI_LINK_TRAIN_400MV_0DB_SNB_B;
	I915_WRITE(reg, temp | FDI_TX_ENABLE);

	reg = FDI_RX_CTL(pipe);
	temp = I915_READ(reg);
	if (HAS_PCH_CPT(dev)) {
		temp &= ~FDI_LINK_TRAIN_PATTERN_MASK_CPT;
		temp |= FDI_LINK_TRAIN_PATTERN_1_CPT;
	} else {
		temp &= ~FDI_LINK_TRAIN_NONE;
		temp |= FDI_LINK_TRAIN_PATTERN_1;
	}
	I915_WRITE(reg, temp | FDI_RX_ENABLE);

	POSTING_READ(reg);
	udelay(150);

	if (HAS_PCH_CPT(dev))
		cpt_phase_pointer_enable(dev, pipe);

	for (i = 0; i < 4; i++) {
		reg = FDI_TX_CTL(pipe);
		temp = I915_READ(reg);
		temp &= ~FDI_LINK_TRAIN_VOL_EMP_MASK;
		temp |= snb_b_fdi_train_param[i];
		I915_WRITE(reg, temp);

		POSTING_READ(reg);
		udelay(500);

		reg = FDI_RX_IIR(pipe);
		temp = I915_READ(reg);
		DRM_DEBUG_KMS("FDI_RX_IIR 0x%x\n", temp);

		if (temp & FDI_RX_BIT_LOCK) {
			I915_WRITE(reg, temp | FDI_RX_BIT_LOCK);
			DRM_DEBUG_KMS("FDI train 1 done.\n");
			break;
		}
	}
	if (i == 4)
		DRM_ERROR("FDI train 1 fail!\n");

	/* Train 2 */
	reg = FDI_TX_CTL(pipe);
	temp = I915_READ(reg);
	temp &= ~FDI_LINK_TRAIN_NONE;
	temp |= FDI_LINK_TRAIN_PATTERN_2;
	if (IS_GEN6(dev)) {
		temp &= ~FDI_LINK_TRAIN_VOL_EMP_MASK;
		/* SNB-B */
		temp |= FDI_LINK_TRAIN_400MV_0DB_SNB_B;
	}
	I915_WRITE(reg, temp);

	reg = FDI_RX_CTL(pipe);
	temp = I915_READ(reg);
	if (HAS_PCH_CPT(dev)) {
		temp &= ~FDI_LINK_TRAIN_PATTERN_MASK_CPT;
		temp |= FDI_LINK_TRAIN_PATTERN_2_CPT;
	} else {
		temp &= ~FDI_LINK_TRAIN_NONE;
		temp |= FDI_LINK_TRAIN_PATTERN_2;
	}
	I915_WRITE(reg, temp);

	POSTING_READ(reg);
	udelay(150);

	for (i = 0; i < 4; i++) {
		reg = FDI_TX_CTL(pipe);
		temp = I915_READ(reg);
		temp &= ~FDI_LINK_TRAIN_VOL_EMP_MASK;
		temp |= snb_b_fdi_train_param[i];
		I915_WRITE(reg, temp);

		POSTING_READ(reg);
		udelay(500);

		reg = FDI_RX_IIR(pipe);
		temp = I915_READ(reg);
		DRM_DEBUG_KMS("FDI_RX_IIR 0x%x\n", temp);

		if (temp & FDI_RX_SYMBOL_LOCK) {
			I915_WRITE(reg, temp | FDI_RX_SYMBOL_LOCK);
			DRM_DEBUG_KMS("FDI train 2 done.\n");
			break;
		}
	}
	if (i == 4)
		DRM_ERROR("FDI train 2 fail!\n");

	DRM_DEBUG_KMS("FDI train done.\n");
}

/* Manual link training for Ivy Bridge A0 parts */
static void ivb_manual_fdi_link_train(struct drm_crtc *crtc)
{
	struct drm_device *dev = crtc->dev;
	struct drm_i915_private *dev_priv = dev->dev_private;
	struct intel_crtc *intel_crtc = to_intel_crtc(crtc);
	int pipe = intel_crtc->pipe;
	u32 reg, temp, i;

	/* Train 1: umask FDI RX Interrupt symbol_lock and bit_lock bit
	   for train result */
	reg = FDI_RX_IMR(pipe);
	temp = I915_READ(reg);
	temp &= ~FDI_RX_SYMBOL_LOCK;
	temp &= ~FDI_RX_BIT_LOCK;
	I915_WRITE(reg, temp);

	POSTING_READ(reg);
	udelay(150);

	/* enable CPU FDI TX and PCH FDI RX */
	reg = FDI_TX_CTL(pipe);
	temp = I915_READ(reg);
	temp &= ~(7 << 19);
	temp |= (intel_crtc->fdi_lanes - 1) << 19;
	temp &= ~(FDI_LINK_TRAIN_AUTO | FDI_LINK_TRAIN_NONE_IVB);
	temp |= FDI_LINK_TRAIN_PATTERN_1_IVB;
	temp &= ~FDI_LINK_TRAIN_VOL_EMP_MASK;
	temp |= FDI_LINK_TRAIN_400MV_0DB_SNB_B;
	temp |= FDI_COMPOSITE_SYNC;
	I915_WRITE(reg, temp | FDI_TX_ENABLE);

	reg = FDI_RX_CTL(pipe);
	temp = I915_READ(reg);
	temp &= ~FDI_LINK_TRAIN_AUTO;
	temp &= ~FDI_LINK_TRAIN_PATTERN_MASK_CPT;
	temp |= FDI_LINK_TRAIN_PATTERN_1_CPT;
	temp |= FDI_COMPOSITE_SYNC;
	I915_WRITE(reg, temp | FDI_RX_ENABLE);

	POSTING_READ(reg);
	udelay(150);

	if (HAS_PCH_CPT(dev))
		cpt_phase_pointer_enable(dev, pipe);

	for (i = 0; i < 4; i++) {
		reg = FDI_TX_CTL(pipe);
		temp = I915_READ(reg);
		temp &= ~FDI_LINK_TRAIN_VOL_EMP_MASK;
		temp |= snb_b_fdi_train_param[i];
		I915_WRITE(reg, temp);

		POSTING_READ(reg);
		udelay(500);

		reg = FDI_RX_IIR(pipe);
		temp = I915_READ(reg);
		DRM_DEBUG_KMS("FDI_RX_IIR 0x%x\n", temp);

		if (temp & FDI_RX_BIT_LOCK ||
		    (I915_READ(reg) & FDI_RX_BIT_LOCK)) {
			I915_WRITE(reg, temp | FDI_RX_BIT_LOCK);
			DRM_DEBUG_KMS("FDI train 1 done.\n");
			break;
		}
	}
	if (i == 4)
		DRM_ERROR("FDI train 1 fail!\n");

	/* Train 2 */
	reg = FDI_TX_CTL(pipe);
	temp = I915_READ(reg);
	temp &= ~FDI_LINK_TRAIN_NONE_IVB;
	temp |= FDI_LINK_TRAIN_PATTERN_2_IVB;
	temp &= ~FDI_LINK_TRAIN_VOL_EMP_MASK;
	temp |= FDI_LINK_TRAIN_400MV_0DB_SNB_B;
	I915_WRITE(reg, temp);

	reg = FDI_RX_CTL(pipe);
	temp = I915_READ(reg);
	temp &= ~FDI_LINK_TRAIN_PATTERN_MASK_CPT;
	temp |= FDI_LINK_TRAIN_PATTERN_2_CPT;
	I915_WRITE(reg, temp);

	POSTING_READ(reg);
	udelay(150);

	for (i = 0; i < 4; i++) {
		reg = FDI_TX_CTL(pipe);
		temp = I915_READ(reg);
		temp &= ~FDI_LINK_TRAIN_VOL_EMP_MASK;
		temp |= snb_b_fdi_train_param[i];
		I915_WRITE(reg, temp);

		POSTING_READ(reg);
		udelay(500);

		reg = FDI_RX_IIR(pipe);
		temp = I915_READ(reg);
		DRM_DEBUG_KMS("FDI_RX_IIR 0x%x\n", temp);

		if (temp & FDI_RX_SYMBOL_LOCK) {
			I915_WRITE(reg, temp | FDI_RX_SYMBOL_LOCK);
			DRM_DEBUG_KMS("FDI train 2 done.\n");
			break;
		}
	}
	if (i == 4)
		DRM_ERROR("FDI train 2 fail!\n");

	DRM_DEBUG_KMS("FDI train done.\n");
}

static void ironlake_fdi_pll_enable(struct drm_crtc *crtc)
{
	struct drm_device *dev = crtc->dev;
	struct drm_i915_private *dev_priv = dev->dev_private;
	struct intel_crtc *intel_crtc = to_intel_crtc(crtc);
	int pipe = intel_crtc->pipe;
	u32 reg, temp;

	/* Write the TU size bits so error detection works */
	I915_WRITE(FDI_RX_TUSIZE1(pipe),
		   I915_READ(PIPE_DATA_M1(pipe)) & TU_SIZE_MASK);

	/* enable PCH FDI RX PLL, wait warmup plus DMI latency */
	reg = FDI_RX_CTL(pipe);
	temp = I915_READ(reg);
	temp &= ~((0x7 << 19) | (0x7 << 16));
	temp |= (intel_crtc->fdi_lanes - 1) << 19;
	temp |= (I915_READ(PIPECONF(pipe)) & PIPE_BPC_MASK) << 11;
	I915_WRITE(reg, temp | FDI_RX_PLL_ENABLE);

	POSTING_READ(reg);
	udelay(200);

	/* Switch from Rawclk to PCDclk */
	temp = I915_READ(reg);
	I915_WRITE(reg, temp | FDI_PCDCLK);

	POSTING_READ(reg);
	udelay(200);

	/* Enable CPU FDI TX PLL, always on for Ironlake */
	reg = FDI_TX_CTL(pipe);
	temp = I915_READ(reg);
	if ((temp & FDI_TX_PLL_ENABLE) == 0) {
		I915_WRITE(reg, temp | FDI_TX_PLL_ENABLE);

		POSTING_READ(reg);
		udelay(100);
	}
}

static void cpt_phase_pointer_disable(struct drm_device *dev, int pipe)
{
	struct drm_i915_private *dev_priv = dev->dev_private;
	u32 flags = I915_READ(SOUTH_CHICKEN1);

	flags &= ~(FDI_PHASE_SYNC_EN(pipe));
	I915_WRITE(SOUTH_CHICKEN1, flags); /* once to disable... */
	flags &= ~(FDI_PHASE_SYNC_OVR(pipe));
	I915_WRITE(SOUTH_CHICKEN1, flags); /* then again to lock */
	POSTING_READ(SOUTH_CHICKEN1);
}
static void ironlake_fdi_disable(struct drm_crtc *crtc)
{
	struct drm_device *dev = crtc->dev;
	struct drm_i915_private *dev_priv = dev->dev_private;
	struct intel_crtc *intel_crtc = to_intel_crtc(crtc);
	int pipe = intel_crtc->pipe;
	u32 reg, temp;

	/* disable CPU FDI tx and PCH FDI rx */
	reg = FDI_TX_CTL(pipe);
	temp = I915_READ(reg);
	I915_WRITE(reg, temp & ~FDI_TX_ENABLE);
	POSTING_READ(reg);

	reg = FDI_RX_CTL(pipe);
	temp = I915_READ(reg);
	temp &= ~(0x7 << 16);
	temp |= (I915_READ(PIPECONF(pipe)) & PIPE_BPC_MASK) << 11;
	I915_WRITE(reg, temp & ~FDI_RX_ENABLE);

	POSTING_READ(reg);
	udelay(100);

	/* Ironlake workaround, disable clock pointer after downing FDI */
	if (HAS_PCH_IBX(dev)) {
		I915_WRITE(FDI_RX_CHICKEN(pipe), FDI_RX_PHASE_SYNC_POINTER_OVR);
		I915_WRITE(FDI_RX_CHICKEN(pipe),
			   I915_READ(FDI_RX_CHICKEN(pipe) &
				     ~FDI_RX_PHASE_SYNC_POINTER_EN));
	} else if (HAS_PCH_CPT(dev)) {
		cpt_phase_pointer_disable(dev, pipe);
	}

	/* still set train pattern 1 */
	reg = FDI_TX_CTL(pipe);
	temp = I915_READ(reg);
	temp &= ~FDI_LINK_TRAIN_NONE;
	temp |= FDI_LINK_TRAIN_PATTERN_1;
	I915_WRITE(reg, temp);

	reg = FDI_RX_CTL(pipe);
	temp = I915_READ(reg);
	if (HAS_PCH_CPT(dev)) {
		temp &= ~FDI_LINK_TRAIN_PATTERN_MASK_CPT;
		temp |= FDI_LINK_TRAIN_PATTERN_1_CPT;
	} else {
		temp &= ~FDI_LINK_TRAIN_NONE;
		temp |= FDI_LINK_TRAIN_PATTERN_1;
	}
	/* BPC in FDI rx is consistent with that in PIPECONF */
	temp &= ~(0x07 << 16);
	temp |= (I915_READ(PIPECONF(pipe)) & PIPE_BPC_MASK) << 11;
	I915_WRITE(reg, temp);

	POSTING_READ(reg);
	udelay(100);
}

/*
 * When we disable a pipe, we need to clear any pending scanline wait events
 * to avoid hanging the ring, which we assume we are waiting on.
 */
static void intel_clear_scanline_wait(struct drm_device *dev)
{
	struct drm_i915_private *dev_priv = dev->dev_private;
	struct intel_ring_buffer *ring;
	u32 tmp;

	if (IS_GEN2(dev))
		/* Can't break the hang on i8xx */
		return;

	ring = LP_RING(dev_priv);
	tmp = I915_READ_CTL(ring);
	if (tmp & RING_WAIT)
		I915_WRITE_CTL(ring, tmp);
}

static void intel_crtc_wait_for_pending_flips(struct drm_crtc *crtc)
{
	struct drm_i915_gem_object *obj;
	struct drm_i915_private *dev_priv;

	if (crtc->fb == NULL)
		return;

	obj = to_intel_framebuffer(crtc->fb)->obj;
	dev_priv = crtc->dev->dev_private;
	wait_event(dev_priv->pending_flip_queue,
		   atomic_read(&obj->pending_flip) == 0);
}

static bool intel_crtc_driving_pch(struct drm_crtc *crtc)
{
	struct drm_device *dev = crtc->dev;
	struct drm_mode_config *mode_config = &dev->mode_config;
	struct intel_encoder *encoder;

	/*
	 * If there's a non-PCH eDP on this crtc, it must be DP_A, and that
	 * must be driven by its own crtc; no sharing is possible.
	 */
	list_for_each_entry(encoder, &mode_config->encoder_list, base.head) {
		if (encoder->base.crtc != crtc)
			continue;

		switch (encoder->type) {
		case INTEL_OUTPUT_EDP:
			if (!intel_encoder_is_pch_edp(&encoder->base))
				return false;
			continue;
		}
	}

	return true;
}

/*
 * Enable PCH resources required for PCH ports:
 *   - PCH PLLs
 *   - FDI training & RX/TX
 *   - update transcoder timings
 *   - DP transcoding bits
 *   - transcoder
 */
static void ironlake_pch_enable(struct drm_crtc *crtc)
{
	struct drm_device *dev = crtc->dev;
	struct drm_i915_private *dev_priv = dev->dev_private;
	struct intel_crtc *intel_crtc = to_intel_crtc(crtc);
	int pipe = intel_crtc->pipe;
	u32 reg, temp, transc_sel;

	/* For PCH output, training FDI link */
	dev_priv->display.fdi_link_train(crtc);

	intel_enable_pch_pll(dev_priv, pipe);

	if (HAS_PCH_CPT(dev)) {
		transc_sel = intel_crtc->use_pll_a ? TRANSC_DPLLA_SEL :
			TRANSC_DPLLB_SEL;

		/* Be sure PCH DPLL SEL is set */
		temp = I915_READ(PCH_DPLL_SEL);
		if (pipe == 0) {
			temp &= ~(TRANSA_DPLLB_SEL);
			temp |= (TRANSA_DPLL_ENABLE | TRANSA_DPLLA_SEL);
		} else if (pipe == 1) {
			temp &= ~(TRANSB_DPLLB_SEL);
			temp |= (TRANSB_DPLL_ENABLE | TRANSB_DPLLB_SEL);
		} else if (pipe == 2) {
			temp &= ~(TRANSC_DPLLB_SEL);
			temp |= (TRANSC_DPLL_ENABLE | transc_sel);
		}
		I915_WRITE(PCH_DPLL_SEL, temp);
	}

	/* set transcoder timing, panel must allow it */
	assert_panel_unlocked(dev_priv, pipe);
	I915_WRITE(TRANS_HTOTAL(pipe), I915_READ(HTOTAL(pipe)));
	I915_WRITE(TRANS_HBLANK(pipe), I915_READ(HBLANK(pipe)));
	I915_WRITE(TRANS_HSYNC(pipe),  I915_READ(HSYNC(pipe)));

	I915_WRITE(TRANS_VTOTAL(pipe), I915_READ(VTOTAL(pipe)));
	I915_WRITE(TRANS_VBLANK(pipe), I915_READ(VBLANK(pipe)));
	I915_WRITE(TRANS_VSYNC(pipe),  I915_READ(VSYNC(pipe)));

	intel_fdi_normal_train(crtc);

	/* For PCH DP, enable TRANS_DP_CTL */
	if (HAS_PCH_CPT(dev) &&
	    (intel_pipe_has_type(crtc, INTEL_OUTPUT_DISPLAYPORT) ||
	     intel_pipe_has_type(crtc, INTEL_OUTPUT_EDP))) {
		u32 bpc = (I915_READ(PIPECONF(pipe)) & PIPE_BPC_MASK) >> 5;
		reg = TRANS_DP_CTL(pipe);
		temp = I915_READ(reg);
		temp &= ~(TRANS_DP_PORT_SEL_MASK |
			  TRANS_DP_SYNC_MASK |
			  TRANS_DP_BPC_MASK);
		temp |= (TRANS_DP_OUTPUT_ENABLE |
			 TRANS_DP_ENH_FRAMING);
		temp |= bpc << 9; /* same format but at 11:9 */

		if (crtc->mode.flags & DRM_MODE_FLAG_PHSYNC)
			temp |= TRANS_DP_HSYNC_ACTIVE_HIGH;
		if (crtc->mode.flags & DRM_MODE_FLAG_PVSYNC)
			temp |= TRANS_DP_VSYNC_ACTIVE_HIGH;

		switch (intel_trans_dp_port_sel(crtc)) {
		case PCH_DP_B:
			temp |= TRANS_DP_PORT_SEL_B;
			break;
		case PCH_DP_C:
			temp |= TRANS_DP_PORT_SEL_C;
			break;
		case PCH_DP_D:
			temp |= TRANS_DP_PORT_SEL_D;
			break;
		default:
			DRM_DEBUG_KMS("Wrong PCH DP port return. Guess port B\n");
			temp |= TRANS_DP_PORT_SEL_B;
			break;
		}

		I915_WRITE(reg, temp);
	}

	intel_enable_transcoder(dev_priv, pipe);
}

void intel_cpt_verify_modeset(struct drm_device *dev, int pipe)
{
	struct drm_i915_private *dev_priv = dev->dev_private;
	int dslreg = PIPEDSL(pipe), tc2reg = TRANS_CHICKEN2(pipe);
	u32 temp;

	temp = I915_READ(dslreg);
	udelay(500);
	if (wait_for(I915_READ(dslreg) != temp, 5)) {
		/* Without this, mode sets may fail silently on FDI */
		I915_WRITE(tc2reg, TRANS_AUTOTRAIN_GEN_STALL_DIS);
		udelay(250);
		I915_WRITE(tc2reg, 0);
		if (wait_for(I915_READ(dslreg) != temp, 5))
			DRM_ERROR("mode set failed: pipe %d stuck\n", pipe);
	}
}

static void ironlake_crtc_enable(struct drm_crtc *crtc)
{
	struct drm_device *dev = crtc->dev;
	struct drm_i915_private *dev_priv = dev->dev_private;
	struct intel_crtc *intel_crtc = to_intel_crtc(crtc);
	int pipe = intel_crtc->pipe;
	int plane = intel_crtc->plane;
	u32 temp;
	bool is_pch_port;

	if (intel_crtc->active)
		return;

	intel_crtc->active = true;
	intel_update_watermarks(dev);

	if (intel_pipe_has_type(crtc, INTEL_OUTPUT_LVDS)) {
		temp = I915_READ(PCH_LVDS);
		if ((temp & LVDS_PORT_EN) == 0)
			I915_WRITE(PCH_LVDS, temp | LVDS_PORT_EN);
	}

	is_pch_port = intel_crtc_driving_pch(crtc);

	if (is_pch_port)
		ironlake_fdi_pll_enable(crtc);
	else
		ironlake_fdi_disable(crtc);

	/* Enable panel fitting for LVDS */
	if (dev_priv->pch_pf_size &&
	    (intel_pipe_has_type(crtc, INTEL_OUTPUT_LVDS) || HAS_eDP)) {
		/* Force use of hard-coded filter coefficients
		 * as some pre-programmed values are broken,
		 * e.g. x201.
		 */
		I915_WRITE(PF_CTL(pipe), PF_ENABLE | PF_FILTER_MED_3x3);
		I915_WRITE(PF_WIN_POS(pipe), dev_priv->pch_pf_pos);
		I915_WRITE(PF_WIN_SZ(pipe), dev_priv->pch_pf_size);
	}

	/*
	 * On ILK+ LUT must be loaded before the pipe is running but with
	 * clocks enabled
	 */
	intel_crtc_load_lut(crtc);

	intel_enable_pipe(dev_priv, pipe, is_pch_port);
	intel_enable_plane(dev_priv, plane, pipe);

	if (is_pch_port)
		ironlake_pch_enable(crtc);

	mutex_lock(&dev->struct_mutex);
	intel_update_fbc(dev);
	mutex_unlock(&dev->struct_mutex);

	intel_crtc_update_cursor(crtc, true);
}

static void ironlake_crtc_disable(struct drm_crtc *crtc)
{
	struct drm_device *dev = crtc->dev;
	struct drm_i915_private *dev_priv = dev->dev_private;
	struct intel_crtc *intel_crtc = to_intel_crtc(crtc);
	int pipe = intel_crtc->pipe;
	int plane = intel_crtc->plane;
	u32 reg, temp;

	if (!intel_crtc->active)
		return;

	intel_crtc_wait_for_pending_flips(crtc);
	drm_vblank_off(dev, pipe);
	intel_crtc_update_cursor(crtc, false);

	intel_disable_plane(dev_priv, plane, pipe);

	if (dev_priv->cfb_plane == plane)
		intel_disable_fbc(dev);

	intel_disable_pipe(dev_priv, pipe);

	/* Disable PF */
	I915_WRITE(PF_CTL(pipe), 0);
	I915_WRITE(PF_WIN_SZ(pipe), 0);

	ironlake_fdi_disable(crtc);

	/* This is a horrible layering violation; we should be doing this in
	 * the connector/encoder ->prepare instead, but we don't always have
	 * enough information there about the config to know whether it will
	 * actually be necessary or just cause undesired flicker.
	 */
	intel_disable_pch_ports(dev_priv, pipe);

	intel_disable_transcoder(dev_priv, pipe);

	if (HAS_PCH_CPT(dev)) {
		/* disable TRANS_DP_CTL */
		reg = TRANS_DP_CTL(pipe);
		temp = I915_READ(reg);
		temp &= ~(TRANS_DP_OUTPUT_ENABLE | TRANS_DP_PORT_SEL_MASK);
		temp |= TRANS_DP_PORT_SEL_NONE;
		I915_WRITE(reg, temp);

		/* disable DPLL_SEL */
		temp = I915_READ(PCH_DPLL_SEL);
		switch (pipe) {
		case 0:
			temp &= ~(TRANSA_DPLL_ENABLE | TRANSA_DPLLB_SEL);
			break;
		case 1:
			temp &= ~(TRANSB_DPLL_ENABLE | TRANSB_DPLLB_SEL);
			break;
		case 2:
			/* C shares PLL A or B */
			temp &= ~(TRANSC_DPLL_ENABLE | TRANSC_DPLLB_SEL);
			break;
		default:
			BUG(); /* wtf */
		}
		I915_WRITE(PCH_DPLL_SEL, temp);
	}

	/* disable PCH DPLL */
	if (!intel_crtc->no_pll)
		intel_disable_pch_pll(dev_priv, pipe);

	/* Switch from PCDclk to Rawclk */
	reg = FDI_RX_CTL(pipe);
	temp = I915_READ(reg);
	I915_WRITE(reg, temp & ~FDI_PCDCLK);

	/* Disable CPU FDI TX PLL */
	reg = FDI_TX_CTL(pipe);
	temp = I915_READ(reg);
	I915_WRITE(reg, temp & ~FDI_TX_PLL_ENABLE);

	POSTING_READ(reg);
	udelay(100);

	reg = FDI_RX_CTL(pipe);
	temp = I915_READ(reg);
	I915_WRITE(reg, temp & ~FDI_RX_PLL_ENABLE);

	/* Wait for the clocks to turn off. */
	POSTING_READ(reg);
	udelay(100);

	intel_crtc->active = false;
	intel_update_watermarks(dev);

	mutex_lock(&dev->struct_mutex);
	intel_update_fbc(dev);
	intel_clear_scanline_wait(dev);
	mutex_unlock(&dev->struct_mutex);
}

static void ironlake_crtc_dpms(struct drm_crtc *crtc, int mode)
{
	struct intel_crtc *intel_crtc = to_intel_crtc(crtc);
	int pipe = intel_crtc->pipe;
	int plane = intel_crtc->plane;

	/* XXX: When our outputs are all unaware of DPMS modes other than off
	 * and on, we should map those modes to DRM_MODE_DPMS_OFF in the CRTC.
	 */
	switch (mode) {
	case DRM_MODE_DPMS_ON:
	case DRM_MODE_DPMS_STANDBY:
	case DRM_MODE_DPMS_SUSPEND:
		DRM_DEBUG_KMS("crtc %d/%d dpms on\n", pipe, plane);
		ironlake_crtc_enable(crtc);
		break;

	case DRM_MODE_DPMS_OFF:
		DRM_DEBUG_KMS("crtc %d/%d dpms off\n", pipe, plane);
		ironlake_crtc_disable(crtc);
		break;
	}
}

static void intel_crtc_dpms_overlay(struct intel_crtc *intel_crtc, bool enable)
{
	if (!enable && intel_crtc->overlay) {
		struct drm_device *dev = intel_crtc->base.dev;
		struct drm_i915_private *dev_priv = dev->dev_private;

		mutex_lock(&dev->struct_mutex);
		dev_priv->mm.interruptible = false;
		(void) intel_overlay_switch_off(intel_crtc->overlay);
		dev_priv->mm.interruptible = true;
		mutex_unlock(&dev->struct_mutex);
	}

	/* Let userspace switch the overlay on again. In most cases userspace
	 * has to recompute where to put it anyway.
	 */
}

static void i9xx_crtc_enable(struct drm_crtc *crtc)
{
	struct drm_device *dev = crtc->dev;
	struct drm_i915_private *dev_priv = dev->dev_private;
	struct intel_crtc *intel_crtc = to_intel_crtc(crtc);
	int pipe = intel_crtc->pipe;
	int plane = intel_crtc->plane;

	if (intel_crtc->active)
		return;

	intel_crtc->active = true;
	intel_update_watermarks(dev);

	intel_enable_pll(dev_priv, pipe);
	intel_enable_pipe(dev_priv, pipe, false);
	intel_enable_plane(dev_priv, plane, pipe);

	intel_crtc_load_lut(crtc);
	intel_update_fbc(dev);

	/* Give the overlay scaler a chance to enable if it's on this pipe */
	intel_crtc_dpms_overlay(intel_crtc, true);
	intel_crtc_update_cursor(crtc, true);
}

static void i9xx_crtc_disable(struct drm_crtc *crtc)
{
	struct drm_device *dev = crtc->dev;
	struct drm_i915_private *dev_priv = dev->dev_private;
	struct intel_crtc *intel_crtc = to_intel_crtc(crtc);
	int pipe = intel_crtc->pipe;
	int plane = intel_crtc->plane;

	if (!intel_crtc->active)
		return;

	/* Give the overlay scaler a chance to disable if it's on this pipe */
	intel_crtc_wait_for_pending_flips(crtc);
	drm_vblank_off(dev, pipe);
	intel_crtc_dpms_overlay(intel_crtc, false);
	intel_crtc_update_cursor(crtc, false);

	if (dev_priv->cfb_plane == plane)
		intel_disable_fbc(dev);

	intel_disable_plane(dev_priv, plane, pipe);
	intel_disable_pipe(dev_priv, pipe);
	intel_disable_pll(dev_priv, pipe);

	intel_crtc->active = false;
	intel_update_fbc(dev);
	intel_update_watermarks(dev);
	intel_clear_scanline_wait(dev);
}

static void i9xx_crtc_dpms(struct drm_crtc *crtc, int mode)
{
	/* XXX: When our outputs are all unaware of DPMS modes other than off
	 * and on, we should map those modes to DRM_MODE_DPMS_OFF in the CRTC.
	 */
	switch (mode) {
	case DRM_MODE_DPMS_ON:
	case DRM_MODE_DPMS_STANDBY:
	case DRM_MODE_DPMS_SUSPEND:
		i9xx_crtc_enable(crtc);
		break;
	case DRM_MODE_DPMS_OFF:
		i9xx_crtc_disable(crtc);
		break;
	}
}

/**
 * Sets the power management mode of the pipe and plane.
 */
static void intel_crtc_dpms(struct drm_crtc *crtc, int mode)
{
	struct drm_device *dev = crtc->dev;
	struct drm_i915_private *dev_priv = dev->dev_private;
	struct drm_i915_master_private *master_priv;
	struct intel_crtc *intel_crtc = to_intel_crtc(crtc);
	int pipe = intel_crtc->pipe;
	bool enabled;

	if (intel_crtc->dpms_mode == mode)
		return;

	intel_crtc->dpms_mode = mode;

	dev_priv->display.dpms(crtc, mode);

	if (!dev->primary->master)
		return;

	master_priv = dev->primary->master->driver_priv;
	if (!master_priv->sarea_priv)
		return;

	enabled = crtc->enabled && mode != DRM_MODE_DPMS_OFF;

	switch (pipe) {
	case 0:
		master_priv->sarea_priv->pipeA_w = enabled ? crtc->mode.hdisplay : 0;
		master_priv->sarea_priv->pipeA_h = enabled ? crtc->mode.vdisplay : 0;
		break;
	case 1:
		master_priv->sarea_priv->pipeB_w = enabled ? crtc->mode.hdisplay : 0;
		master_priv->sarea_priv->pipeB_h = enabled ? crtc->mode.vdisplay : 0;
		break;
	default:
		DRM_ERROR("Can't update pipe %c in SAREA\n", pipe_name(pipe));
		break;
	}
}

static void intel_crtc_disable(struct drm_crtc *crtc)
{
	struct drm_crtc_helper_funcs *crtc_funcs = crtc->helper_private;
	struct drm_device *dev = crtc->dev;

	crtc_funcs->dpms(crtc, DRM_MODE_DPMS_OFF);

	if (crtc->fb) {
		mutex_lock(&dev->struct_mutex);
		i915_gem_object_unpin(to_intel_framebuffer(crtc->fb)->obj);
		mutex_unlock(&dev->struct_mutex);
	}
}

/* Prepare for a mode set.
 *
 * Note we could be a lot smarter here.  We need to figure out which outputs
 * will be enabled, which disabled (in short, how the config will changes)
 * and perform the minimum necessary steps to accomplish that, e.g. updating
 * watermarks, FBC configuration, making sure PLLs are programmed correctly,
 * panel fitting is in the proper state, etc.
 */
static void i9xx_crtc_prepare(struct drm_crtc *crtc)
{
	i9xx_crtc_disable(crtc);
}

static void i9xx_crtc_commit(struct drm_crtc *crtc)
{
	i9xx_crtc_enable(crtc);
}

static void ironlake_crtc_prepare(struct drm_crtc *crtc)
{
	ironlake_crtc_disable(crtc);
}

static void ironlake_crtc_commit(struct drm_crtc *crtc)
{
	ironlake_crtc_enable(crtc);
}

void intel_encoder_prepare(struct drm_encoder *encoder)
{
	struct drm_encoder_helper_funcs *encoder_funcs = encoder->helper_private;
	/* lvds has its own version of prepare see intel_lvds_prepare */
	encoder_funcs->dpms(encoder, DRM_MODE_DPMS_OFF);
}

void intel_encoder_commit(struct drm_encoder *encoder)
{
	struct drm_encoder_helper_funcs *encoder_funcs = encoder->helper_private;
	struct drm_device *dev = encoder->dev;
	struct intel_encoder *intel_encoder = to_intel_encoder(encoder);
	struct intel_crtc *intel_crtc = to_intel_crtc(intel_encoder->base.crtc);

	/* lvds has its own version of commit see intel_lvds_commit */
	encoder_funcs->dpms(encoder, DRM_MODE_DPMS_ON);

	if (HAS_PCH_CPT(dev))
		intel_cpt_verify_modeset(dev, intel_crtc->pipe);
}

void intel_encoder_destroy(struct drm_encoder *encoder)
{
	struct intel_encoder *intel_encoder = to_intel_encoder(encoder);

	drm_encoder_cleanup(encoder);
	kfree(intel_encoder);
}

static bool intel_crtc_mode_fixup(struct drm_crtc *crtc,
				  struct drm_display_mode *mode,
				  struct drm_display_mode *adjusted_mode)
{
	struct drm_device *dev = crtc->dev;

	if (HAS_PCH_SPLIT(dev)) {
		/* FDI link clock is fixed at 2.7G */
		if (mode->clock * 3 > IRONLAKE_FDI_FREQ * 4)
			return false;
	}

	/* XXX some encoders set the crtcinfo, others don't.
	 * Obviously we need some form of conflict resolution here...
	 */
	if (adjusted_mode->crtc_htotal == 0)
		drm_mode_set_crtcinfo(adjusted_mode, 0);

	return true;
}

static int i945_get_display_clock_speed(struct drm_device *dev)
{
	return 400000;
}

static int i915_get_display_clock_speed(struct drm_device *dev)
{
	return 333000;
}

static int i9xx_misc_get_display_clock_speed(struct drm_device *dev)
{
	return 200000;
}

static int i915gm_get_display_clock_speed(struct drm_device *dev)
{
	u16 gcfgc = 0;

	pci_read_config_word(dev->pdev, GCFGC, &gcfgc);

	if (gcfgc & GC_LOW_FREQUENCY_ENABLE)
		return 133000;
	else {
		switch (gcfgc & GC_DISPLAY_CLOCK_MASK) {
		case GC_DISPLAY_CLOCK_333_MHZ:
			return 333000;
		default:
		case GC_DISPLAY_CLOCK_190_200_MHZ:
			return 190000;
		}
	}
}

static int i865_get_display_clock_speed(struct drm_device *dev)
{
	return 266000;
}

static int i855_get_display_clock_speed(struct drm_device *dev)
{
	u16 hpllcc = 0;
	/* Assume that the hardware is in the high speed state.  This
	 * should be the default.
	 */
	switch (hpllcc & GC_CLOCK_CONTROL_MASK) {
	case GC_CLOCK_133_200:
	case GC_CLOCK_100_200:
		return 200000;
	case GC_CLOCK_166_250:
		return 250000;
	case GC_CLOCK_100_133:
		return 133000;
	}

	/* Shouldn't happen */
	return 0;
}

static int i830_get_display_clock_speed(struct drm_device *dev)
{
	return 133000;
}

struct fdi_m_n {
	u32        tu;
	u32        gmch_m;
	u32        gmch_n;
	u32        link_m;
	u32        link_n;
};

static void
fdi_reduce_ratio(u32 *num, u32 *den)
{
	while (*num > 0xffffff || *den > 0xffffff) {
		*num >>= 1;
		*den >>= 1;
	}
}

static void
ironlake_compute_m_n(int bits_per_pixel, int nlanes, int pixel_clock,
		     int link_clock, struct fdi_m_n *m_n)
{
	m_n->tu = 64; /* default size */

	/* BUG_ON(pixel_clock > INT_MAX / 36); */
	m_n->gmch_m = bits_per_pixel * pixel_clock;
	m_n->gmch_n = link_clock * nlanes * 8;
	fdi_reduce_ratio(&m_n->gmch_m, &m_n->gmch_n);

	m_n->link_m = pixel_clock;
	m_n->link_n = link_clock;
	fdi_reduce_ratio(&m_n->link_m, &m_n->link_n);
}


struct intel_watermark_params {
	unsigned long fifo_size;
	unsigned long max_wm;
	unsigned long default_wm;
	unsigned long guard_size;
	unsigned long cacheline_size;
};

/* Pineview has different values for various configs */
static const struct intel_watermark_params pineview_display_wm = {
	PINEVIEW_DISPLAY_FIFO,
	PINEVIEW_MAX_WM,
	PINEVIEW_DFT_WM,
	PINEVIEW_GUARD_WM,
	PINEVIEW_FIFO_LINE_SIZE
};
static const struct intel_watermark_params pineview_display_hplloff_wm = {
	PINEVIEW_DISPLAY_FIFO,
	PINEVIEW_MAX_WM,
	PINEVIEW_DFT_HPLLOFF_WM,
	PINEVIEW_GUARD_WM,
	PINEVIEW_FIFO_LINE_SIZE
};
static const struct intel_watermark_params pineview_cursor_wm = {
	PINEVIEW_CURSOR_FIFO,
	PINEVIEW_CURSOR_MAX_WM,
	PINEVIEW_CURSOR_DFT_WM,
	PINEVIEW_CURSOR_GUARD_WM,
	PINEVIEW_FIFO_LINE_SIZE,
};
static const struct intel_watermark_params pineview_cursor_hplloff_wm = {
	PINEVIEW_CURSOR_FIFO,
	PINEVIEW_CURSOR_MAX_WM,
	PINEVIEW_CURSOR_DFT_WM,
	PINEVIEW_CURSOR_GUARD_WM,
	PINEVIEW_FIFO_LINE_SIZE
};
static const struct intel_watermark_params g4x_wm_info = {
	G4X_FIFO_SIZE,
	G4X_MAX_WM,
	G4X_MAX_WM,
	2,
	G4X_FIFO_LINE_SIZE,
};
static const struct intel_watermark_params g4x_cursor_wm_info = {
	I965_CURSOR_FIFO,
	I965_CURSOR_MAX_WM,
	I965_CURSOR_DFT_WM,
	2,
	G4X_FIFO_LINE_SIZE,
};
static const struct intel_watermark_params i965_cursor_wm_info = {
	I965_CURSOR_FIFO,
	I965_CURSOR_MAX_WM,
	I965_CURSOR_DFT_WM,
	2,
	I915_FIFO_LINE_SIZE,
};
static const struct intel_watermark_params i945_wm_info = {
	I945_FIFO_SIZE,
	I915_MAX_WM,
	1,
	2,
	I915_FIFO_LINE_SIZE
};
static const struct intel_watermark_params i915_wm_info = {
	I915_FIFO_SIZE,
	I915_MAX_WM,
	1,
	2,
	I915_FIFO_LINE_SIZE
};
static const struct intel_watermark_params i855_wm_info = {
	I855GM_FIFO_SIZE,
	I915_MAX_WM,
	1,
	2,
	I830_FIFO_LINE_SIZE
};
static const struct intel_watermark_params i830_wm_info = {
	I830_FIFO_SIZE,
	I915_MAX_WM,
	1,
	2,
	I830_FIFO_LINE_SIZE
};

static const struct intel_watermark_params ironlake_display_wm_info = {
	ILK_DISPLAY_FIFO,
	ILK_DISPLAY_MAXWM,
	ILK_DISPLAY_DFTWM,
	2,
	ILK_FIFO_LINE_SIZE
};
static const struct intel_watermark_params ironlake_cursor_wm_info = {
	ILK_CURSOR_FIFO,
	ILK_CURSOR_MAXWM,
	ILK_CURSOR_DFTWM,
	2,
	ILK_FIFO_LINE_SIZE
};
static const struct intel_watermark_params ironlake_display_srwm_info = {
	ILK_DISPLAY_SR_FIFO,
	ILK_DISPLAY_MAX_SRWM,
	ILK_DISPLAY_DFT_SRWM,
	2,
	ILK_FIFO_LINE_SIZE
};
static const struct intel_watermark_params ironlake_cursor_srwm_info = {
	ILK_CURSOR_SR_FIFO,
	ILK_CURSOR_MAX_SRWM,
	ILK_CURSOR_DFT_SRWM,
	2,
	ILK_FIFO_LINE_SIZE
};

static const struct intel_watermark_params sandybridge_display_wm_info = {
	SNB_DISPLAY_FIFO,
	SNB_DISPLAY_MAXWM,
	SNB_DISPLAY_DFTWM,
	2,
	SNB_FIFO_LINE_SIZE
};
static const struct intel_watermark_params sandybridge_cursor_wm_info = {
	SNB_CURSOR_FIFO,
	SNB_CURSOR_MAXWM,
	SNB_CURSOR_DFTWM,
	2,
	SNB_FIFO_LINE_SIZE
};
static const struct intel_watermark_params sandybridge_display_srwm_info = {
	SNB_DISPLAY_SR_FIFO,
	SNB_DISPLAY_MAX_SRWM,
	SNB_DISPLAY_DFT_SRWM,
	2,
	SNB_FIFO_LINE_SIZE
};
static const struct intel_watermark_params sandybridge_cursor_srwm_info = {
	SNB_CURSOR_SR_FIFO,
	SNB_CURSOR_MAX_SRWM,
	SNB_CURSOR_DFT_SRWM,
	2,
	SNB_FIFO_LINE_SIZE
};


/**
 * intel_calculate_wm - calculate watermark level
 * @clock_in_khz: pixel clock
 * @wm: chip FIFO params
 * @pixel_size: display pixel size
 * @latency_ns: memory latency for the platform
 *
 * Calculate the watermark level (the level at which the display plane will
 * start fetching from memory again).  Each chip has a different display
 * FIFO size and allocation, so the caller needs to figure that out and pass
 * in the correct intel_watermark_params structure.
 *
 * As the pixel clock runs, the FIFO will be drained at a rate that depends
 * on the pixel size.  When it reaches the watermark level, it'll start
 * fetching FIFO line sized based chunks from memory until the FIFO fills
 * past the watermark point.  If the FIFO drains completely, a FIFO underrun
 * will occur, and a display engine hang could result.
 */
static unsigned long intel_calculate_wm(unsigned long clock_in_khz,
					const struct intel_watermark_params *wm,
					int fifo_size,
					int pixel_size,
					unsigned long latency_ns)
{
	long entries_required, wm_size;

	/*
	 * Note: we need to make sure we don't overflow for various clock &
	 * latency values.
	 * clocks go from a few thousand to several hundred thousand.
	 * latency is usually a few thousand
	 */
	entries_required = ((clock_in_khz / 1000) * pixel_size * latency_ns) /
		1000;
	entries_required = DIV_ROUND_UP(entries_required, wm->cacheline_size);

	DRM_DEBUG_KMS("FIFO entries required for mode: %ld\n", entries_required);

	wm_size = fifo_size - (entries_required + wm->guard_size);

	DRM_DEBUG_KMS("FIFO watermark level: %ld\n", wm_size);

	/* Don't promote wm_size to unsigned... */
	if (wm_size > (long)wm->max_wm)
		wm_size = wm->max_wm;
	if (wm_size <= 0)
		wm_size = wm->default_wm;
	return wm_size;
}

struct cxsr_latency {
	int is_desktop;
	int is_ddr3;
	unsigned long fsb_freq;
	unsigned long mem_freq;
	unsigned long display_sr;
	unsigned long display_hpll_disable;
	unsigned long cursor_sr;
	unsigned long cursor_hpll_disable;
};

static const struct cxsr_latency cxsr_latency_table[] = {
	{1, 0, 800, 400, 3382, 33382, 3983, 33983},    /* DDR2-400 SC */
	{1, 0, 800, 667, 3354, 33354, 3807, 33807},    /* DDR2-667 SC */
	{1, 0, 800, 800, 3347, 33347, 3763, 33763},    /* DDR2-800 SC */
	{1, 1, 800, 667, 6420, 36420, 6873, 36873},    /* DDR3-667 SC */
	{1, 1, 800, 800, 5902, 35902, 6318, 36318},    /* DDR3-800 SC */

	{1, 0, 667, 400, 3400, 33400, 4021, 34021},    /* DDR2-400 SC */
	{1, 0, 667, 667, 3372, 33372, 3845, 33845},    /* DDR2-667 SC */
	{1, 0, 667, 800, 3386, 33386, 3822, 33822},    /* DDR2-800 SC */
	{1, 1, 667, 667, 6438, 36438, 6911, 36911},    /* DDR3-667 SC */
	{1, 1, 667, 800, 5941, 35941, 6377, 36377},    /* DDR3-800 SC */

	{1, 0, 400, 400, 3472, 33472, 4173, 34173},    /* DDR2-400 SC */
	{1, 0, 400, 667, 3443, 33443, 3996, 33996},    /* DDR2-667 SC */
	{1, 0, 400, 800, 3430, 33430, 3946, 33946},    /* DDR2-800 SC */
	{1, 1, 400, 667, 6509, 36509, 7062, 37062},    /* DDR3-667 SC */
	{1, 1, 400, 800, 5985, 35985, 6501, 36501},    /* DDR3-800 SC */

	{0, 0, 800, 400, 3438, 33438, 4065, 34065},    /* DDR2-400 SC */
	{0, 0, 800, 667, 3410, 33410, 3889, 33889},    /* DDR2-667 SC */
	{0, 0, 800, 800, 3403, 33403, 3845, 33845},    /* DDR2-800 SC */
	{0, 1, 800, 667, 6476, 36476, 6955, 36955},    /* DDR3-667 SC */
	{0, 1, 800, 800, 5958, 35958, 6400, 36400},    /* DDR3-800 SC */

	{0, 0, 667, 400, 3456, 33456, 4103, 34106},    /* DDR2-400 SC */
	{0, 0, 667, 667, 3428, 33428, 3927, 33927},    /* DDR2-667 SC */
	{0, 0, 667, 800, 3443, 33443, 3905, 33905},    /* DDR2-800 SC */
	{0, 1, 667, 667, 6494, 36494, 6993, 36993},    /* DDR3-667 SC */
	{0, 1, 667, 800, 5998, 35998, 6460, 36460},    /* DDR3-800 SC */

	{0, 0, 400, 400, 3528, 33528, 4255, 34255},    /* DDR2-400 SC */
	{0, 0, 400, 667, 3500, 33500, 4079, 34079},    /* DDR2-667 SC */
	{0, 0, 400, 800, 3487, 33487, 4029, 34029},    /* DDR2-800 SC */
	{0, 1, 400, 667, 6566, 36566, 7145, 37145},    /* DDR3-667 SC */
	{0, 1, 400, 800, 6042, 36042, 6584, 36584},    /* DDR3-800 SC */
};

static const struct cxsr_latency *intel_get_cxsr_latency(int is_desktop,
							 int is_ddr3,
							 int fsb,
							 int mem)
{
	const struct cxsr_latency *latency;
	int i;

	if (fsb == 0 || mem == 0)
		return NULL;

	for (i = 0; i < ARRAY_SIZE(cxsr_latency_table); i++) {
		latency = &cxsr_latency_table[i];
		if (is_desktop == latency->is_desktop &&
		    is_ddr3 == latency->is_ddr3 &&
		    fsb == latency->fsb_freq && mem == latency->mem_freq)
			return latency;
	}

	DRM_DEBUG_KMS("Unknown FSB/MEM found, disable CxSR\n");

	return NULL;
}

static void pineview_disable_cxsr(struct drm_device *dev)
{
	struct drm_i915_private *dev_priv = dev->dev_private;

	/* deactivate cxsr */
	I915_WRITE(DSPFW3, I915_READ(DSPFW3) & ~PINEVIEW_SELF_REFRESH_EN);
}

/*
 * Latency for FIFO fetches is dependent on several factors:
 *   - memory configuration (speed, channels)
 *   - chipset
 *   - current MCH state
 * It can be fairly high in some situations, so here we assume a fairly
 * pessimal value.  It's a tradeoff between extra memory fetches (if we
 * set this value too high, the FIFO will fetch frequently to stay full)
 * and power consumption (set it too low to save power and we might see
 * FIFO underruns and display "flicker").
 *
 * A value of 5us seems to be a good balance; safe for very low end
 * platforms but not overly aggressive on lower latency configs.
 */
static const int latency_ns = 5000;

static int i9xx_get_fifo_size(struct drm_device *dev, int plane)
{
	struct drm_i915_private *dev_priv = dev->dev_private;
	uint32_t dsparb = I915_READ(DSPARB);
	int size;

	size = dsparb & 0x7f;
	if (plane)
		size = ((dsparb >> DSPARB_CSTART_SHIFT) & 0x7f) - size;

	DRM_DEBUG_KMS("FIFO size - (0x%08x) %s: %d\n", dsparb,
		      plane ? "B" : "A", size);

	return size;
}

static int i85x_get_fifo_size(struct drm_device *dev, int plane)
{
	struct drm_i915_private *dev_priv = dev->dev_private;
	uint32_t dsparb = I915_READ(DSPARB);
	int size;

	size = dsparb & 0x1ff;
	if (plane)
		size = ((dsparb >> DSPARB_BEND_SHIFT) & 0x1ff) - size;
	size >>= 1; /* Convert to cachelines */

	DRM_DEBUG_KMS("FIFO size - (0x%08x) %s: %d\n", dsparb,
		      plane ? "B" : "A", size);

	return size;
}

static int i845_get_fifo_size(struct drm_device *dev, int plane)
{
	struct drm_i915_private *dev_priv = dev->dev_private;
	uint32_t dsparb = I915_READ(DSPARB);
	int size;

	size = dsparb & 0x7f;
	size >>= 2; /* Convert to cachelines */

	DRM_DEBUG_KMS("FIFO size - (0x%08x) %s: %d\n", dsparb,
		      plane ? "B" : "A",
		      size);

	return size;
}

static int i830_get_fifo_size(struct drm_device *dev, int plane)
{
	struct drm_i915_private *dev_priv = dev->dev_private;
	uint32_t dsparb = I915_READ(DSPARB);
	int size;

	size = dsparb & 0x7f;
	size >>= 1; /* Convert to cachelines */

	DRM_DEBUG_KMS("FIFO size - (0x%08x) %s: %d\n", dsparb,
		      plane ? "B" : "A", size);

	return size;
}

static struct drm_crtc *single_enabled_crtc(struct drm_device *dev)
{
	struct drm_crtc *crtc, *enabled = NULL;

	list_for_each_entry(crtc, &dev->mode_config.crtc_list, head) {
		if (crtc->enabled && crtc->fb) {
			if (enabled)
				return NULL;
			enabled = crtc;
		}
	}

	return enabled;
}

static void pineview_update_wm(struct drm_device *dev)
{
	struct drm_i915_private *dev_priv = dev->dev_private;
	struct drm_crtc *crtc;
	const struct cxsr_latency *latency;
	u32 reg;
	unsigned long wm;

	latency = intel_get_cxsr_latency(IS_PINEVIEW_G(dev), dev_priv->is_ddr3,
					 dev_priv->fsb_freq, dev_priv->mem_freq);
	if (!latency) {
		DRM_DEBUG_KMS("Unknown FSB/MEM found, disable CxSR\n");
		pineview_disable_cxsr(dev);
		return;
	}

	crtc = single_enabled_crtc(dev);
	if (crtc) {
		int clock = crtc->mode.clock;
		int pixel_size = crtc->fb->bits_per_pixel / 8;

		/* Display SR */
		wm = intel_calculate_wm(clock, &pineview_display_wm,
					pineview_display_wm.fifo_size,
					pixel_size, latency->display_sr);
		reg = I915_READ(DSPFW1);
		reg &= ~DSPFW_SR_MASK;
		reg |= wm << DSPFW_SR_SHIFT;
		I915_WRITE(DSPFW1, reg);
		DRM_DEBUG_KMS("DSPFW1 register is %x\n", reg);

		/* cursor SR */
		wm = intel_calculate_wm(clock, &pineview_cursor_wm,
					pineview_display_wm.fifo_size,
					pixel_size, latency->cursor_sr);
		reg = I915_READ(DSPFW3);
		reg &= ~DSPFW_CURSOR_SR_MASK;
		reg |= (wm & 0x3f) << DSPFW_CURSOR_SR_SHIFT;
		I915_WRITE(DSPFW3, reg);

		/* Display HPLL off SR */
		wm = intel_calculate_wm(clock, &pineview_display_hplloff_wm,
					pineview_display_hplloff_wm.fifo_size,
					pixel_size, latency->display_hpll_disable);
		reg = I915_READ(DSPFW3);
		reg &= ~DSPFW_HPLL_SR_MASK;
		reg |= wm & DSPFW_HPLL_SR_MASK;
		I915_WRITE(DSPFW3, reg);

		/* cursor HPLL off SR */
		wm = intel_calculate_wm(clock, &pineview_cursor_hplloff_wm,
					pineview_display_hplloff_wm.fifo_size,
					pixel_size, latency->cursor_hpll_disable);
		reg = I915_READ(DSPFW3);
		reg &= ~DSPFW_HPLL_CURSOR_MASK;
		reg |= (wm & 0x3f) << DSPFW_HPLL_CURSOR_SHIFT;
		I915_WRITE(DSPFW3, reg);
		DRM_DEBUG_KMS("DSPFW3 register is %x\n", reg);

		/* activate cxsr */
		I915_WRITE(DSPFW3,
			   I915_READ(DSPFW3) | PINEVIEW_SELF_REFRESH_EN);
		DRM_DEBUG_KMS("Self-refresh is enabled\n");
	} else {
		pineview_disable_cxsr(dev);
		DRM_DEBUG_KMS("Self-refresh is disabled\n");
	}
}

static bool g4x_compute_wm0(struct drm_device *dev,
			    int plane,
			    const struct intel_watermark_params *display,
			    int display_latency_ns,
			    const struct intel_watermark_params *cursor,
			    int cursor_latency_ns,
			    int *plane_wm,
			    int *cursor_wm)
{
	struct drm_crtc *crtc;
	int htotal, hdisplay, clock, pixel_size;
	int line_time_us, line_count;
	int entries, tlb_miss;

	crtc = intel_get_crtc_for_plane(dev, plane);
	if (crtc->fb == NULL || !crtc->enabled) {
		*cursor_wm = cursor->guard_size;
		*plane_wm = display->guard_size;
		return false;
	}

	htotal = crtc->mode.htotal;
	hdisplay = crtc->mode.hdisplay;
	clock = crtc->mode.clock;
	pixel_size = crtc->fb->bits_per_pixel / 8;

	/* Use the small buffer method to calculate plane watermark */
	entries = ((clock * pixel_size / 1000) * display_latency_ns) / 1000;
	tlb_miss = display->fifo_size*display->cacheline_size - hdisplay * 8;
	if (tlb_miss > 0)
		entries += tlb_miss;
	entries = DIV_ROUND_UP(entries, display->cacheline_size);
	*plane_wm = entries + display->guard_size;
	if (*plane_wm > (int)display->max_wm)
		*plane_wm = display->max_wm;

	/* Use the large buffer method to calculate cursor watermark */
	line_time_us = ((htotal * 1000) / clock);
	line_count = (cursor_latency_ns / line_time_us + 1000) / 1000;
	entries = line_count * 64 * pixel_size;
	tlb_miss = cursor->fifo_size*cursor->cacheline_size - hdisplay * 8;
	if (tlb_miss > 0)
		entries += tlb_miss;
	entries = DIV_ROUND_UP(entries, cursor->cacheline_size);
	*cursor_wm = entries + cursor->guard_size;
	if (*cursor_wm > (int)cursor->max_wm)
		*cursor_wm = (int)cursor->max_wm;

	return true;
}

/*
 * Check the wm result.
 *
 * If any calculated watermark values is larger than the maximum value that
 * can be programmed into the associated watermark register, that watermark
 * must be disabled.
 */
static bool g4x_check_srwm(struct drm_device *dev,
			   int display_wm, int cursor_wm,
			   const struct intel_watermark_params *display,
			   const struct intel_watermark_params *cursor)
{
	DRM_DEBUG_KMS("SR watermark: display plane %d, cursor %d\n",
		      display_wm, cursor_wm);

	if (display_wm > display->max_wm) {
		DRM_DEBUG_KMS("display watermark is too large(%d/%ld), disabling\n",
			      display_wm, display->max_wm);
		return false;
	}

	if (cursor_wm > cursor->max_wm) {
		DRM_DEBUG_KMS("cursor watermark is too large(%d/%ld), disabling\n",
			      cursor_wm, cursor->max_wm);
		return false;
	}

	if (!(display_wm || cursor_wm)) {
		DRM_DEBUG_KMS("SR latency is 0, disabling\n");
		return false;
	}

	return true;
}

static bool g4x_compute_srwm(struct drm_device *dev,
			     int plane,
			     int latency_ns,
			     const struct intel_watermark_params *display,
			     const struct intel_watermark_params *cursor,
			     int *display_wm, int *cursor_wm)
{
	struct drm_crtc *crtc;
	int hdisplay, htotal, pixel_size, clock;
	unsigned long line_time_us;
	int line_count, line_size;
	int small, large;
	int entries;

	if (!latency_ns) {
		*display_wm = *cursor_wm = 0;
		return false;
	}

	crtc = intel_get_crtc_for_plane(dev, plane);
	hdisplay = crtc->mode.hdisplay;
	htotal = crtc->mode.htotal;
	clock = crtc->mode.clock;
	pixel_size = crtc->fb->bits_per_pixel / 8;

	line_time_us = (htotal * 1000) / clock;
	line_count = (latency_ns / line_time_us + 1000) / 1000;
	line_size = hdisplay * pixel_size;

	/* Use the minimum of the small and large buffer method for primary */
	small = ((clock * pixel_size / 1000) * latency_ns) / 1000;
	large = line_count * line_size;

	entries = DIV_ROUND_UP(min(small, large), display->cacheline_size);
	*display_wm = entries + display->guard_size;

	/* calculate the self-refresh watermark for display cursor */
	entries = line_count * pixel_size * 64;
	entries = DIV_ROUND_UP(entries, cursor->cacheline_size);
	*cursor_wm = entries + cursor->guard_size;

	return g4x_check_srwm(dev,
			      *display_wm, *cursor_wm,
			      display, cursor);
}

#define single_plane_enabled(mask) is_power_of_2(mask)

static void g4x_update_wm(struct drm_device *dev)
{
	static const int sr_latency_ns = 12000;
	struct drm_i915_private *dev_priv = dev->dev_private;
	int planea_wm, planeb_wm, cursora_wm, cursorb_wm;
	int plane_sr, cursor_sr;
	unsigned int enabled = 0;

	if (g4x_compute_wm0(dev, 0,
			    &g4x_wm_info, latency_ns,
			    &g4x_cursor_wm_info, latency_ns,
			    &planea_wm, &cursora_wm))
		enabled |= 1;

	if (g4x_compute_wm0(dev, 1,
			    &g4x_wm_info, latency_ns,
			    &g4x_cursor_wm_info, latency_ns,
			    &planeb_wm, &cursorb_wm))
		enabled |= 2;

	plane_sr = cursor_sr = 0;
	if (single_plane_enabled(enabled) &&
	    g4x_compute_srwm(dev, ffs(enabled) - 1,
			     sr_latency_ns,
			     &g4x_wm_info,
			     &g4x_cursor_wm_info,
			     &plane_sr, &cursor_sr))
		I915_WRITE(FW_BLC_SELF, FW_BLC_SELF_EN);
	else
		I915_WRITE(FW_BLC_SELF,
			   I915_READ(FW_BLC_SELF) & ~FW_BLC_SELF_EN);

	DRM_DEBUG_KMS("Setting FIFO watermarks - A: plane=%d, cursor=%d, B: plane=%d, cursor=%d, SR: plane=%d, cursor=%d\n",
		      planea_wm, cursora_wm,
		      planeb_wm, cursorb_wm,
		      plane_sr, cursor_sr);

	I915_WRITE(DSPFW1,
		   (plane_sr << DSPFW_SR_SHIFT) |
		   (cursorb_wm << DSPFW_CURSORB_SHIFT) |
		   (planeb_wm << DSPFW_PLANEB_SHIFT) |
		   planea_wm);
	I915_WRITE(DSPFW2,
		   (I915_READ(DSPFW2) & DSPFW_CURSORA_MASK) |
		   (cursora_wm << DSPFW_CURSORA_SHIFT));
	/* HPLL off in SR has some issues on G4x... disable it */
	I915_WRITE(DSPFW3,
		   (I915_READ(DSPFW3) & ~DSPFW_HPLL_SR_EN) |
		   (cursor_sr << DSPFW_CURSOR_SR_SHIFT));
}

static void i965_update_wm(struct drm_device *dev)
{
	struct drm_i915_private *dev_priv = dev->dev_private;
	struct drm_crtc *crtc;
	int srwm = 1;
	int cursor_sr = 16;

	/* Calc sr entries for one plane configs */
	crtc = single_enabled_crtc(dev);
	if (crtc) {
		/* self-refresh has much higher latency */
		static const int sr_latency_ns = 12000;
		int clock = crtc->mode.clock;
		int htotal = crtc->mode.htotal;
		int hdisplay = crtc->mode.hdisplay;
		int pixel_size = crtc->fb->bits_per_pixel / 8;
		unsigned long line_time_us;
		int entries;

		line_time_us = ((htotal * 1000) / clock);

		/* Use ns/us then divide to preserve precision */
		entries = (((sr_latency_ns / line_time_us) + 1000) / 1000) *
			pixel_size * hdisplay;
		entries = DIV_ROUND_UP(entries, I915_FIFO_LINE_SIZE);
		srwm = I965_FIFO_SIZE - entries;
		if (srwm < 0)
			srwm = 1;
		srwm &= 0x1ff;
		DRM_DEBUG_KMS("self-refresh entries: %d, wm: %d\n",
			      entries, srwm);

		entries = (((sr_latency_ns / line_time_us) + 1000) / 1000) *
			pixel_size * 64;
		entries = DIV_ROUND_UP(entries,
					  i965_cursor_wm_info.cacheline_size);
		cursor_sr = i965_cursor_wm_info.fifo_size -
			(entries + i965_cursor_wm_info.guard_size);

		if (cursor_sr > i965_cursor_wm_info.max_wm)
			cursor_sr = i965_cursor_wm_info.max_wm;

		DRM_DEBUG_KMS("self-refresh watermark: display plane %d "
			      "cursor %d\n", srwm, cursor_sr);

		if (IS_CRESTLINE(dev))
			I915_WRITE(FW_BLC_SELF, FW_BLC_SELF_EN);
	} else {
		/* Turn off self refresh if both pipes are enabled */
		if (IS_CRESTLINE(dev))
			I915_WRITE(FW_BLC_SELF, I915_READ(FW_BLC_SELF)
				   & ~FW_BLC_SELF_EN);
	}

	DRM_DEBUG_KMS("Setting FIFO watermarks - A: 8, B: 8, C: 8, SR %d\n",
		      srwm);

	/* 965 has limitations... */
	I915_WRITE(DSPFW1, (srwm << DSPFW_SR_SHIFT) |
		   (8 << 16) | (8 << 8) | (8 << 0));
	I915_WRITE(DSPFW2, (8 << 8) | (8 << 0));
	/* update cursor SR watermark */
	I915_WRITE(DSPFW3, (cursor_sr << DSPFW_CURSOR_SR_SHIFT));
}

static void i9xx_update_wm(struct drm_device *dev)
{
	struct drm_i915_private *dev_priv = dev->dev_private;
	const struct intel_watermark_params *wm_info;
	uint32_t fwater_lo;
	uint32_t fwater_hi;
	int cwm, srwm = 1;
	int fifo_size;
	int planea_wm, planeb_wm;
	struct drm_crtc *crtc, *enabled = NULL;

	if (IS_I945GM(dev))
		wm_info = &i945_wm_info;
	else if (!IS_GEN2(dev))
		wm_info = &i915_wm_info;
	else
		wm_info = &i855_wm_info;

	fifo_size = dev_priv->display.get_fifo_size(dev, 0);
	crtc = intel_get_crtc_for_plane(dev, 0);
	if (crtc->enabled && crtc->fb) {
		planea_wm = intel_calculate_wm(crtc->mode.clock,
					       wm_info, fifo_size,
					       crtc->fb->bits_per_pixel / 8,
					       latency_ns);
		enabled = crtc;
	} else
		planea_wm = fifo_size - wm_info->guard_size;

	fifo_size = dev_priv->display.get_fifo_size(dev, 1);
	crtc = intel_get_crtc_for_plane(dev, 1);
	if (crtc->enabled && crtc->fb) {
		planeb_wm = intel_calculate_wm(crtc->mode.clock,
					       wm_info, fifo_size,
					       crtc->fb->bits_per_pixel / 8,
					       latency_ns);
		if (enabled == NULL)
			enabled = crtc;
		else
			enabled = NULL;
	} else
		planeb_wm = fifo_size - wm_info->guard_size;

	DRM_DEBUG_KMS("FIFO watermarks - A: %d, B: %d\n", planea_wm, planeb_wm);

	/*
	 * Overlay gets an aggressive default since video jitter is bad.
	 */
	cwm = 2;

	/* Play safe and disable self-refresh before adjusting watermarks. */
	if (IS_I945G(dev) || IS_I945GM(dev))
		I915_WRITE(FW_BLC_SELF, FW_BLC_SELF_EN_MASK | 0);
	else if (IS_I915GM(dev))
		I915_WRITE(INSTPM, I915_READ(INSTPM) & ~INSTPM_SELF_EN);

	/* Calc sr entries for one plane configs */
	if (HAS_FW_BLC(dev) && enabled) {
		/* self-refresh has much higher latency */
		static const int sr_latency_ns = 6000;
		int clock = enabled->mode.clock;
		int htotal = enabled->mode.htotal;
		int hdisplay = enabled->mode.hdisplay;
		int pixel_size = enabled->fb->bits_per_pixel / 8;
		unsigned long line_time_us;
		int entries;

		line_time_us = (htotal * 1000) / clock;

		/* Use ns/us then divide to preserve precision */
		entries = (((sr_latency_ns / line_time_us) + 1000) / 1000) *
			pixel_size * hdisplay;
		entries = DIV_ROUND_UP(entries, wm_info->cacheline_size);
		DRM_DEBUG_KMS("self-refresh entries: %d\n", entries);
		srwm = wm_info->fifo_size - entries;
		if (srwm < 0)
			srwm = 1;

		if (IS_I945G(dev) || IS_I945GM(dev))
			I915_WRITE(FW_BLC_SELF,
				   FW_BLC_SELF_FIFO_MASK | (srwm & 0xff));
		else if (IS_I915GM(dev))
			I915_WRITE(FW_BLC_SELF, srwm & 0x3f);
	}

	DRM_DEBUG_KMS("Setting FIFO watermarks - A: %d, B: %d, C: %d, SR %d\n",
		      planea_wm, planeb_wm, cwm, srwm);

	fwater_lo = ((planeb_wm & 0x3f) << 16) | (planea_wm & 0x3f);
	fwater_hi = (cwm & 0x1f);

	/* Set request length to 8 cachelines per fetch */
	fwater_lo = fwater_lo | (1 << 24) | (1 << 8);
	fwater_hi = fwater_hi | (1 << 8);

	I915_WRITE(FW_BLC, fwater_lo);
	I915_WRITE(FW_BLC2, fwater_hi);

	if (HAS_FW_BLC(dev)) {
		if (enabled) {
			if (IS_I945G(dev) || IS_I945GM(dev))
				I915_WRITE(FW_BLC_SELF,
					   FW_BLC_SELF_EN_MASK | FW_BLC_SELF_EN);
			else if (IS_I915GM(dev))
				I915_WRITE(INSTPM, I915_READ(INSTPM) | INSTPM_SELF_EN);
			DRM_DEBUG_KMS("memory self refresh enabled\n");
		} else
			DRM_DEBUG_KMS("memory self refresh disabled\n");
	}
}

static void i830_update_wm(struct drm_device *dev)
{
	struct drm_i915_private *dev_priv = dev->dev_private;
	struct drm_crtc *crtc;
	uint32_t fwater_lo;
	int planea_wm;

	crtc = single_enabled_crtc(dev);
	if (crtc == NULL)
		return;

	planea_wm = intel_calculate_wm(crtc->mode.clock, &i830_wm_info,
				       dev_priv->display.get_fifo_size(dev, 0),
				       crtc->fb->bits_per_pixel / 8,
				       latency_ns);
	fwater_lo = I915_READ(FW_BLC) & ~0xfff;
	fwater_lo |= (3<<8) | planea_wm;

	DRM_DEBUG_KMS("Setting FIFO watermarks - A: %d\n", planea_wm);

	I915_WRITE(FW_BLC, fwater_lo);
}

#define ILK_LP0_PLANE_LATENCY		700
#define ILK_LP0_CURSOR_LATENCY		1300

/*
 * Check the wm result.
 *
 * If any calculated watermark values is larger than the maximum value that
 * can be programmed into the associated watermark register, that watermark
 * must be disabled.
 */
static bool ironlake_check_srwm(struct drm_device *dev, int level,
				int fbc_wm, int display_wm, int cursor_wm,
				const struct intel_watermark_params *display,
				const struct intel_watermark_params *cursor)
{
	struct drm_i915_private *dev_priv = dev->dev_private;

	DRM_DEBUG_KMS("watermark %d: display plane %d, fbc lines %d,"
		      " cursor %d\n", level, display_wm, fbc_wm, cursor_wm);

	if (fbc_wm > SNB_FBC_MAX_SRWM) {
		DRM_DEBUG_KMS("fbc watermark(%d) is too large(%d), disabling wm%d+\n",
			      fbc_wm, SNB_FBC_MAX_SRWM, level);

		/* fbc has it's own way to disable FBC WM */
		I915_WRITE(DISP_ARB_CTL,
			   I915_READ(DISP_ARB_CTL) | DISP_FBC_WM_DIS);
		return false;
	}

	if (display_wm > display->max_wm) {
		DRM_DEBUG_KMS("display watermark(%d) is too large(%d), disabling wm%d+\n",
			      display_wm, SNB_DISPLAY_MAX_SRWM, level);
		return false;
	}

	if (cursor_wm > cursor->max_wm) {
		DRM_DEBUG_KMS("cursor watermark(%d) is too large(%d), disabling wm%d+\n",
			      cursor_wm, SNB_CURSOR_MAX_SRWM, level);
		return false;
	}

	if (!(fbc_wm || display_wm || cursor_wm)) {
		DRM_DEBUG_KMS("latency %d is 0, disabling wm%d+\n", level, level);
		return false;
	}

	return true;
}

/*
 * Compute watermark values of WM[1-3],
 */
static bool ironlake_compute_srwm(struct drm_device *dev, int level, int plane,
				  int latency_ns,
				  const struct intel_watermark_params *display,
				  const struct intel_watermark_params *cursor,
				  int *fbc_wm, int *display_wm, int *cursor_wm)
{
	struct drm_crtc *crtc;
	unsigned long line_time_us;
	int hdisplay, htotal, pixel_size, clock;
	int line_count, line_size;
	int small, large;
	int entries;

	if (!latency_ns) {
		*fbc_wm = *display_wm = *cursor_wm = 0;
		return false;
	}

	crtc = intel_get_crtc_for_plane(dev, plane);
	hdisplay = crtc->mode.hdisplay;
	htotal = crtc->mode.htotal;
	clock = crtc->mode.clock;
	pixel_size = crtc->fb->bits_per_pixel / 8;

	line_time_us = (htotal * 1000) / clock;
	line_count = (latency_ns / line_time_us + 1000) / 1000;
	line_size = hdisplay * pixel_size;

	/* Use the minimum of the small and large buffer method for primary */
	small = ((clock * pixel_size / 1000) * latency_ns) / 1000;
	large = line_count * line_size;

	entries = DIV_ROUND_UP(min(small, large), display->cacheline_size);
	*display_wm = entries + display->guard_size;

	/*
	 * Spec says:
	 * FBC WM = ((Final Primary WM * 64) / number of bytes per line) + 2
	 */
	*fbc_wm = DIV_ROUND_UP(*display_wm * 64, line_size) + 2;

	/* calculate the self-refresh watermark for display cursor */
	entries = line_count * pixel_size * 64;
	entries = DIV_ROUND_UP(entries, cursor->cacheline_size);
	*cursor_wm = entries + cursor->guard_size;

	return ironlake_check_srwm(dev, level,
				   *fbc_wm, *display_wm, *cursor_wm,
				   display, cursor);
}

static void ironlake_update_wm(struct drm_device *dev)
{
	struct drm_i915_private *dev_priv = dev->dev_private;
	int fbc_wm, plane_wm, cursor_wm;
	unsigned int enabled;

	enabled = 0;
	if (g4x_compute_wm0(dev, 0,
			    &ironlake_display_wm_info,
			    ILK_LP0_PLANE_LATENCY,
			    &ironlake_cursor_wm_info,
			    ILK_LP0_CURSOR_LATENCY,
			    &plane_wm, &cursor_wm)) {
		I915_WRITE(WM0_PIPEA_ILK,
			   (plane_wm << WM0_PIPE_PLANE_SHIFT) | cursor_wm);
		DRM_DEBUG_KMS("FIFO watermarks For pipe A -"
			      " plane %d, " "cursor: %d\n",
			      plane_wm, cursor_wm);
		enabled |= 1;
	}

	if (g4x_compute_wm0(dev, 1,
			    &ironlake_display_wm_info,
			    ILK_LP0_PLANE_LATENCY,
			    &ironlake_cursor_wm_info,
			    ILK_LP0_CURSOR_LATENCY,
			    &plane_wm, &cursor_wm)) {
		I915_WRITE(WM0_PIPEB_ILK,
			   (plane_wm << WM0_PIPE_PLANE_SHIFT) | cursor_wm);
		DRM_DEBUG_KMS("FIFO watermarks For pipe B -"
			      " plane %d, cursor: %d\n",
			      plane_wm, cursor_wm);
		enabled |= 2;
	}

	/*
	 * Calculate and update the self-refresh watermark only when one
	 * display plane is used.
	 */
	I915_WRITE(WM3_LP_ILK, 0);
	I915_WRITE(WM2_LP_ILK, 0);
	I915_WRITE(WM1_LP_ILK, 0);

	if (!single_plane_enabled(enabled))
		return;
	enabled = ffs(enabled) - 1;

	/* WM1 */
	if (!ironlake_compute_srwm(dev, 1, enabled,
				   ILK_READ_WM1_LATENCY() * 500,
				   &ironlake_display_srwm_info,
				   &ironlake_cursor_srwm_info,
				   &fbc_wm, &plane_wm, &cursor_wm))
		return;

	I915_WRITE(WM1_LP_ILK,
		   WM1_LP_SR_EN |
		   (ILK_READ_WM1_LATENCY() << WM1_LP_LATENCY_SHIFT) |
		   (fbc_wm << WM1_LP_FBC_SHIFT) |
		   (plane_wm << WM1_LP_SR_SHIFT) |
		   cursor_wm);

	/* WM2 */
	if (!ironlake_compute_srwm(dev, 2, enabled,
				   ILK_READ_WM2_LATENCY() * 500,
				   &ironlake_display_srwm_info,
				   &ironlake_cursor_srwm_info,
				   &fbc_wm, &plane_wm, &cursor_wm))
		return;

	I915_WRITE(WM2_LP_ILK,
		   WM2_LP_EN |
		   (ILK_READ_WM2_LATENCY() << WM1_LP_LATENCY_SHIFT) |
		   (fbc_wm << WM1_LP_FBC_SHIFT) |
		   (plane_wm << WM1_LP_SR_SHIFT) |
		   cursor_wm);

	/*
	 * WM3 is unsupported on ILK, probably because we don't have latency
	 * data for that power state
	 */
}

void sandybridge_update_wm(struct drm_device *dev)
{
	struct drm_i915_private *dev_priv = dev->dev_private;
	int latency = SNB_READ_WM0_LATENCY() * 100;	/* In unit 0.1us */
	int fbc_wm, plane_wm, cursor_wm;
	unsigned int enabled;

	enabled = 0;
	if (g4x_compute_wm0(dev, 0,
			    &sandybridge_display_wm_info, latency,
			    &sandybridge_cursor_wm_info, latency,
			    &plane_wm, &cursor_wm)) {
		I915_WRITE(WM0_PIPEA_ILK,
			   (plane_wm << WM0_PIPE_PLANE_SHIFT) | cursor_wm);
		DRM_DEBUG_KMS("FIFO watermarks For pipe A -"
			      " plane %d, " "cursor: %d\n",
			      plane_wm, cursor_wm);
		enabled |= 1;
	}

	if (g4x_compute_wm0(dev, 1,
			    &sandybridge_display_wm_info, latency,
			    &sandybridge_cursor_wm_info, latency,
			    &plane_wm, &cursor_wm)) {
		I915_WRITE(WM0_PIPEB_ILK,
			   (plane_wm << WM0_PIPE_PLANE_SHIFT) | cursor_wm);
		DRM_DEBUG_KMS("FIFO watermarks For pipe B -"
			      " plane %d, cursor: %d\n",
			      plane_wm, cursor_wm);
		enabled |= 2;
	}

	/* IVB has 3 pipes */
	if (IS_IVYBRIDGE(dev) &&
	    g4x_compute_wm0(dev, 2,
			    &sandybridge_display_wm_info, latency,
			    &sandybridge_cursor_wm_info, latency,
			    &plane_wm, &cursor_wm)) {
		I915_WRITE(WM0_PIPEC_IVB,
			   (plane_wm << WM0_PIPE_PLANE_SHIFT) | cursor_wm);
		DRM_DEBUG_KMS("FIFO watermarks For pipe C -"
			      " plane %d, cursor: %d\n",
			      plane_wm, cursor_wm);
		enabled |= 3;
	}

	/*
	 * Calculate and update the self-refresh watermark only when one
	 * display plane is used.
	 *
	 * SNB support 3 levels of watermark.
	 *
	 * WM1/WM2/WM2 watermarks have to be enabled in the ascending order,
	 * and disabled in the descending order
	 *
	 */
	I915_WRITE(WM3_LP_ILK, 0);
	I915_WRITE(WM2_LP_ILK, 0);
	I915_WRITE(WM1_LP_ILK, 0);

	if (!single_plane_enabled(enabled) ||
	    dev_priv->sprite_scaling_enabled)
		return;
	enabled = ffs(enabled) - 1;

	/* WM1 */
	if (!ironlake_compute_srwm(dev, 1, enabled,
				   SNB_READ_WM1_LATENCY() * 500,
				   &sandybridge_display_srwm_info,
				   &sandybridge_cursor_srwm_info,
				   &fbc_wm, &plane_wm, &cursor_wm))
		return;

	I915_WRITE(WM1_LP_ILK,
		   WM1_LP_SR_EN |
		   (SNB_READ_WM1_LATENCY() << WM1_LP_LATENCY_SHIFT) |
		   (fbc_wm << WM1_LP_FBC_SHIFT) |
		   (plane_wm << WM1_LP_SR_SHIFT) |
		   cursor_wm);

	/* WM2 */
	if (!ironlake_compute_srwm(dev, 2, enabled,
				   SNB_READ_WM2_LATENCY() * 500,
				   &sandybridge_display_srwm_info,
				   &sandybridge_cursor_srwm_info,
				   &fbc_wm, &plane_wm, &cursor_wm))
		return;

	I915_WRITE(WM2_LP_ILK,
		   WM2_LP_EN |
		   (SNB_READ_WM2_LATENCY() << WM1_LP_LATENCY_SHIFT) |
		   (fbc_wm << WM1_LP_FBC_SHIFT) |
		   (plane_wm << WM1_LP_SR_SHIFT) |
		   cursor_wm);

	/* WM3 */
	if (!ironlake_compute_srwm(dev, 3, enabled,
				   SNB_READ_WM3_LATENCY() * 500,
				   &sandybridge_display_srwm_info,
				   &sandybridge_cursor_srwm_info,
				   &fbc_wm, &plane_wm, &cursor_wm))
		return;

	I915_WRITE(WM3_LP_ILK,
		   WM3_LP_EN |
		   (SNB_READ_WM3_LATENCY() << WM1_LP_LATENCY_SHIFT) |
		   (fbc_wm << WM1_LP_FBC_SHIFT) |
		   (plane_wm << WM1_LP_SR_SHIFT) |
		   cursor_wm);
}

static bool
sandybridge_compute_sprite_wm(struct drm_device *dev, int plane,
			      uint32_t sprite_width, int pixel_size,
			      const struct intel_watermark_params *display,
			      int display_latency_ns, int *sprite_wm)
{
	struct drm_crtc *crtc;
	int clock;
	int entries, tlb_miss;

	crtc = intel_get_crtc_for_plane(dev, plane);
	if (crtc->fb == NULL || !crtc->enabled) {
		*sprite_wm = display->guard_size;
		return false;
	}

	clock = crtc->mode.clock;

	/* Use the small buffer method to calculate the sprite watermark */
	entries = ((clock * pixel_size / 1000) * display_latency_ns) / 1000;
	tlb_miss = display->fifo_size*display->cacheline_size -
		sprite_width * 8;
	if (tlb_miss > 0)
		entries += tlb_miss;
	entries = DIV_ROUND_UP(entries, display->cacheline_size);
	*sprite_wm = entries + display->guard_size;
	if (*sprite_wm > (int)display->max_wm)
		*sprite_wm = display->max_wm;

	return true;
}

static bool
sandybridge_compute_sprite_srwm(struct drm_device *dev, int plane,
				uint32_t sprite_width, int pixel_size,
				const struct intel_watermark_params *display,
				int latency_ns, int *sprite_wm)
{
	struct drm_crtc *crtc;
	unsigned long line_time_us;
	int clock;
	int line_count, line_size;
	int small, large;
	int entries;

	if (!latency_ns) {
		*sprite_wm = 0;
		return false;
	}

	crtc = intel_get_crtc_for_plane(dev, plane);
	clock = crtc->mode.clock;
	if (!clock) {
		*sprite_wm = 0;
		return false;
	}

	line_time_us = (sprite_width * 1000) / clock;
	if (!line_time_us) {
		*sprite_wm = 0;
		return false;
	}

	line_count = (latency_ns / line_time_us + 1000) / 1000;
	line_size = sprite_width * pixel_size;

	/* Use the minimum of the small and large buffer method for primary */
	small = ((clock * pixel_size / 1000) * latency_ns) / 1000;
	large = line_count * line_size;

	entries = DIV_ROUND_UP(min(small, large), display->cacheline_size);
	*sprite_wm = entries + display->guard_size;

	return *sprite_wm > 0x3ff ? false : true;
}

static void sandybridge_update_sprite_wm(struct drm_device *dev, int pipe,
					 uint32_t sprite_width, int pixel_size)
{
	struct drm_i915_private *dev_priv = dev->dev_private;
	int latency = SNB_READ_WM0_LATENCY() * 100;	/* In unit 0.1us */
	int sprite_wm, reg;
	int ret;

	switch (pipe) {
	case 0:
		reg = WM0_PIPEA_ILK;
		break;
	case 1:
		reg = WM0_PIPEB_ILK;
		break;
	case 2:
		reg = WM0_PIPEC_IVB;
		break;
	default:
		return; /* bad pipe */
	}

	ret = sandybridge_compute_sprite_wm(dev, pipe, sprite_width, pixel_size,
					    &sandybridge_display_wm_info,
					    latency, &sprite_wm);
	if (!ret) {
		DRM_DEBUG_KMS("failed to compute sprite wm for pipe %d\n",
			      pipe);
		return;
	}

	I915_WRITE(reg, I915_READ(reg) | (sprite_wm << WM0_PIPE_SPRITE_SHIFT));
	DRM_DEBUG_KMS("sprite watermarks For pipe %d - %d\n", pipe, sprite_wm);


	ret = sandybridge_compute_sprite_srwm(dev, pipe, sprite_width,
					      pixel_size,
					      &sandybridge_display_srwm_info,
					      SNB_READ_WM1_LATENCY() * 500,
					      &sprite_wm);
	if (!ret) {
		DRM_DEBUG_KMS("failed to compute sprite lp1 wm on pipe %d\n",
			      pipe);
		return;
	}
	I915_WRITE(WM1S_LP_ILK, sprite_wm);

	/* Only IVB has two more LP watermarks for sprite */
	if (!IS_IVYBRIDGE(dev))
		return;

	ret = sandybridge_compute_sprite_srwm(dev, pipe, sprite_width,
					      pixel_size,
					      &sandybridge_display_srwm_info,
					      SNB_READ_WM2_LATENCY() * 500,
					      &sprite_wm);
	if (!ret) {
		DRM_DEBUG_KMS("failed to compute sprite lp2 wm on pipe %d\n",
			      pipe);
		return;
	}
	I915_WRITE(WM2S_LP_IVB, sprite_wm);

	ret = sandybridge_compute_sprite_srwm(dev, pipe, sprite_width,
					      pixel_size,
					      &sandybridge_display_srwm_info,
					      SNB_READ_WM3_LATENCY() * 500,
					      &sprite_wm);
	if (!ret) {
		DRM_DEBUG_KMS("failed to compute sprite lp3 wm on pipe %d\n",
			      pipe);
		return;
	}
	I915_WRITE(WM3S_LP_IVB, sprite_wm);
}

/**
 * intel_update_watermarks - update FIFO watermark values based on current modes
 *
 * Calculate watermark values for the various WM regs based on current mode
 * and plane configuration.
 *
 * There are several cases to deal with here:
 *   - normal (i.e. non-self-refresh)
 *   - self-refresh (SR) mode
 *   - lines are large relative to FIFO size (buffer can hold up to 2)
 *   - lines are small relative to FIFO size (buffer can hold more than 2
 *     lines), so need to account for TLB latency
 *
 *   The normal calculation is:
 *     watermark = dotclock * bytes per pixel * latency
 *   where latency is platform & configuration dependent (we assume pessimal
 *   values here).
 *
 *   The SR calculation is:
 *     watermark = (trunc(latency/line time)+1) * surface width *
 *       bytes per pixel
 *   where
 *     line time = htotal / dotclock
 *     surface width = hdisplay for normal plane and 64 for cursor
 *   and latency is assumed to be high, as above.
 *
 * The final value programmed to the register should always be rounded up,
 * and include an extra 2 entries to account for clock crossings.
 *
 * We don't use the sprite, so we can ignore that.  And on Crestline we have
 * to set the non-SR watermarks to 8.
 */
static void intel_update_watermarks(struct drm_device *dev)
{
	struct drm_i915_private *dev_priv = dev->dev_private;

	if (dev_priv->display.update_wm)
		dev_priv->display.update_wm(dev);
}

void intel_update_sprite_watermarks(struct drm_device *dev, int pipe,
				    uint32_t sprite_width, int pixel_size)
{
	struct drm_i915_private *dev_priv = dev->dev_private;

	if (dev_priv->display.update_sprite_wm)
		dev_priv->display.update_sprite_wm(dev, pipe, sprite_width,
						   pixel_size);
}

static inline bool intel_panel_use_ssc(struct drm_i915_private *dev_priv)
{
	if (i915_panel_use_ssc >= 0)
		return i915_panel_use_ssc != 0;
	return dev_priv->lvds_use_ssc
		&& !(dev_priv->quirks & QUIRK_LVDS_SSC_DISABLE);
}

/**
 * intel_choose_pipe_bpp_dither - figure out what color depth the pipe should send
 * @crtc: CRTC structure
 * @mode: requested mode
 *
 * A pipe may be connected to one or more outputs.  Based on the depth of the
 * attached framebuffer, choose a good color depth to use on the pipe.
 *
 * If possible, match the pipe depth to the fb depth.  In some cases, this
 * isn't ideal, because the connected output supports a lesser or restricted
 * set of depths.  Resolve that here:
 *    LVDS typically supports only 6bpc, so clamp down in that case
 *    HDMI supports only 8bpc or 12bpc, so clamp to 8bpc with dither for 10bpc
 *    Displays may support a restricted set as well, check EDID and clamp as
 *      appropriate.
 *    DP may want to dither down to 6bpc to fit larger modes
 *
 * RETURNS:
 * Dithering requirement (i.e. false if display bpc and pipe bpc match,
 * true if they don't match).
 */
static bool intel_choose_pipe_bpp_dither(struct drm_crtc *crtc,
					 unsigned int *pipe_bpp,
					 struct drm_display_mode *mode)
{
	struct drm_device *dev = crtc->dev;
	struct drm_i915_private *dev_priv = dev->dev_private;
	struct drm_encoder *encoder;
	struct drm_connector *connector;
	unsigned int display_bpc = UINT_MAX, bpc;

	/* Walk the encoders & connectors on this crtc, get min bpc */
	list_for_each_entry(encoder, &dev->mode_config.encoder_list, head) {
		struct intel_encoder *intel_encoder = to_intel_encoder(encoder);

		if (encoder->crtc != crtc)
			continue;

		if (intel_encoder->type == INTEL_OUTPUT_LVDS) {
			unsigned int lvds_bpc;

			if ((I915_READ(PCH_LVDS) & LVDS_A3_POWER_MASK) ==
			    LVDS_A3_POWER_UP)
				lvds_bpc = 8;
			else
				lvds_bpc = 6;

			if (lvds_bpc < display_bpc) {
				DRM_DEBUG_KMS("clamping display bpc (was %d) to LVDS (%d)\n", display_bpc, lvds_bpc);
				display_bpc = lvds_bpc;
			}
			continue;
		}

		if (intel_encoder->type == INTEL_OUTPUT_EDP) {
			/* Use VBT settings if we have an eDP panel */
			unsigned int edp_bpc = dev_priv->edp.bpp / 3;

			if (edp_bpc < display_bpc) {
				DRM_DEBUG_KMS("clamping display bpc (was %d) to eDP (%d)\n", display_bpc, edp_bpc);
				display_bpc = edp_bpc;
			}
			continue;
		}

		/* Not one of the known troublemakers, check the EDID */
		list_for_each_entry(connector, &dev->mode_config.connector_list,
				    head) {
			if (connector->encoder != encoder)
				continue;

			/* Don't use an invalid EDID bpc value */
			if (connector->display_info.bpc &&
			    connector->display_info.bpc < display_bpc) {
				DRM_DEBUG_KMS("clamping display bpc (was %d) to EDID reported max of %d\n", display_bpc, connector->display_info.bpc);
				display_bpc = connector->display_info.bpc;
			}
		}

		/*
		 * HDMI is either 12 or 8, so if the display lets 10bpc sneak
		 * through, clamp it down.  (Note: >12bpc will be caught below.)
		 */
		if (intel_encoder->type == INTEL_OUTPUT_HDMI) {
			if (display_bpc > 8 && display_bpc < 12) {
				DRM_DEBUG_KMS("forcing bpc to 12 for HDMI\n");
				display_bpc = 12;
			} else {
				DRM_DEBUG_KMS("forcing bpc to 8 for HDMI\n");
				display_bpc = 8;
			}
		}
	}

	if (mode->private_flags & INTEL_MODE_DP_FORCE_6BPC) {
		DRM_DEBUG_KMS("Dithering DP to 6bpc\n");
		display_bpc = 6;
	}

	/*
	 * We could just drive the pipe at the highest bpc all the time and
	 * enable dithering as needed, but that costs bandwidth.  So choose
	 * the minimum value that expresses the full color range of the fb but
	 * also stays within the max display bpc discovered above.
	 */

	switch (crtc->fb->depth) {
	case 8:
		bpc = 8; /* since we go through a colormap */
		break;
	case 15:
	case 16:
		bpc = 6; /* min is 18bpp */
		break;
	case 24:
		bpc = 8;
		break;
	case 30:
		bpc = 10;
		break;
	case 48:
		bpc = 12;
		break;
	default:
		DRM_DEBUG("unsupported depth, assuming 24 bits\n");
		bpc = min((unsigned int)8, display_bpc);
		break;
	}

	display_bpc = min(display_bpc, bpc);

	DRM_DEBUG_KMS("setting pipe bpc to %d (max display bpc %d)\n",
		      bpc, display_bpc);

	*pipe_bpp = display_bpc * 3;

	return display_bpc != bpc;
}

static int i9xx_crtc_mode_set(struct drm_crtc *crtc,
			      struct drm_display_mode *mode,
			      struct drm_display_mode *adjusted_mode,
			      int x, int y,
			      struct drm_framebuffer *old_fb)
{
	struct drm_device *dev = crtc->dev;
	struct drm_i915_private *dev_priv = dev->dev_private;
	struct intel_crtc *intel_crtc = to_intel_crtc(crtc);
	int pipe = intel_crtc->pipe;
	int plane = intel_crtc->plane;
	int refclk, num_connectors = 0;
	intel_clock_t clock, reduced_clock;
	u32 dpll, fp = 0, fp2 = 0, dspcntr, pipeconf;
	bool ok, has_reduced_clock = false, is_sdvo = false, is_dvo = false;
	bool is_crt = false, is_lvds = false, is_tv = false, is_dp = false;
	struct drm_mode_config *mode_config = &dev->mode_config;
	struct intel_encoder *encoder;
	const intel_limit_t *limit;
	int ret;
	u32 temp;
	u32 lvds_sync = 0;

	list_for_each_entry(encoder, &mode_config->encoder_list, base.head) {
		if (encoder->base.crtc != crtc)
			continue;

		switch (encoder->type) {
		case INTEL_OUTPUT_LVDS:
			is_lvds = true;
			break;
		case INTEL_OUTPUT_SDVO:
		case INTEL_OUTPUT_HDMI:
			is_sdvo = true;
			if (encoder->needs_tv_clock)
				is_tv = true;
			break;
		case INTEL_OUTPUT_DVO:
			is_dvo = true;
			break;
		case INTEL_OUTPUT_TVOUT:
			is_tv = true;
			break;
		case INTEL_OUTPUT_ANALOG:
			is_crt = true;
			break;
		case INTEL_OUTPUT_DISPLAYPORT:
			is_dp = true;
			break;
		}

		num_connectors++;
	}

	if (is_lvds && intel_panel_use_ssc(dev_priv) && num_connectors < 2) {
		refclk = dev_priv->lvds_ssc_freq * 1000;
		DRM_DEBUG_KMS("using SSC reference clock of %d MHz\n",
			      refclk / 1000);
	} else if (!IS_GEN2(dev)) {
		refclk = 96000;
	} else {
		refclk = 48000;
	}

	/*
	 * Returns a set of divisors for the desired target clock with the given
	 * refclk, or FALSE.  The returned values represent the clock equation:
	 * reflck * (5 * (m1 + 2) + (m2 + 2)) / (n + 2) / p1 / p2.
	 */
	limit = intel_limit(crtc, refclk);
	ok = limit->find_pll(limit, crtc, adjusted_mode->clock, refclk, &clock);
	if (!ok) {
		DRM_ERROR("Couldn't find PLL settings for mode!\n");
		return -EINVAL;
	}

	/* Ensure that the cursor is valid for the new mode before changing... */
	intel_crtc_update_cursor(crtc, true);

	if (is_lvds && dev_priv->lvds_downclock_avail) {
		has_reduced_clock = limit->find_pll(limit, crtc,
						    dev_priv->lvds_downclock,
						    refclk,
						    &reduced_clock);
		if (has_reduced_clock && (clock.p != reduced_clock.p)) {
			/*
			 * If the different P is found, it means that we can't
			 * switch the display clock by using the FP0/FP1.
			 * In such case we will disable the LVDS downclock
			 * feature.
			 */
			DRM_DEBUG_KMS("Different P is found for "
				      "LVDS clock/downclock\n");
			has_reduced_clock = 0;
		}
	}
	/* SDVO TV has fixed PLL values depend on its clock range,
	   this mirrors vbios setting. */
	if (is_sdvo && is_tv) {
		if (adjusted_mode->clock >= 100000
		    && adjusted_mode->clock < 140500) {
			clock.p1 = 2;
			clock.p2 = 10;
			clock.n = 3;
			clock.m1 = 16;
			clock.m2 = 8;
		} else if (adjusted_mode->clock >= 140500
			   && adjusted_mode->clock <= 200000) {
			clock.p1 = 1;
			clock.p2 = 10;
			clock.n = 6;
			clock.m1 = 12;
			clock.m2 = 8;
		}
	}

	if (IS_PINEVIEW(dev)) {
		fp = (1 << clock.n) << 16 | clock.m1 << 8 | clock.m2;
		if (has_reduced_clock)
			fp2 = (1 << reduced_clock.n) << 16 |
				reduced_clock.m1 << 8 | reduced_clock.m2;
	} else {
		fp = clock.n << 16 | clock.m1 << 8 | clock.m2;
		if (has_reduced_clock)
			fp2 = reduced_clock.n << 16 | reduced_clock.m1 << 8 |
				reduced_clock.m2;
	}

	dpll = DPLL_VGA_MODE_DIS;

	if (!IS_GEN2(dev)) {
		if (is_lvds)
			dpll |= DPLLB_MODE_LVDS;
		else
			dpll |= DPLLB_MODE_DAC_SERIAL;
		if (is_sdvo) {
			int pixel_multiplier = intel_mode_get_pixel_multiplier(adjusted_mode);
			if (pixel_multiplier > 1) {
				if (IS_I945G(dev) || IS_I945GM(dev) || IS_G33(dev))
					dpll |= (pixel_multiplier - 1) << SDVO_MULTIPLIER_SHIFT_HIRES;
			}
			dpll |= DPLL_DVO_HIGH_SPEED;
		}
		if (is_dp)
			dpll |= DPLL_DVO_HIGH_SPEED;

		/* compute bitmask from p1 value */
		if (IS_PINEVIEW(dev))
			dpll |= (1 << (clock.p1 - 1)) << DPLL_FPA01_P1_POST_DIV_SHIFT_PINEVIEW;
		else {
			dpll |= (1 << (clock.p1 - 1)) << DPLL_FPA01_P1_POST_DIV_SHIFT;
			if (IS_G4X(dev) && has_reduced_clock)
				dpll |= (1 << (reduced_clock.p1 - 1)) << DPLL_FPA1_P1_POST_DIV_SHIFT;
		}
		switch (clock.p2) {
		case 5:
			dpll |= DPLL_DAC_SERIAL_P2_CLOCK_DIV_5;
			break;
		case 7:
			dpll |= DPLLB_LVDS_P2_CLOCK_DIV_7;
			break;
		case 10:
			dpll |= DPLL_DAC_SERIAL_P2_CLOCK_DIV_10;
			break;
		case 14:
			dpll |= DPLLB_LVDS_P2_CLOCK_DIV_14;
			break;
		}
		if (INTEL_INFO(dev)->gen >= 4)
			dpll |= (6 << PLL_LOAD_PULSE_PHASE_SHIFT);
	} else {
		if (is_lvds) {
			dpll |= (1 << (clock.p1 - 1)) << DPLL_FPA01_P1_POST_DIV_SHIFT;
		} else {
			if (clock.p1 == 2)
				dpll |= PLL_P1_DIVIDE_BY_TWO;
			else
				dpll |= (clock.p1 - 2) << DPLL_FPA01_P1_POST_DIV_SHIFT;
			if (clock.p2 == 4)
				dpll |= PLL_P2_DIVIDE_BY_4;
		}
	}

	if (is_sdvo && is_tv)
		dpll |= PLL_REF_INPUT_TVCLKINBC;
	else if (is_tv)
		/* XXX: just matching BIOS for now */
		/*	dpll |= PLL_REF_INPUT_TVCLKINBC; */
		dpll |= 3;
	else if (is_lvds && intel_panel_use_ssc(dev_priv) && num_connectors < 2)
		dpll |= PLLB_REF_INPUT_SPREADSPECTRUMIN;
	else
		dpll |= PLL_REF_INPUT_DREFCLK;

	/* setup pipeconf */
	pipeconf = I915_READ(PIPECONF(pipe));

	/* Set up the display plane register */
	dspcntr = DISPPLANE_GAMMA_ENABLE;

	/* Ironlake's plane is forced to pipe, bit 24 is to
	   enable color space conversion */
	if (pipe == 0)
		dspcntr &= ~DISPPLANE_SEL_PIPE_MASK;
	else
		dspcntr |= DISPPLANE_SEL_PIPE_B;

	if (pipe == 0 && INTEL_INFO(dev)->gen < 4) {
		/* Enable pixel doubling when the dot clock is > 90% of the (display)
		 * core speed.
		 *
		 * XXX: No double-wide on 915GM pipe B. Is that the only reason for the
		 * pipe == 0 check?
		 */
		if (mode->clock >
		    dev_priv->display.get_display_clock_speed(dev) * 9 / 10)
			pipeconf |= PIPECONF_DOUBLE_WIDE;
		else
			pipeconf &= ~PIPECONF_DOUBLE_WIDE;
	}

	/* default to 8bpc */
	pipeconf &= ~(PIPECONF_BPP_MASK | PIPECONF_DITHER_EN);
	if (is_dp) {
		if (mode->private_flags & INTEL_MODE_DP_FORCE_6BPC) {
			pipeconf |= PIPECONF_BPP_6 |
				    PIPECONF_DITHER_EN |
				    PIPECONF_DITHER_TYPE_SP;
		}
	}

	dpll |= DPLL_VCO_ENABLE;

	DRM_DEBUG_KMS("Mode for pipe %c:\n", pipe == 0 ? 'A' : 'B');
	drm_mode_debug_printmodeline(mode);

	I915_WRITE(FP0(pipe), fp);
	I915_WRITE(DPLL(pipe), dpll & ~DPLL_VCO_ENABLE);

	POSTING_READ(DPLL(pipe));
	udelay(150);

	/* The LVDS pin pair needs to be on before the DPLLs are enabled.
	 * This is an exception to the general rule that mode_set doesn't turn
	 * things on.
	 */
	if (is_lvds) {
		temp = I915_READ(LVDS);
		temp |= LVDS_PORT_EN | LVDS_A0A2_CLKA_POWER_UP;
		if (pipe == 1) {
			temp |= LVDS_PIPEB_SELECT;
		} else {
			temp &= ~LVDS_PIPEB_SELECT;
		}
		/* set the corresponsding LVDS_BORDER bit */
		temp |= dev_priv->lvds_border_bits;
		/* Set the B0-B3 data pairs corresponding to whether we're going to
		 * set the DPLLs for dual-channel mode or not.
		 */
		if (clock.p2 == 7)
			temp |= LVDS_B0B3_POWER_UP | LVDS_CLKB_POWER_UP;
		else
			temp &= ~(LVDS_B0B3_POWER_UP | LVDS_CLKB_POWER_UP);

		/* It would be nice to set 24 vs 18-bit mode (LVDS_A3_POWER_UP)
		 * appropriately here, but we need to look more thoroughly into how
		 * panels behave in the two modes.
		 */
		/* set the dithering flag on LVDS as needed */
		if (INTEL_INFO(dev)->gen >= 4) {
			if (dev_priv->lvds_dither)
				temp |= LVDS_ENABLE_DITHER;
			else
				temp &= ~LVDS_ENABLE_DITHER;
		}
		if (adjusted_mode->flags & DRM_MODE_FLAG_NHSYNC)
			lvds_sync |= LVDS_HSYNC_POLARITY;
		if (adjusted_mode->flags & DRM_MODE_FLAG_NVSYNC)
			lvds_sync |= LVDS_VSYNC_POLARITY;
		if ((temp & (LVDS_HSYNC_POLARITY | LVDS_VSYNC_POLARITY))
		    != lvds_sync) {
			char flags[2] = "-+";
			DRM_INFO("Changing LVDS panel from "
				 "(%chsync, %cvsync) to (%chsync, %cvsync)\n",
				 flags[!(temp & LVDS_HSYNC_POLARITY)],
				 flags[!(temp & LVDS_VSYNC_POLARITY)],
				 flags[!(lvds_sync & LVDS_HSYNC_POLARITY)],
				 flags[!(lvds_sync & LVDS_VSYNC_POLARITY)]);
			temp &= ~(LVDS_HSYNC_POLARITY | LVDS_VSYNC_POLARITY);
			temp |= lvds_sync;
		}
		I915_WRITE(LVDS, temp);
	}

	if (is_dp) {
		intel_dp_set_m_n(crtc, mode, adjusted_mode);
	}

	I915_WRITE(DPLL(pipe), dpll);

	/* Wait for the clocks to stabilize. */
	POSTING_READ(DPLL(pipe));
	udelay(150);

	if (INTEL_INFO(dev)->gen >= 4) {
		temp = 0;
		if (is_sdvo) {
			temp = intel_mode_get_pixel_multiplier(adjusted_mode);
			if (temp > 1)
				temp = (temp - 1) << DPLL_MD_UDI_MULTIPLIER_SHIFT;
			else
				temp = 0;
		}
		I915_WRITE(DPLL_MD(pipe), temp);
	} else {
		/* The pixel multiplier can only be updated once the
		 * DPLL is enabled and the clocks are stable.
		 *
		 * So write it again.
		 */
		I915_WRITE(DPLL(pipe), dpll);
	}

	intel_crtc->lowfreq_avail = false;
	if (is_lvds && has_reduced_clock && i915_powersave) {
		I915_WRITE(FP1(pipe), fp2);
		intel_crtc->lowfreq_avail = true;
		if (HAS_PIPE_CXSR(dev)) {
			DRM_DEBUG_KMS("enabling CxSR downclocking\n");
			pipeconf |= PIPECONF_CXSR_DOWNCLOCK;
		}
	} else {
		I915_WRITE(FP1(pipe), fp);
		if (HAS_PIPE_CXSR(dev)) {
			DRM_DEBUG_KMS("disabling CxSR downclocking\n");
			pipeconf &= ~PIPECONF_CXSR_DOWNCLOCK;
		}
	}

	pipeconf &= ~PIPECONF_INTERLACE_MASK;
	if (adjusted_mode->flags & DRM_MODE_FLAG_INTERLACE) {
		pipeconf |= PIPECONF_INTERLACE_W_FIELD_INDICATION;
		/* the chip adds 2 halflines automatically */
		adjusted_mode->crtc_vdisplay -= 1;
		adjusted_mode->crtc_vtotal -= 1;
		adjusted_mode->crtc_vblank_start -= 1;
		adjusted_mode->crtc_vblank_end -= 1;
		adjusted_mode->crtc_vsync_end -= 1;
		adjusted_mode->crtc_vsync_start -= 1;
	} else
		pipeconf |= PIPECONF_PROGRESSIVE;

	I915_WRITE(HTOTAL(pipe),
		   (adjusted_mode->crtc_hdisplay - 1) |
		   ((adjusted_mode->crtc_htotal - 1) << 16));
	I915_WRITE(HBLANK(pipe),
		   (adjusted_mode->crtc_hblank_start - 1) |
		   ((adjusted_mode->crtc_hblank_end - 1) << 16));
	I915_WRITE(HSYNC(pipe),
		   (adjusted_mode->crtc_hsync_start - 1) |
		   ((adjusted_mode->crtc_hsync_end - 1) << 16));

	I915_WRITE(VTOTAL(pipe),
		   (adjusted_mode->crtc_vdisplay - 1) |
		   ((adjusted_mode->crtc_vtotal - 1) << 16));
	I915_WRITE(VBLANK(pipe),
		   (adjusted_mode->crtc_vblank_start - 1) |
		   ((adjusted_mode->crtc_vblank_end - 1) << 16));
	I915_WRITE(VSYNC(pipe),
		   (adjusted_mode->crtc_vsync_start - 1) |
		   ((adjusted_mode->crtc_vsync_end - 1) << 16));

	/* pipesrc and dspsize control the size that is scaled from,
	 * which should always be the user's requested size.
	 */
	I915_WRITE(DSPSIZE(plane),
		   ((mode->vdisplay - 1) << 16) |
		   (mode->hdisplay - 1));
	I915_WRITE(DSPPOS(plane), 0);
	I915_WRITE(PIPESRC(pipe),
		   ((mode->hdisplay - 1) << 16) | (mode->vdisplay - 1));

	I915_WRITE(PIPECONF(pipe), pipeconf);
	POSTING_READ(PIPECONF(pipe));
	intel_enable_pipe(dev_priv, pipe, false);

	intel_wait_for_vblank(dev, pipe);

	I915_WRITE(DSPCNTR(plane), dspcntr);
	POSTING_READ(DSPCNTR(plane));
	intel_enable_plane(dev_priv, plane, pipe);

	ret = intel_pipe_set_base(crtc, x, y, old_fb);

	intel_update_watermarks(dev);

	return ret;
}

/*
 * Initialize reference clocks when the driver loads
 */
void ironlake_init_pch_refclk(struct drm_device *dev)
{
	struct drm_i915_private *dev_priv = dev->dev_private;
	struct drm_mode_config *mode_config = &dev->mode_config;
	struct intel_encoder *encoder;
	u32 temp;
	bool has_lvds = false;
	bool has_cpu_edp = false;
	bool has_pch_edp = false;
	bool has_panel = false;
	bool has_ck505 = false;
	bool can_ssc = false;

	/* We need to take the global config into account */
	list_for_each_entry(encoder, &mode_config->encoder_list,
			    base.head) {
		switch (encoder->type) {
		case INTEL_OUTPUT_LVDS:
			has_panel = true;
			has_lvds = true;
			break;
		case INTEL_OUTPUT_EDP:
			has_panel = true;
			if (intel_encoder_is_pch_edp(&encoder->base))
				has_pch_edp = true;
			else
				has_cpu_edp = true;
			break;
		}
	}

	if (HAS_PCH_IBX(dev)) {
		has_ck505 = dev_priv->display_clock_mode;
		can_ssc = has_ck505;
	} else {
		has_ck505 = false;
		can_ssc = true;
	}

	DRM_DEBUG_KMS("has_panel %d has_lvds %d has_pch_edp %d has_cpu_edp %d has_ck505 %d\n",
		      has_panel, has_lvds, has_pch_edp, has_cpu_edp,
		      has_ck505);

	/* Ironlake: try to setup display ref clock before DPLL
	 * enabling. This is only under driver's control after
	 * PCH B stepping, previous chipset stepping should be
	 * ignoring this setting.
	 */
	temp = I915_READ(PCH_DREF_CONTROL);
	/* Always enable nonspread source */
	temp &= ~DREF_NONSPREAD_SOURCE_MASK;

	if (has_ck505)
		temp |= DREF_NONSPREAD_CK505_ENABLE;
	else
		temp |= DREF_NONSPREAD_SOURCE_ENABLE;

	if (has_panel) {
		temp &= ~DREF_SSC_SOURCE_MASK;
		temp |= DREF_SSC_SOURCE_ENABLE;

		/* SSC must be turned on before enabling the CPU output  */
		if (intel_panel_use_ssc(dev_priv) && can_ssc) {
			DRM_DEBUG_KMS("Using SSC on panel\n");
			temp |= DREF_SSC1_ENABLE;
		}

		/* Get SSC going before enabling the outputs */
		I915_WRITE(PCH_DREF_CONTROL, temp);
		POSTING_READ(PCH_DREF_CONTROL);
		udelay(200);

		temp &= ~DREF_CPU_SOURCE_OUTPUT_MASK;

		/* Enable CPU source on CPU attached eDP */
		if (has_cpu_edp) {
			if (intel_panel_use_ssc(dev_priv) && can_ssc) {
				DRM_DEBUG_KMS("Using SSC on eDP\n");
				temp |= DREF_CPU_SOURCE_OUTPUT_DOWNSPREAD;
			}
			else
				temp |= DREF_CPU_SOURCE_OUTPUT_NONSPREAD;
		} else
			temp |= DREF_CPU_SOURCE_OUTPUT_DISABLE;

		I915_WRITE(PCH_DREF_CONTROL, temp);
		POSTING_READ(PCH_DREF_CONTROL);
		udelay(200);
	} else {
		DRM_DEBUG_KMS("Disabling SSC entirely\n");

		temp &= ~DREF_CPU_SOURCE_OUTPUT_MASK;

		/* Turn off CPU output */
		temp |= DREF_CPU_SOURCE_OUTPUT_DISABLE;

		I915_WRITE(PCH_DREF_CONTROL, temp);
		POSTING_READ(PCH_DREF_CONTROL);
		udelay(200);

		/* Turn off the SSC source */
		temp &= ~DREF_SSC_SOURCE_MASK;
		temp |= DREF_SSC_SOURCE_DISABLE;

		/* Turn off SSC1 */
		temp &= ~ DREF_SSC1_ENABLE;

		I915_WRITE(PCH_DREF_CONTROL, temp);
		POSTING_READ(PCH_DREF_CONTROL);
		udelay(200);
	}
}

static int ironlake_get_refclk(struct drm_crtc *crtc)
{
	struct drm_device *dev = crtc->dev;
	struct drm_i915_private *dev_priv = dev->dev_private;
	struct intel_encoder *encoder;
	struct drm_mode_config *mode_config = &dev->mode_config;
	struct intel_encoder *edp_encoder = NULL;
	int num_connectors = 0;
	bool is_lvds = false;

	list_for_each_entry(encoder, &mode_config->encoder_list, base.head) {
		if (encoder->base.crtc != crtc)
			continue;

		switch (encoder->type) {
		case INTEL_OUTPUT_LVDS:
			is_lvds = true;
			break;
		case INTEL_OUTPUT_EDP:
			edp_encoder = encoder;
			break;
		}
		num_connectors++;
	}

	if (is_lvds && intel_panel_use_ssc(dev_priv) && num_connectors < 2) {
		DRM_DEBUG_KMS("using SSC reference clock of %d MHz\n",
			      dev_priv->lvds_ssc_freq);
		return dev_priv->lvds_ssc_freq * 1000;
	}

	return 120000;
}

static int ironlake_crtc_mode_set(struct drm_crtc *crtc,
				  struct drm_display_mode *mode,
				  struct drm_display_mode *adjusted_mode,
				  int x, int y,
				  struct drm_framebuffer *old_fb)
{
	struct drm_device *dev = crtc->dev;
	struct drm_i915_private *dev_priv = dev->dev_private;
	struct intel_crtc *intel_crtc = to_intel_crtc(crtc);
	int pipe = intel_crtc->pipe;
	int plane = intel_crtc->plane;
	int refclk, num_connectors = 0;
	intel_clock_t clock, reduced_clock;
	u32 dpll, fp = 0, fp2 = 0, dspcntr, pipeconf;
	bool ok, has_reduced_clock = false, is_sdvo = false;
	bool is_crt = false, is_lvds = false, is_tv = false, is_dp = false;
	struct intel_encoder *has_edp_encoder = NULL;
	struct drm_mode_config *mode_config = &dev->mode_config;
	struct intel_encoder *encoder;
	const intel_limit_t *limit;
	int ret;
	struct fdi_m_n m_n = {0};
	u32 temp;
	u32 lvds_sync = 0;
	int target_clock, pixel_multiplier, lane, link_bw, factor;
	unsigned int pipe_bpp;
	bool dither;

	list_for_each_entry(encoder, &mode_config->encoder_list, base.head) {
		if (encoder->base.crtc != crtc)
			continue;

		switch (encoder->type) {
		case INTEL_OUTPUT_LVDS:
			is_lvds = true;
			break;
		case INTEL_OUTPUT_SDVO:
		case INTEL_OUTPUT_HDMI:
			is_sdvo = true;
			if (encoder->needs_tv_clock)
				is_tv = true;
			break;
		case INTEL_OUTPUT_TVOUT:
			is_tv = true;
			break;
		case INTEL_OUTPUT_ANALOG:
			is_crt = true;
			break;
		case INTEL_OUTPUT_DISPLAYPORT:
			is_dp = true;
			break;
		case INTEL_OUTPUT_EDP:
			has_edp_encoder = encoder;
			break;
		}

		num_connectors++;
	}

	refclk = ironlake_get_refclk(crtc);

	/*
	 * Returns a set of divisors for the desired target clock with the given
	 * refclk, or FALSE.  The returned values represent the clock equation:
	 * reflck * (5 * (m1 + 2) + (m2 + 2)) / (n + 2) / p1 / p2.
	 */
	limit = intel_limit(crtc, refclk);
	ok = limit->find_pll(limit, crtc, adjusted_mode->clock, refclk, &clock);
	if (!ok) {
		DRM_ERROR("Couldn't find PLL settings for mode!\n");
		return -EINVAL;
	}

	/* Ensure that the cursor is valid for the new mode before changing... */
	intel_crtc_update_cursor(crtc, true);

	if (is_lvds && dev_priv->lvds_downclock_avail) {
		has_reduced_clock = limit->find_pll(limit, crtc,
						    dev_priv->lvds_downclock,
						    refclk,
						    &reduced_clock);
		if (has_reduced_clock && (clock.p != reduced_clock.p)) {
			/*
			 * If the different P is found, it means that we can't
			 * switch the display clock by using the FP0/FP1.
			 * In such case we will disable the LVDS downclock
			 * feature.
			 */
			DRM_DEBUG_KMS("Different P is found for "
				      "LVDS clock/downclock\n");
			has_reduced_clock = 0;
		}
	}
	/* SDVO TV has fixed PLL values depend on its clock range,
	   this mirrors vbios setting. */
	if (is_sdvo && is_tv) {
		if (adjusted_mode->clock >= 100000
		    && adjusted_mode->clock < 140500) {
			clock.p1 = 2;
			clock.p2 = 10;
			clock.n = 3;
			clock.m1 = 16;
			clock.m2 = 8;
		} else if (adjusted_mode->clock >= 140500
			   && adjusted_mode->clock <= 200000) {
			clock.p1 = 1;
			clock.p2 = 10;
			clock.n = 6;
			clock.m1 = 12;
			clock.m2 = 8;
		}
	}

	/* FDI link */
	pixel_multiplier = intel_mode_get_pixel_multiplier(adjusted_mode);
	lane = 0;
	/* CPU eDP doesn't require FDI link, so just set DP M/N
	   according to current link config */
	if (has_edp_encoder &&
	    !intel_encoder_is_pch_edp(&has_edp_encoder->base)) {
		target_clock = mode->clock;
		intel_edp_link_config(has_edp_encoder,
				      &lane, &link_bw);
	} else {
		/* [e]DP over FDI requires target mode clock
		   instead of link clock */
		if (is_dp || intel_encoder_is_pch_edp(&has_edp_encoder->base))
			target_clock = mode->clock;
		else
			target_clock = adjusted_mode->clock;

		/* FDI is a binary signal running at ~2.7GHz, encoding
		 * each output octet as 10 bits. The actual frequency
		 * is stored as a divider into a 100MHz clock, and the
		 * mode pixel clock is stored in units of 1KHz.
		 * Hence the bw of each lane in terms of the mode signal
		 * is:
		 */
		link_bw = intel_fdi_link_freq(dev) * MHz(100)/KHz(1)/10;
	}

	/* determine panel color depth */
	temp = I915_READ(PIPECONF(pipe));
	temp &= ~PIPE_BPC_MASK;
	dither = intel_choose_pipe_bpp_dither(crtc, &pipe_bpp, mode);
	switch (pipe_bpp) {
	case 18:
		temp |= PIPE_6BPC;
		break;
	case 24:
		temp |= PIPE_8BPC;
		break;
	case 30:
		temp |= PIPE_10BPC;
		break;
	case 36:
		temp |= PIPE_12BPC;
		break;
	default:
		WARN(1, "intel_choose_pipe_bpp returned invalid value %d\n",
			pipe_bpp);
		temp |= PIPE_8BPC;
		pipe_bpp = 24;
		break;
	}

	intel_crtc->bpp = pipe_bpp;
	I915_WRITE(PIPECONF(pipe), temp);

	if (!lane) {
		/*
		 * Account for spread spectrum to avoid
		 * oversubscribing the link. Max center spread
		 * is 2.5%; use 5% for safety's sake.
		 */
		u32 bps = target_clock * intel_crtc->bpp * 21 / 20;
		lane = bps / (link_bw * 8) + 1;
	}

	intel_crtc->fdi_lanes = lane;

	if (pixel_multiplier > 1)
		link_bw *= pixel_multiplier;
	ironlake_compute_m_n(intel_crtc->bpp, lane, target_clock, link_bw,
			     &m_n);

	fp = clock.n << 16 | clock.m1 << 8 | clock.m2;
	if (has_reduced_clock)
		fp2 = reduced_clock.n << 16 | reduced_clock.m1 << 8 |
			reduced_clock.m2;

	/* Enable autotuning of the PLL clock (if permissible) */
	factor = 21;
	if (is_lvds) {
		if ((intel_panel_use_ssc(dev_priv) &&
		     dev_priv->lvds_ssc_freq == 100) ||
		    (I915_READ(PCH_LVDS) & LVDS_CLKB_POWER_MASK) == LVDS_CLKB_POWER_UP)
			factor = 25;
	} else if (is_sdvo && is_tv)
		factor = 20;

	if (clock.m < factor * clock.n)
		fp |= FP_CB_TUNE;

	dpll = 0;

	if (is_lvds)
		dpll |= DPLLB_MODE_LVDS;
	else
		dpll |= DPLLB_MODE_DAC_SERIAL;
	if (is_sdvo) {
		int pixel_multiplier = intel_mode_get_pixel_multiplier(adjusted_mode);
		if (pixel_multiplier > 1) {
			dpll |= (pixel_multiplier - 1) << PLL_REF_SDVO_HDMI_MULTIPLIER_SHIFT;
		}
		dpll |= DPLL_DVO_HIGH_SPEED;
	}
	if (is_dp || intel_encoder_is_pch_edp(&has_edp_encoder->base))
		dpll |= DPLL_DVO_HIGH_SPEED;

	/* compute bitmask from p1 value */
	dpll |= (1 << (clock.p1 - 1)) << DPLL_FPA01_P1_POST_DIV_SHIFT;
	/* also FPA1 */
	dpll |= (1 << (clock.p1 - 1)) << DPLL_FPA1_P1_POST_DIV_SHIFT;

	switch (clock.p2) {
	case 5:
		dpll |= DPLL_DAC_SERIAL_P2_CLOCK_DIV_5;
		break;
	case 7:
		dpll |= DPLLB_LVDS_P2_CLOCK_DIV_7;
		break;
	case 10:
		dpll |= DPLL_DAC_SERIAL_P2_CLOCK_DIV_10;
		break;
	case 14:
		dpll |= DPLLB_LVDS_P2_CLOCK_DIV_14;
		break;
	}

	if (is_sdvo && is_tv)
		dpll |= PLL_REF_INPUT_TVCLKINBC;
	else if (is_tv)
		/* XXX: just matching BIOS for now */
		/*	dpll |= PLL_REF_INPUT_TVCLKINBC; */
		dpll |= 3;
	else if (is_lvds && intel_panel_use_ssc(dev_priv) && num_connectors < 2)
		dpll |= PLLB_REF_INPUT_SPREADSPECTRUMIN;
	else
		dpll |= PLL_REF_INPUT_DREFCLK;

	/* setup pipeconf */
	pipeconf = I915_READ(PIPECONF(pipe));

	/* Set up the display plane register */
	dspcntr = DISPPLANE_GAMMA_ENABLE;

	DRM_DEBUG_KMS("Mode for pipe %d:\n", pipe);
	drm_mode_debug_printmodeline(mode);

	/* PCH eDP needs FDI, but CPU eDP does not */
	if (!intel_crtc->no_pll) {
		if (!has_edp_encoder ||
		    intel_encoder_is_pch_edp(&has_edp_encoder->base)) {
			I915_WRITE(PCH_FP0(pipe), fp);
			I915_WRITE(PCH_DPLL(pipe), dpll & ~DPLL_VCO_ENABLE);

			POSTING_READ(PCH_DPLL(pipe));
			udelay(150);
		}
	} else {
		if (dpll == (I915_READ(PCH_DPLL(0)) & 0x7fffffff) &&
		    fp == I915_READ(PCH_FP0(0))) {
			intel_crtc->use_pll_a = true;
			DRM_DEBUG_KMS("using pipe a dpll\n");
		} else if (dpll == (I915_READ(PCH_DPLL(1)) & 0x7fffffff) &&
			   fp == I915_READ(PCH_FP0(1))) {
			intel_crtc->use_pll_a = false;
			DRM_DEBUG_KMS("using pipe b dpll\n");
		} else {
			DRM_DEBUG_KMS("no matching PLL configuration for pipe 2\n");
			return -EINVAL;
		}
	}

	/* The LVDS pin pair needs to be on before the DPLLs are enabled.
	 * This is an exception to the general rule that mode_set doesn't turn
	 * things on.
	 */
	if (is_lvds) {
		temp = I915_READ(PCH_LVDS);
		temp |= LVDS_PORT_EN | LVDS_A0A2_CLKA_POWER_UP;
		if (HAS_PCH_CPT(dev)) {
			temp &= ~PORT_TRANS_SEL_MASK;
			temp |= PORT_TRANS_SEL_CPT(pipe);
		} else {
			if (pipe == 1)
				temp |= LVDS_PIPEB_SELECT;
			else
				temp &= ~LVDS_PIPEB_SELECT;
		}

		/* set the corresponsding LVDS_BORDER bit */
		temp |= dev_priv->lvds_border_bits;
		/* Set the B0-B3 data pairs corresponding to whether we're going to
		 * set the DPLLs for dual-channel mode or not.
		 */
		if (clock.p2 == 7)
			temp |= LVDS_B0B3_POWER_UP | LVDS_CLKB_POWER_UP;
		else
			temp &= ~(LVDS_B0B3_POWER_UP | LVDS_CLKB_POWER_UP);

		/* It would be nice to set 24 vs 18-bit mode (LVDS_A3_POWER_UP)
		 * appropriately here, but we need to look more thoroughly into how
		 * panels behave in the two modes.
		 */
		if (adjusted_mode->flags & DRM_MODE_FLAG_NHSYNC)
			lvds_sync |= LVDS_HSYNC_POLARITY;
		if (adjusted_mode->flags & DRM_MODE_FLAG_NVSYNC)
			lvds_sync |= LVDS_VSYNC_POLARITY;
		if ((temp & (LVDS_HSYNC_POLARITY | LVDS_VSYNC_POLARITY))
		    != lvds_sync) {
			char flags[2] = "-+";
			DRM_INFO("Changing LVDS panel from "
				 "(%chsync, %cvsync) to (%chsync, %cvsync)\n",
				 flags[!(temp & LVDS_HSYNC_POLARITY)],
				 flags[!(temp & LVDS_VSYNC_POLARITY)],
				 flags[!(lvds_sync & LVDS_HSYNC_POLARITY)],
				 flags[!(lvds_sync & LVDS_VSYNC_POLARITY)]);
			temp &= ~(LVDS_HSYNC_POLARITY | LVDS_VSYNC_POLARITY);
			temp |= lvds_sync;
		}
		I915_WRITE(PCH_LVDS, temp);
	}

	pipeconf &= ~PIPECONF_DITHER_EN;
	pipeconf &= ~PIPECONF_DITHER_TYPE_MASK;
	if ((is_lvds && dev_priv->lvds_dither) || dither) {
		pipeconf |= PIPECONF_DITHER_EN;
		pipeconf |= PIPECONF_DITHER_TYPE_SP;
	}
	if (is_dp || intel_encoder_is_pch_edp(&has_edp_encoder->base)) {
		intel_dp_set_m_n(crtc, mode, adjusted_mode);
	} else {
		/* For non-DP output, clear any trans DP clock recovery setting.*/
		I915_WRITE(TRANSDATA_M1(pipe), 0);
		I915_WRITE(TRANSDATA_N1(pipe), 0);
		I915_WRITE(TRANSDPLINK_M1(pipe), 0);
		I915_WRITE(TRANSDPLINK_N1(pipe), 0);
	}

	if (!intel_crtc->no_pll &&
	    (!has_edp_encoder ||
	     intel_encoder_is_pch_edp(&has_edp_encoder->base))) {
		I915_WRITE(PCH_DPLL(pipe), dpll);

		/* Wait for the clocks to stabilize. */
		POSTING_READ(PCH_DPLL(pipe));
		udelay(150);

		/* The pixel multiplier can only be updated once the
		 * DPLL is enabled and the clocks are stable.
		 *
		 * So write it again.
		 */
		I915_WRITE(PCH_DPLL(pipe), dpll);
	}

	intel_crtc->lowfreq_avail = false;
	if (!intel_crtc->no_pll) {
		if (is_lvds && has_reduced_clock && i915_powersave) {
			I915_WRITE(PCH_FP1(pipe), fp2);
			intel_crtc->lowfreq_avail = true;
			if (HAS_PIPE_CXSR(dev)) {
				DRM_DEBUG_KMS("enabling CxSR downclocking\n");
				pipeconf |= PIPECONF_CXSR_DOWNCLOCK;
			}
		} else {
			I915_WRITE(PCH_FP1(pipe), fp);
			if (HAS_PIPE_CXSR(dev)) {
				DRM_DEBUG_KMS("disabling CxSR downclocking\n");
				pipeconf &= ~PIPECONF_CXSR_DOWNCLOCK;
			}
		}
	}

	pipeconf &= ~PIPECONF_INTERLACE_MASK;
	if (adjusted_mode->flags & DRM_MODE_FLAG_INTERLACE) {
		pipeconf |= PIPECONF_INTERLACE_W_FIELD_INDICATION;
		/* the chip adds 2 halflines automatically */
		adjusted_mode->crtc_vdisplay -= 1;
		adjusted_mode->crtc_vtotal -= 1;
		adjusted_mode->crtc_vblank_start -= 1;
		adjusted_mode->crtc_vblank_end -= 1;
		adjusted_mode->crtc_vsync_end -= 1;
		adjusted_mode->crtc_vsync_start -= 1;
	} else
		pipeconf |= PIPECONF_PROGRESSIVE;

	I915_WRITE(HTOTAL(pipe),
		   (adjusted_mode->crtc_hdisplay - 1) |
		   ((adjusted_mode->crtc_htotal - 1) << 16));
	I915_WRITE(HBLANK(pipe),
		   (adjusted_mode->crtc_hblank_start - 1) |
		   ((adjusted_mode->crtc_hblank_end - 1) << 16));
	I915_WRITE(HSYNC(pipe),
		   (adjusted_mode->crtc_hsync_start - 1) |
		   ((adjusted_mode->crtc_hsync_end - 1) << 16));

	I915_WRITE(VTOTAL(pipe),
		   (adjusted_mode->crtc_vdisplay - 1) |
		   ((adjusted_mode->crtc_vtotal - 1) << 16));
	I915_WRITE(VBLANK(pipe),
		   (adjusted_mode->crtc_vblank_start - 1) |
		   ((adjusted_mode->crtc_vblank_end - 1) << 16));
	I915_WRITE(VSYNC(pipe),
		   (adjusted_mode->crtc_vsync_start - 1) |
		   ((adjusted_mode->crtc_vsync_end - 1) << 16));

	/* pipesrc controls the size that is scaled from, which should
	 * always be the user's requested size.
	 */
	I915_WRITE(PIPESRC(pipe),
		   ((mode->hdisplay - 1) << 16) | (mode->vdisplay - 1));

	I915_WRITE(PIPE_DATA_M1(pipe), TU_SIZE(m_n.tu) | m_n.gmch_m);
	I915_WRITE(PIPE_DATA_N1(pipe), m_n.gmch_n);
	I915_WRITE(PIPE_LINK_M1(pipe), m_n.link_m);
	I915_WRITE(PIPE_LINK_N1(pipe), m_n.link_n);

	if (has_edp_encoder &&
	    !intel_encoder_is_pch_edp(&has_edp_encoder->base)) {
		ironlake_set_pll_edp(crtc, adjusted_mode->clock);
	}

	I915_WRITE(PIPECONF(pipe), pipeconf);
	POSTING_READ(PIPECONF(pipe));

	intel_wait_for_vblank(dev, pipe);

	if (IS_GEN5(dev)) {
		/* enable address swizzle for tiling buffer */
		temp = I915_READ(DISP_ARB_CTL);
		I915_WRITE(DISP_ARB_CTL, temp | DISP_TILE_SURFACE_SWIZZLING);
	}

	I915_WRITE(DSPCNTR(plane), dspcntr);
	POSTING_READ(DSPCNTR(plane));

	ret = intel_pipe_set_base(crtc, x, y, old_fb);

	intel_update_watermarks(dev);

	return ret;
}

static int intel_crtc_mode_set(struct drm_crtc *crtc,
			       struct drm_display_mode *mode,
			       struct drm_display_mode *adjusted_mode,
			       int x, int y,
			       struct drm_framebuffer *old_fb)
{
	struct drm_device *dev = crtc->dev;
	struct drm_i915_private *dev_priv = dev->dev_private;
	struct intel_crtc *intel_crtc = to_intel_crtc(crtc);
	int pipe = intel_crtc->pipe;
	int ret;

	drm_vblank_pre_modeset(dev, pipe);

	ret = dev_priv->display.crtc_mode_set(crtc, mode, adjusted_mode,
					      x, y, old_fb);
	drm_vblank_post_modeset(dev, pipe);

	if (ret)
		intel_crtc->dpms_mode = DRM_MODE_DPMS_OFF;
	else
		intel_crtc->dpms_mode = DRM_MODE_DPMS_ON;

	return ret;
}

static bool intel_eld_uptodate(struct drm_connector *connector,
			       int reg_eldv, uint32_t bits_eldv,
			       int reg_elda, uint32_t bits_elda,
			       int reg_edid)
{
	struct drm_i915_private *dev_priv = connector->dev->dev_private;
	uint8_t *eld = connector->eld;
	uint32_t i;

	i = I915_READ(reg_eldv);
	i &= bits_eldv;

	if (!eld[0])
		return !i;

	if (!i)
		return false;

	i = I915_READ(reg_elda);
	i &= ~bits_elda;
	I915_WRITE(reg_elda, i);

	for (i = 0; i < eld[2]; i++)
		if (I915_READ(reg_edid) != *((uint32_t *)eld + i))
			return false;

	return true;
}

static void g4x_write_eld(struct drm_connector *connector,
			  struct drm_crtc *crtc)
{
	struct drm_i915_private *dev_priv = connector->dev->dev_private;
	uint8_t *eld = connector->eld;
	uint32_t eldv;
	uint32_t len;
	uint32_t i;

	i = I915_READ(G4X_AUD_VID_DID);

	if (i == INTEL_AUDIO_DEVBLC || i == INTEL_AUDIO_DEVCL)
		eldv = G4X_ELDV_DEVCL_DEVBLC;
	else
		eldv = G4X_ELDV_DEVCTG;

	if (intel_eld_uptodate(connector,
			       G4X_AUD_CNTL_ST, eldv,
			       G4X_AUD_CNTL_ST, G4X_ELD_ADDR,
			       G4X_HDMIW_HDMIEDID))
		return;

	i = I915_READ(G4X_AUD_CNTL_ST);
	i &= ~(eldv | G4X_ELD_ADDR);
	len = (i >> 9) & 0x1f;		/* ELD buffer size */
	I915_WRITE(G4X_AUD_CNTL_ST, i);

	if (!eld[0])
		return;

	len = min_t(uint8_t, eld[2], len);
	DRM_DEBUG_DRIVER("ELD size %d\n", len);
	for (i = 0; i < len; i++)
		I915_WRITE(G4X_HDMIW_HDMIEDID, *((uint32_t *)eld + i));

	i = I915_READ(G4X_AUD_CNTL_ST);
	i |= eldv;
	I915_WRITE(G4X_AUD_CNTL_ST, i);
}

static void ironlake_write_eld(struct drm_connector *connector,
				     struct drm_crtc *crtc)
{
	struct drm_i915_private *dev_priv = connector->dev->dev_private;
	uint8_t *eld = connector->eld;
	uint32_t eldv;
	uint32_t i;
	int len;
	int hdmiw_hdmiedid;
	int aud_cntl_st;
	int aud_cntrl_st2;

	if (HAS_PCH_IBX(connector->dev)) {
		hdmiw_hdmiedid = IBX_HDMIW_HDMIEDID_A;
		aud_cntl_st = IBX_AUD_CNTL_ST_A;
		aud_cntrl_st2 = IBX_AUD_CNTL_ST2;
	} else {
		hdmiw_hdmiedid = CPT_HDMIW_HDMIEDID_A;
		aud_cntl_st = CPT_AUD_CNTL_ST_A;
		aud_cntrl_st2 = CPT_AUD_CNTRL_ST2;
	}

	i = to_intel_crtc(crtc)->pipe;
	hdmiw_hdmiedid += i * 0x100;
	aud_cntl_st += i * 0x100;

	DRM_DEBUG_DRIVER("ELD on pipe %c\n", pipe_name(i));

	i = I915_READ(aud_cntl_st);
	i = (i >> 29) & 0x3;		/* DIP_Port_Select, 0x1 = PortB */
	if (!i) {
		DRM_DEBUG_DRIVER("Audio directed to unknown port\n");
		/* operate blindly on all ports */
		eldv = IBX_ELD_VALIDB;
		eldv |= IBX_ELD_VALIDB << 4;
		eldv |= IBX_ELD_VALIDB << 8;
	} else {
		DRM_DEBUG_DRIVER("ELD on port %c\n", 'A' + i);
		eldv = IBX_ELD_VALIDB << ((i - 1) * 4);
	}

	if (intel_pipe_has_type(crtc, INTEL_OUTPUT_DISPLAYPORT)) {
		DRM_DEBUG_DRIVER("ELD: DisplayPort detected\n");
		eld[5] |= (1 << 2);	/* Conn_Type, 0x1 = DisplayPort */
	}

	if (intel_eld_uptodate(connector,
			       aud_cntrl_st2, eldv,
			       aud_cntl_st, IBX_ELD_ADDRESS,
			       hdmiw_hdmiedid))
		return;

	i = I915_READ(aud_cntrl_st2);
	i &= ~eldv;
	I915_WRITE(aud_cntrl_st2, i);

	if (!eld[0])
		return;

	i = I915_READ(aud_cntl_st);
	i &= ~IBX_ELD_ADDRESS;
	I915_WRITE(aud_cntl_st, i);

	len = min_t(uint8_t, eld[2], 21);	/* 84 bytes of hw ELD buffer */
	DRM_DEBUG_DRIVER("ELD size %d\n", len);
	for (i = 0; i < len; i++)
		I915_WRITE(hdmiw_hdmiedid, *((uint32_t *)eld + i));

	i = I915_READ(aud_cntrl_st2);
	i |= eldv;
	I915_WRITE(aud_cntrl_st2, i);
}

void intel_write_eld(struct drm_encoder *encoder,
		     struct drm_display_mode *mode)
{
	struct drm_crtc *crtc = encoder->crtc;
	struct drm_connector *connector;
	struct drm_device *dev = encoder->dev;
	struct drm_i915_private *dev_priv = dev->dev_private;

	connector = drm_select_eld(encoder, mode);
	if (!connector)
		return;

	DRM_DEBUG_DRIVER("ELD on [CONNECTOR:%d:%s], [ENCODER:%d:%s]\n",
			 connector->base.id,
			 drm_get_connector_name(connector),
			 connector->encoder->base.id,
			 drm_get_encoder_name(connector->encoder));

	connector->eld[6] = drm_av_sync_delay(connector, mode) / 2;

	if (dev_priv->display.write_eld)
		dev_priv->display.write_eld(connector, crtc);
}

/** Loads the palette/gamma unit for the CRTC with the prepared values */
void intel_crtc_load_lut(struct drm_crtc *crtc)
{
	struct drm_device *dev = crtc->dev;
	struct drm_i915_private *dev_priv = dev->dev_private;
	struct intel_crtc *intel_crtc = to_intel_crtc(crtc);
	int palreg = PALETTE(intel_crtc->pipe);
	int i;

	/* The clocks have to be on to load the palette. */
	if (!crtc->enabled || !intel_crtc->active)
		return;

	/* use legacy palette for Ironlake */
	if (HAS_PCH_SPLIT(dev))
		palreg = LGC_PALETTE(intel_crtc->pipe);

	for (i = 0; i < 256; i++) {
		I915_WRITE(palreg + 4 * i,
			   (intel_crtc->lut_r[i] << 16) |
			   (intel_crtc->lut_g[i] << 8) |
			   intel_crtc->lut_b[i]);
	}
}

static void i845_update_cursor(struct drm_crtc *crtc, u32 base)
{
	struct drm_device *dev = crtc->dev;
	struct drm_i915_private *dev_priv = dev->dev_private;
	struct intel_crtc *intel_crtc = to_intel_crtc(crtc);
	bool visible = base != 0;
	u32 cntl;

	if (intel_crtc->cursor_visible == visible)
		return;

	cntl = I915_READ(_CURACNTR);
	if (visible) {
		/* On these chipsets we can only modify the base whilst
		 * the cursor is disabled.
		 */
		I915_WRITE(_CURABASE, base);

		cntl &= ~(CURSOR_FORMAT_MASK);
		/* XXX width must be 64, stride 256 => 0x00 << 28 */
		cntl |= CURSOR_ENABLE |
			CURSOR_GAMMA_ENABLE |
			CURSOR_FORMAT_ARGB;
	} else
		cntl &= ~(CURSOR_ENABLE | CURSOR_GAMMA_ENABLE);
	I915_WRITE(_CURACNTR, cntl);

	intel_crtc->cursor_visible = visible;
}

static void i9xx_update_cursor(struct drm_crtc *crtc, u32 base)
{
	struct drm_device *dev = crtc->dev;
	struct drm_i915_private *dev_priv = dev->dev_private;
	struct intel_crtc *intel_crtc = to_intel_crtc(crtc);
	int pipe = intel_crtc->pipe;
	bool visible = base != 0;

	if (intel_crtc->cursor_visible != visible) {
		uint32_t cntl = I915_READ(CURCNTR(pipe));
		if (base) {
			cntl &= ~(CURSOR_MODE | MCURSOR_PIPE_SELECT);
			cntl |= CURSOR_MODE_64_ARGB_AX | MCURSOR_GAMMA_ENABLE;
			cntl |= pipe << 28; /* Connect to correct pipe */
		} else {
			cntl &= ~(CURSOR_MODE | MCURSOR_GAMMA_ENABLE);
			cntl |= CURSOR_MODE_DISABLE;
		}
		I915_WRITE(CURCNTR(pipe), cntl);

		intel_crtc->cursor_visible = visible;
	}
	/* and commit changes on next vblank */
	I915_WRITE(CURBASE(pipe), base);
}

static void ivb_update_cursor(struct drm_crtc *crtc, u32 base)
{
	struct drm_device *dev = crtc->dev;
	struct drm_i915_private *dev_priv = dev->dev_private;
	struct intel_crtc *intel_crtc = to_intel_crtc(crtc);
	int pipe = intel_crtc->pipe;
	bool visible = base != 0;

	if (intel_crtc->cursor_visible != visible) {
		uint32_t cntl = I915_READ(CURCNTR_IVB(pipe));
		if (base) {
			cntl &= ~CURSOR_MODE;
			cntl |= CURSOR_MODE_64_ARGB_AX | MCURSOR_GAMMA_ENABLE;
		} else {
			cntl &= ~(CURSOR_MODE | MCURSOR_GAMMA_ENABLE);
			cntl |= CURSOR_MODE_DISABLE;
		}
		I915_WRITE(CURCNTR_IVB(pipe), cntl);

		intel_crtc->cursor_visible = visible;
	}
	/* and commit changes on next vblank */
	I915_WRITE(CURBASE_IVB(pipe), base);
}

/* If no-part of the cursor is visible on the framebuffer, then the GPU may hang... */
static void intel_crtc_update_cursor(struct drm_crtc *crtc,
				     bool on)
{
	struct drm_device *dev = crtc->dev;
	struct drm_i915_private *dev_priv = dev->dev_private;
	struct intel_crtc *intel_crtc = to_intel_crtc(crtc);
	int pipe = intel_crtc->pipe;
	int x = intel_crtc->cursor_x;
	int y = intel_crtc->cursor_y;
	u32 base, pos;
	bool visible;

	pos = 0;

	if (on && crtc->enabled && crtc->fb) {
		base = intel_crtc->cursor_addr;
		if (x > (int) crtc->fb->width)
			base = 0;

		if (y > (int) crtc->fb->height)
			base = 0;
	} else
		base = 0;

	if (x < 0) {
		if (x + intel_crtc->cursor_width < 0)
			base = 0;

		pos |= CURSOR_POS_SIGN << CURSOR_X_SHIFT;
		x = -x;
	}
	pos |= x << CURSOR_X_SHIFT;

	if (y < 0) {
		if (y + intel_crtc->cursor_height < 0)
			base = 0;

		pos |= CURSOR_POS_SIGN << CURSOR_Y_SHIFT;
		y = -y;
	}
	pos |= y << CURSOR_Y_SHIFT;

	visible = base != 0;
	if (!visible && !intel_crtc->cursor_visible)
		return;

	if (IS_IVYBRIDGE(dev)) {
		I915_WRITE(CURPOS_IVB(pipe), pos);
		ivb_update_cursor(crtc, base);
	} else {
		I915_WRITE(CURPOS(pipe), pos);
		if (IS_845G(dev) || IS_I865G(dev))
			i845_update_cursor(crtc, base);
		else
			i9xx_update_cursor(crtc, base);
	}

	if (visible)
		intel_mark_busy(dev, to_intel_framebuffer(crtc->fb)->obj);
}

static int intel_crtc_cursor_set(struct drm_crtc *crtc,
				 struct drm_file *file,
				 uint32_t handle,
				 uint32_t width, uint32_t height)
{
	struct drm_device *dev = crtc->dev;
	struct drm_i915_private *dev_priv = dev->dev_private;
	struct intel_crtc *intel_crtc = to_intel_crtc(crtc);
	struct drm_i915_gem_object *obj;
	uint32_t addr;
	int ret;

	DRM_DEBUG_KMS("\n");

	/* if we want to turn off the cursor ignore width and height */
	if (!handle) {
		DRM_DEBUG_KMS("cursor off\n");
		addr = 0;
		obj = NULL;
		mutex_lock(&dev->struct_mutex);
		goto finish;
	}

	/* Currently we only support 64x64 cursors */
	if (width != 64 || height != 64) {
		DRM_ERROR("we currently only support 64x64 cursors\n");
		return -EINVAL;
	}

	obj = to_intel_bo(drm_gem_object_lookup(dev, file, handle));
	if (&obj->base == NULL)
		return -ENOENT;

	if (obj->base.size < width * height * 4) {
		DRM_ERROR("buffer is to small\n");
		ret = -ENOMEM;
		goto fail;
	}

	/* we only need to pin inside GTT if cursor is non-phy */
	mutex_lock(&dev->struct_mutex);
	if (!dev_priv->info->cursor_needs_physical) {
		if (obj->tiling_mode) {
			DRM_ERROR("cursor cannot be tiled\n");
			ret = -EINVAL;
			goto fail_locked;
		}

		ret = i915_gem_object_pin_to_display_plane(obj, 0, NULL);
		if (ret) {
			DRM_ERROR("failed to move cursor bo into the GTT\n");
			goto fail_locked;
		}

		ret = i915_gem_object_put_fence(obj);
		if (ret) {
			DRM_ERROR("failed to release fence for cursor");
			goto fail_unpin;
		}

		addr = obj->gtt_offset;
	} else {
		int align = IS_I830(dev) ? 16 * 1024 : 256;
		ret = i915_gem_attach_phys_object(dev, obj,
						  (intel_crtc->pipe == 0) ? I915_GEM_PHYS_CURSOR_0 : I915_GEM_PHYS_CURSOR_1,
						  align);
		if (ret) {
			DRM_ERROR("failed to attach phys object\n");
			goto fail_locked;
		}
		addr = obj->phys_obj->handle->busaddr;
	}

	if (IS_GEN2(dev))
		I915_WRITE(CURSIZE, (height << 12) | width);

 finish:
	if (intel_crtc->cursor_bo) {
		if (dev_priv->info->cursor_needs_physical) {
			if (intel_crtc->cursor_bo != obj)
				i915_gem_detach_phys_object(dev, intel_crtc->cursor_bo);
		} else
			i915_gem_object_unpin(intel_crtc->cursor_bo);
		drm_gem_object_unreference(&intel_crtc->cursor_bo->base);
	}

	mutex_unlock(&dev->struct_mutex);

	intel_crtc->cursor_addr = addr;
	intel_crtc->cursor_bo = obj;
	intel_crtc->cursor_width = width;
	intel_crtc->cursor_height = height;

	intel_crtc_update_cursor(crtc, true);

	return 0;
fail_unpin:
	i915_gem_object_unpin(obj);
fail_locked:
	mutex_unlock(&dev->struct_mutex);
fail:
	drm_gem_object_unreference_unlocked(&obj->base);
	return ret;
}

static int intel_crtc_cursor_move(struct drm_crtc *crtc, int x, int y)
{
	struct intel_crtc *intel_crtc = to_intel_crtc(crtc);

	intel_crtc->cursor_x = x;
	intel_crtc->cursor_y = y;

	intel_crtc_update_cursor(crtc, true);

	return 0;
}

/** Sets the color ramps on behalf of RandR */
void intel_crtc_fb_gamma_set(struct drm_crtc *crtc, u16 red, u16 green,
				 u16 blue, int regno)
{
	struct intel_crtc *intel_crtc = to_intel_crtc(crtc);

	intel_crtc->lut_r[regno] = red >> 8;
	intel_crtc->lut_g[regno] = green >> 8;
	intel_crtc->lut_b[regno] = blue >> 8;
}

void intel_crtc_fb_gamma_get(struct drm_crtc *crtc, u16 *red, u16 *green,
			     u16 *blue, int regno)
{
	struct intel_crtc *intel_crtc = to_intel_crtc(crtc);

	*red = intel_crtc->lut_r[regno] << 8;
	*green = intel_crtc->lut_g[regno] << 8;
	*blue = intel_crtc->lut_b[regno] << 8;
}

static void intel_crtc_gamma_set(struct drm_crtc *crtc, u16 *red, u16 *green,
				 u16 *blue, uint32_t start, uint32_t size)
{
	int end = (start + size > 256) ? 256 : start + size, i;
	struct intel_crtc *intel_crtc = to_intel_crtc(crtc);

	for (i = start; i < end; i++) {
		intel_crtc->lut_r[i] = red[i] >> 8;
		intel_crtc->lut_g[i] = green[i] >> 8;
		intel_crtc->lut_b[i] = blue[i] >> 8;
	}

	intel_crtc_load_lut(crtc);
}

/**
 * Get a pipe with a simple mode set on it for doing load-based monitor
 * detection.
 *
 * It will be up to the load-detect code to adjust the pipe as appropriate for
 * its requirements.  The pipe will be connected to no other encoders.
 *
 * Currently this code will only succeed if there is a pipe with no encoders
 * configured for it.  In the future, it could choose to temporarily disable
 * some outputs to free up a pipe for its use.
 *
 * \return crtc, or NULL if no pipes are available.
 */

/* VESA 640x480x72Hz mode to set on the pipe */
static struct drm_display_mode load_detect_mode = {
	DRM_MODE("640x480", DRM_MODE_TYPE_DEFAULT, 31500, 640, 664,
		 704, 832, 0, 480, 489, 491, 520, 0, DRM_MODE_FLAG_NHSYNC | DRM_MODE_FLAG_NVSYNC),
};

static struct drm_framebuffer *
intel_framebuffer_create(struct drm_device *dev,
			 struct drm_mode_fb_cmd2 *mode_cmd,
			 struct drm_i915_gem_object *obj)
{
	struct intel_framebuffer *intel_fb;
	int ret;

	intel_fb = kzalloc(sizeof(*intel_fb), GFP_KERNEL);
	if (!intel_fb) {
		drm_gem_object_unreference_unlocked(&obj->base);
		return ERR_PTR(-ENOMEM);
	}

	ret = intel_framebuffer_init(dev, intel_fb, mode_cmd, obj);
	if (ret) {
		drm_gem_object_unreference_unlocked(&obj->base);
		kfree(intel_fb);
		return ERR_PTR(ret);
	}

	return &intel_fb->base;
}

static u32
intel_framebuffer_pitch_for_width(int width, int bpp)
{
	u32 pitch = DIV_ROUND_UP(width * bpp, 8);
	return ALIGN(pitch, 64);
}

static u32
intel_framebuffer_size_for_mode(struct drm_display_mode *mode, int bpp)
{
	u32 pitch = intel_framebuffer_pitch_for_width(mode->hdisplay, bpp);
	return ALIGN(pitch * mode->vdisplay, PAGE_SIZE);
}

static struct drm_framebuffer *
intel_framebuffer_create_for_mode(struct drm_device *dev,
				  struct drm_display_mode *mode,
				  int depth, int bpp)
{
	struct drm_i915_gem_object *obj;
	struct drm_mode_fb_cmd2 mode_cmd;

	obj = i915_gem_alloc_object(dev,
				    intel_framebuffer_size_for_mode(mode, bpp));
	if (obj == NULL)
		return ERR_PTR(-ENOMEM);

	mode_cmd.width = mode->hdisplay;
	mode_cmd.height = mode->vdisplay;
	mode_cmd.pitches[0] = intel_framebuffer_pitch_for_width(mode_cmd.width,
								bpp);
	mode_cmd.pixel_format = drm_mode_legacy_fb_format(bpp, depth);

	return intel_framebuffer_create(dev, &mode_cmd, obj);
}

static struct drm_framebuffer *
mode_fits_in_fbdev(struct drm_device *dev,
		   struct drm_display_mode *mode)
{
	struct drm_i915_private *dev_priv = dev->dev_private;
	struct drm_i915_gem_object *obj;
	struct drm_framebuffer *fb;

	if (dev_priv->fbdev == NULL)
		return NULL;

	obj = dev_priv->fbdev->ifb.obj;
	if (obj == NULL)
		return NULL;

	fb = &dev_priv->fbdev->ifb.base;
	if (fb->pitches[0] < intel_framebuffer_pitch_for_width(mode->hdisplay,
							       fb->bits_per_pixel))
		return NULL;

	if (obj->base.size < mode->vdisplay * fb->pitches[0])
		return NULL;

	return fb;
}

bool intel_get_load_detect_pipe(struct intel_encoder *intel_encoder,
				struct drm_connector *connector,
				struct drm_display_mode *mode,
				struct intel_load_detect_pipe *old)
{
	struct intel_crtc *intel_crtc;
	struct drm_crtc *possible_crtc;
	struct drm_encoder *encoder = &intel_encoder->base;
	struct drm_crtc *crtc = NULL;
	struct drm_device *dev = encoder->dev;
	struct drm_framebuffer *old_fb;
	int i = -1;

	DRM_DEBUG_KMS("[CONNECTOR:%d:%s], [ENCODER:%d:%s]\n",
		      connector->base.id, drm_get_connector_name(connector),
		      encoder->base.id, drm_get_encoder_name(encoder));

	/*
	 * Algorithm gets a little messy:
	 *
	 *   - if the connector already has an assigned crtc, use it (but make
	 *     sure it's on first)
	 *
	 *   - try to find the first unused crtc that can drive this connector,
	 *     and use that if we find one
	 */

	/* See if we already have a CRTC for this connector */
	if (encoder->crtc) {
		crtc = encoder->crtc;

		intel_crtc = to_intel_crtc(crtc);
		old->dpms_mode = intel_crtc->dpms_mode;
		old->load_detect_temp = false;

		/* Make sure the crtc and connector are running */
		if (intel_crtc->dpms_mode != DRM_MODE_DPMS_ON) {
			struct drm_encoder_helper_funcs *encoder_funcs;
			struct drm_crtc_helper_funcs *crtc_funcs;

			crtc_funcs = crtc->helper_private;
			crtc_funcs->dpms(crtc, DRM_MODE_DPMS_ON);

			encoder_funcs = encoder->helper_private;
			encoder_funcs->dpms(encoder, DRM_MODE_DPMS_ON);
		}

		return true;
	}

	/* Find an unused one (if possible) */
	list_for_each_entry(possible_crtc, &dev->mode_config.crtc_list, head) {
		i++;
		if (!(encoder->possible_crtcs & (1 << i)))
			continue;
		if (!possible_crtc->enabled) {
			crtc = possible_crtc;
			break;
		}
	}

	/*
	 * If we didn't find an unused CRTC, don't use any.
	 */
	if (!crtc) {
		DRM_DEBUG_KMS("no pipe available for load-detect\n");
		return false;
	}

	encoder->crtc = crtc;
	connector->encoder = encoder;

	intel_crtc = to_intel_crtc(crtc);
	old->dpms_mode = intel_crtc->dpms_mode;
	old->load_detect_temp = true;
	old->release_fb = NULL;

	if (!mode)
		mode = &load_detect_mode;

	old_fb = crtc->fb;

	/* We need a framebuffer large enough to accommodate all accesses
	 * that the plane may generate whilst we perform load detection.
	 * We can not rely on the fbcon either being present (we get called
	 * during its initialisation to detect all boot displays, or it may
	 * not even exist) or that it is large enough to satisfy the
	 * requested mode.
	 */
	crtc->fb = mode_fits_in_fbdev(dev, mode);
	if (crtc->fb == NULL) {
		DRM_DEBUG_KMS("creating tmp fb for load-detection\n");
		crtc->fb = intel_framebuffer_create_for_mode(dev, mode, 24, 32);
		old->release_fb = crtc->fb;
	} else
		DRM_DEBUG_KMS("reusing fbdev for load-detection framebuffer\n");
	if (IS_ERR(crtc->fb)) {
		DRM_DEBUG_KMS("failed to allocate framebuffer for load-detection\n");
		crtc->fb = old_fb;
		return false;
	}

	if (!drm_crtc_helper_set_mode(crtc, mode, 0, 0, old_fb)) {
		DRM_DEBUG_KMS("failed to set mode on load-detect pipe\n");
		if (old->release_fb)
			old->release_fb->funcs->destroy(old->release_fb);
		crtc->fb = old_fb;
		return false;
	}

	/* let the connector get through one full cycle before testing */
	intel_wait_for_vblank(dev, intel_crtc->pipe);

	return true;
}

void intel_release_load_detect_pipe(struct intel_encoder *intel_encoder,
				    struct drm_connector *connector,
				    struct intel_load_detect_pipe *old)
{
	struct drm_encoder *encoder = &intel_encoder->base;
	struct drm_device *dev = encoder->dev;
	struct drm_crtc *crtc = encoder->crtc;
	struct drm_encoder_helper_funcs *encoder_funcs = encoder->helper_private;
	struct drm_crtc_helper_funcs *crtc_funcs = crtc->helper_private;

	DRM_DEBUG_KMS("[CONNECTOR:%d:%s], [ENCODER:%d:%s]\n",
		      connector->base.id, drm_get_connector_name(connector),
		      encoder->base.id, drm_get_encoder_name(encoder));

	if (old->load_detect_temp) {
		connector->encoder = NULL;
		drm_helper_disable_unused_functions(dev);

		if (old->release_fb)
			old->release_fb->funcs->destroy(old->release_fb);

		return;
	}

	/* Switch crtc and encoder back off if necessary */
	if (old->dpms_mode != DRM_MODE_DPMS_ON) {
		encoder_funcs->dpms(encoder, old->dpms_mode);
		crtc_funcs->dpms(crtc, old->dpms_mode);
	}
}

/* Returns the clock of the currently programmed mode of the given pipe. */
static int intel_crtc_clock_get(struct drm_device *dev, struct drm_crtc *crtc)
{
	struct drm_i915_private *dev_priv = dev->dev_private;
	struct intel_crtc *intel_crtc = to_intel_crtc(crtc);
	int pipe = intel_crtc->pipe;
	u32 dpll = I915_READ(DPLL(pipe));
	u32 fp;
	intel_clock_t clock;

	if ((dpll & DISPLAY_RATE_SELECT_FPA1) == 0)
		fp = I915_READ(FP0(pipe));
	else
		fp = I915_READ(FP1(pipe));

	clock.m1 = (fp & FP_M1_DIV_MASK) >> FP_M1_DIV_SHIFT;
	if (IS_PINEVIEW(dev)) {
		clock.n = ffs((fp & FP_N_PINEVIEW_DIV_MASK) >> FP_N_DIV_SHIFT) - 1;
		clock.m2 = (fp & FP_M2_PINEVIEW_DIV_MASK) >> FP_M2_DIV_SHIFT;
	} else {
		clock.n = (fp & FP_N_DIV_MASK) >> FP_N_DIV_SHIFT;
		clock.m2 = (fp & FP_M2_DIV_MASK) >> FP_M2_DIV_SHIFT;
	}

	if (!IS_GEN2(dev)) {
		if (IS_PINEVIEW(dev))
			clock.p1 = ffs((dpll & DPLL_FPA01_P1_POST_DIV_MASK_PINEVIEW) >>
				DPLL_FPA01_P1_POST_DIV_SHIFT_PINEVIEW);
		else
			clock.p1 = ffs((dpll & DPLL_FPA01_P1_POST_DIV_MASK) >>
			       DPLL_FPA01_P1_POST_DIV_SHIFT);

		switch (dpll & DPLL_MODE_MASK) {
		case DPLLB_MODE_DAC_SERIAL:
			clock.p2 = dpll & DPLL_DAC_SERIAL_P2_CLOCK_DIV_5 ?
				5 : 10;
			break;
		case DPLLB_MODE_LVDS:
			clock.p2 = dpll & DPLLB_LVDS_P2_CLOCK_DIV_7 ?
				7 : 14;
			break;
		default:
			DRM_DEBUG_KMS("Unknown DPLL mode %08x in programmed "
				  "mode\n", (int)(dpll & DPLL_MODE_MASK));
			return 0;
		}

		/* XXX: Handle the 100Mhz refclk */
		intel_clock(dev, 96000, &clock);
	} else {
		bool is_lvds = (pipe == 1) && (I915_READ(LVDS) & LVDS_PORT_EN);

		if (is_lvds) {
			clock.p1 = ffs((dpll & DPLL_FPA01_P1_POST_DIV_MASK_I830_LVDS) >>
				       DPLL_FPA01_P1_POST_DIV_SHIFT);
			clock.p2 = 14;

			if ((dpll & PLL_REF_INPUT_MASK) ==
			    PLLB_REF_INPUT_SPREADSPECTRUMIN) {
				/* XXX: might not be 66MHz */
				intel_clock(dev, 66000, &clock);
			} else
				intel_clock(dev, 48000, &clock);
		} else {
			if (dpll & PLL_P1_DIVIDE_BY_TWO)
				clock.p1 = 2;
			else {
				clock.p1 = ((dpll & DPLL_FPA01_P1_POST_DIV_MASK_I830) >>
					    DPLL_FPA01_P1_POST_DIV_SHIFT) + 2;
			}
			if (dpll & PLL_P2_DIVIDE_BY_4)
				clock.p2 = 4;
			else
				clock.p2 = 2;

			intel_clock(dev, 48000, &clock);
		}
	}

	/* XXX: It would be nice to validate the clocks, but we can't reuse
	 * i830PllIsValid() because it relies on the xf86_config connector
	 * configuration being accurate, which it isn't necessarily.
	 */

	return clock.dot;
}

/** Returns the currently programmed mode of the given pipe. */
struct drm_display_mode *intel_crtc_mode_get(struct drm_device *dev,
					     struct drm_crtc *crtc)
{
	struct drm_i915_private *dev_priv = dev->dev_private;
	struct intel_crtc *intel_crtc = to_intel_crtc(crtc);
	int pipe = intel_crtc->pipe;
	struct drm_display_mode *mode;
	int htot = I915_READ(HTOTAL(pipe));
	int hsync = I915_READ(HSYNC(pipe));
	int vtot = I915_READ(VTOTAL(pipe));
	int vsync = I915_READ(VSYNC(pipe));

	mode = kzalloc(sizeof(*mode), GFP_KERNEL);
	if (!mode)
		return NULL;

	mode->clock = intel_crtc_clock_get(dev, crtc);
	mode->hdisplay = (htot & 0xffff) + 1;
	mode->htotal = ((htot & 0xffff0000) >> 16) + 1;
	mode->hsync_start = (hsync & 0xffff) + 1;
	mode->hsync_end = ((hsync & 0xffff0000) >> 16) + 1;
	mode->vdisplay = (vtot & 0xffff) + 1;
	mode->vtotal = ((vtot & 0xffff0000) >> 16) + 1;
	mode->vsync_start = (vsync & 0xffff) + 1;
	mode->vsync_end = ((vsync & 0xffff0000) >> 16) + 1;

	drm_mode_set_name(mode);
	drm_mode_set_crtcinfo(mode, 0);

	return mode;
}

#define GPU_IDLE_TIMEOUT 500 /* ms */

/* When this timer fires, we've been idle for awhile */
static void intel_gpu_idle_timer(unsigned long arg)
{
	struct drm_device *dev = (struct drm_device *)arg;
	drm_i915_private_t *dev_priv = dev->dev_private;

	if (!list_empty(&dev_priv->mm.active_list)) {
		/* Still processing requests, so just re-arm the timer. */
		mod_timer(&dev_priv->idle_timer, jiffies +
			  msecs_to_jiffies(GPU_IDLE_TIMEOUT));
		return;
	}

	dev_priv->busy = false;
	queue_work(dev_priv->wq, &dev_priv->idle_work);
}

#define CRTC_IDLE_TIMEOUT 1000 /* ms */

static void intel_crtc_idle_timer(unsigned long arg)
{
	struct intel_crtc *intel_crtc = (struct intel_crtc *)arg;
	struct drm_crtc *crtc = &intel_crtc->base;
	drm_i915_private_t *dev_priv = crtc->dev->dev_private;
	struct intel_framebuffer *intel_fb;

	intel_fb = to_intel_framebuffer(crtc->fb);
	if (intel_fb && intel_fb->obj->active) {
		/* The framebuffer is still being accessed by the GPU. */
		mod_timer(&intel_crtc->idle_timer, jiffies +
			  msecs_to_jiffies(CRTC_IDLE_TIMEOUT));
		return;
	}

	intel_crtc->busy = false;
	queue_work(dev_priv->wq, &dev_priv->idle_work);
}

static void intel_increase_pllclock(struct drm_crtc *crtc)
{
	struct drm_device *dev = crtc->dev;
	drm_i915_private_t *dev_priv = dev->dev_private;
	struct intel_crtc *intel_crtc = to_intel_crtc(crtc);
	int pipe = intel_crtc->pipe;
	int dpll_reg = DPLL(pipe);
	int dpll;

	if (HAS_PCH_SPLIT(dev))
		return;

	if (!dev_priv->lvds_downclock_avail)
		return;

	dpll = I915_READ(dpll_reg);
	if (!HAS_PIPE_CXSR(dev) && (dpll & DISPLAY_RATE_SELECT_FPA1)) {
		DRM_DEBUG_DRIVER("upclocking LVDS\n");

		/* Unlock panel regs */
		I915_WRITE(PP_CONTROL,
			   I915_READ(PP_CONTROL) | PANEL_UNLOCK_REGS);

		dpll &= ~DISPLAY_RATE_SELECT_FPA1;
		I915_WRITE(dpll_reg, dpll);
		intel_wait_for_vblank(dev, pipe);

		dpll = I915_READ(dpll_reg);
		if (dpll & DISPLAY_RATE_SELECT_FPA1)
			DRM_DEBUG_DRIVER("failed to upclock LVDS!\n");

		/* ...and lock them again */
		I915_WRITE(PP_CONTROL, I915_READ(PP_CONTROL) & 0x3);
	}

	/* Schedule downclock */
	mod_timer(&intel_crtc->idle_timer, jiffies +
		  msecs_to_jiffies(CRTC_IDLE_TIMEOUT));
}

static void intel_decrease_pllclock(struct drm_crtc *crtc)
{
	struct drm_device *dev = crtc->dev;
	drm_i915_private_t *dev_priv = dev->dev_private;
	struct intel_crtc *intel_crtc = to_intel_crtc(crtc);
	int pipe = intel_crtc->pipe;
	int dpll_reg = DPLL(pipe);
	int dpll = I915_READ(dpll_reg);

	if (HAS_PCH_SPLIT(dev))
		return;

	if (!dev_priv->lvds_downclock_avail)
		return;

	/*
	 * Since this is called by a timer, we should never get here in
	 * the manual case.
	 */
	if (!HAS_PIPE_CXSR(dev) && intel_crtc->lowfreq_avail) {
		DRM_DEBUG_DRIVER("downclocking LVDS\n");

		/* Unlock panel regs */
		I915_WRITE(PP_CONTROL, I915_READ(PP_CONTROL) |
			   PANEL_UNLOCK_REGS);

		dpll |= DISPLAY_RATE_SELECT_FPA1;
		I915_WRITE(dpll_reg, dpll);
		intel_wait_for_vblank(dev, pipe);
		dpll = I915_READ(dpll_reg);
		if (!(dpll & DISPLAY_RATE_SELECT_FPA1))
			DRM_DEBUG_DRIVER("failed to downclock LVDS!\n");

		/* ...and lock them again */
		I915_WRITE(PP_CONTROL, I915_READ(PP_CONTROL) & 0x3);
	}

}

/**
 * intel_idle_update - adjust clocks for idleness
 * @work: work struct
 *
 * Either the GPU or display (or both) went idle.  Check the busy status
 * here and adjust the CRTC and GPU clocks as necessary.
 */
static void intel_idle_update(struct work_struct *work)
{
	drm_i915_private_t *dev_priv = container_of(work, drm_i915_private_t,
						    idle_work);
	struct drm_device *dev = dev_priv->dev;
	struct drm_crtc *crtc;
	struct intel_crtc *intel_crtc;

	if (!i915_powersave)
		return;

	mutex_lock(&dev->struct_mutex);

	i915_update_gfx_val(dev_priv);

	list_for_each_entry(crtc, &dev->mode_config.crtc_list, head) {
		/* Skip inactive CRTCs */
		if (!crtc->fb)
			continue;

		intel_crtc = to_intel_crtc(crtc);
		if (!intel_crtc->busy)
			intel_decrease_pllclock(crtc);
	}


	mutex_unlock(&dev->struct_mutex);
}

/**
 * intel_mark_busy - mark the GPU and possibly the display busy
 * @dev: drm device
 * @obj: object we're operating on
 *
 * Callers can use this function to indicate that the GPU is busy processing
 * commands.  If @obj matches one of the CRTC objects (i.e. it's a scanout
 * buffer), we'll also mark the display as busy, so we know to increase its
 * clock frequency.
 */
void intel_mark_busy(struct drm_device *dev, struct drm_i915_gem_object *obj)
{
	drm_i915_private_t *dev_priv = dev->dev_private;
	struct drm_crtc *crtc = NULL;
	struct intel_framebuffer *intel_fb;
	struct intel_crtc *intel_crtc;

	if (!drm_core_check_feature(dev, DRIVER_MODESET))
		return;

	if (!dev_priv->busy)
		dev_priv->busy = true;
	else
		mod_timer(&dev_priv->idle_timer, jiffies +
			  msecs_to_jiffies(GPU_IDLE_TIMEOUT));

	list_for_each_entry(crtc, &dev->mode_config.crtc_list, head) {
		if (!crtc->fb)
			continue;

		intel_crtc = to_intel_crtc(crtc);
		intel_fb = to_intel_framebuffer(crtc->fb);
		if (intel_fb->obj == obj) {
			if (!intel_crtc->busy) {
				/* Non-busy -> busy, upclock */
				intel_increase_pllclock(crtc);
				intel_crtc->busy = true;
			} else {
				/* Busy -> busy, put off timer */
				mod_timer(&intel_crtc->idle_timer, jiffies +
					  msecs_to_jiffies(CRTC_IDLE_TIMEOUT));
			}
		}
	}
}

static void intel_crtc_destroy(struct drm_crtc *crtc)
{
	struct intel_crtc *intel_crtc = to_intel_crtc(crtc);
	struct drm_device *dev = crtc->dev;
	struct intel_unpin_work *work;
	unsigned long flags;

	spin_lock_irqsave(&dev->event_lock, flags);
	work = intel_crtc->unpin_work;
	intel_crtc->unpin_work = NULL;
	spin_unlock_irqrestore(&dev->event_lock, flags);

	if (work) {
		cancel_work_sync(&work->work);
		kfree(work);
	}

	drm_crtc_cleanup(crtc);

	kfree(intel_crtc);
}

static void intel_unpin_work_fn(struct work_struct *__work)
{
	struct intel_unpin_work *work =
		container_of(__work, struct intel_unpin_work, work);

	mutex_lock(&work->dev->struct_mutex);
	i915_gem_object_unpin(work->old_fb_obj);
	drm_gem_object_unreference(&work->pending_flip_obj->base);
	drm_gem_object_unreference(&work->old_fb_obj->base);

	intel_update_fbc(work->dev);
	mutex_unlock(&work->dev->struct_mutex);
	kfree(work);
}

static void do_intel_finish_page_flip(struct drm_device *dev,
				      struct drm_crtc *crtc)
{
	drm_i915_private_t *dev_priv = dev->dev_private;
	struct intel_crtc *intel_crtc = to_intel_crtc(crtc);
	struct intel_unpin_work *work;
	struct drm_i915_gem_object *obj;
	struct drm_pending_vblank_event *e;
	struct timeval tnow, tvbl;
	unsigned long flags;

	/* Ignore early vblank irqs */
	if (intel_crtc == NULL)
		return;

	do_gettimeofday(&tnow);

	spin_lock_irqsave(&dev->event_lock, flags);
	work = intel_crtc->unpin_work;
	if (work == NULL || !work->pending) {
		spin_unlock_irqrestore(&dev->event_lock, flags);
		return;
	}

	intel_crtc->unpin_work = NULL;

	if (work->event) {
		e = work->event;
		e->event.sequence = drm_vblank_count_and_time(dev, intel_crtc->pipe, &tvbl);

		/* Called before vblank count and timestamps have
		 * been updated for the vblank interval of flip
		 * completion? Need to increment vblank count and
		 * add one videorefresh duration to returned timestamp
		 * to account for this. We assume this happened if we
		 * get called over 0.9 frame durations after the last
		 * timestamped vblank.
		 *
		 * This calculation can not be used with vrefresh rates
		 * below 5Hz (10Hz to be on the safe side) without
		 * promoting to 64 integers.
		 */
		if (10 * (timeval_to_ns(&tnow) - timeval_to_ns(&tvbl)) >
		    9 * crtc->framedur_ns) {
			e->event.sequence++;
			tvbl = ns_to_timeval(timeval_to_ns(&tvbl) +
					     crtc->framedur_ns);
		}

		e->event.tv_sec = tvbl.tv_sec;
		e->event.tv_usec = tvbl.tv_usec;

		list_add_tail(&e->base.link,
			      &e->base.file_priv->event_list);
		wake_up_interruptible(&e->base.file_priv->event_wait);
	}

	drm_vblank_put(dev, intel_crtc->pipe);

	spin_unlock_irqrestore(&dev->event_lock, flags);

	obj = work->old_fb_obj;

	atomic_clear_mask(1 << intel_crtc->plane,
			  &obj->pending_flip.counter);
	if (atomic_read(&obj->pending_flip) == 0)
		wake_up(&dev_priv->pending_flip_queue);

	schedule_work(&work->work);

	trace_i915_flip_complete(intel_crtc->plane, work->pending_flip_obj);
}

void intel_finish_page_flip(struct drm_device *dev, int pipe)
{
	drm_i915_private_t *dev_priv = dev->dev_private;
	struct drm_crtc *crtc = dev_priv->pipe_to_crtc_mapping[pipe];

	do_intel_finish_page_flip(dev, crtc);
}

void intel_finish_page_flip_plane(struct drm_device *dev, int plane)
{
	drm_i915_private_t *dev_priv = dev->dev_private;
	struct drm_crtc *crtc = dev_priv->plane_to_crtc_mapping[plane];

	do_intel_finish_page_flip(dev, crtc);
}

void intel_prepare_page_flip(struct drm_device *dev, int plane)
{
	drm_i915_private_t *dev_priv = dev->dev_private;
	struct intel_crtc *intel_crtc =
		to_intel_crtc(dev_priv->plane_to_crtc_mapping[plane]);
	unsigned long flags;

	spin_lock_irqsave(&dev->event_lock, flags);
	if (intel_crtc->unpin_work) {
		if ((++intel_crtc->unpin_work->pending) > 1)
			DRM_ERROR("Prepared flip multiple times\n");
	} else {
		DRM_DEBUG_DRIVER("preparing flip with no unpin work?\n");
	}
	spin_unlock_irqrestore(&dev->event_lock, flags);
}

static int intel_gen2_queue_flip(struct drm_device *dev,
				 struct drm_crtc *crtc,
				 struct drm_framebuffer *fb,
				 struct drm_i915_gem_object *obj)
{
	struct drm_i915_private *dev_priv = dev->dev_private;
	struct intel_crtc *intel_crtc = to_intel_crtc(crtc);
	unsigned long offset;
	u32 flip_mask;
	int ret;

	ret = intel_pin_and_fence_fb_obj(dev, obj, LP_RING(dev_priv));
	if (ret)
		goto out;

	/* Offset into the new buffer for cases of shared fbs between CRTCs */
	offset = crtc->y * fb->pitches[0] + crtc->x * fb->bits_per_pixel/8;

	ret = BEGIN_LP_RING(6);
	if (ret)
		goto out;

	/* Can't queue multiple flips, so wait for the previous
	 * one to finish before executing the next.
	 */
	if (intel_crtc->plane)
		flip_mask = MI_WAIT_FOR_PLANE_B_FLIP;
	else
		flip_mask = MI_WAIT_FOR_PLANE_A_FLIP;
	OUT_RING(MI_WAIT_FOR_EVENT | flip_mask);
	OUT_RING(MI_NOOP);
	OUT_RING(MI_DISPLAY_FLIP |
		 MI_DISPLAY_FLIP_PLANE(intel_crtc->plane));
	OUT_RING(fb->pitches[0]);
	OUT_RING(obj->gtt_offset + offset);
	OUT_RING(MI_NOOP);
	ADVANCE_LP_RING();
out:
	return ret;
}

static int intel_gen3_queue_flip(struct drm_device *dev,
				 struct drm_crtc *crtc,
				 struct drm_framebuffer *fb,
				 struct drm_i915_gem_object *obj)
{
	struct drm_i915_private *dev_priv = dev->dev_private;
	struct intel_crtc *intel_crtc = to_intel_crtc(crtc);
	unsigned long offset;
	u32 flip_mask;
	int ret;

	ret = intel_pin_and_fence_fb_obj(dev, obj, LP_RING(dev_priv));
	if (ret)
		goto out;

	/* Offset into the new buffer for cases of shared fbs between CRTCs */
	offset = crtc->y * fb->pitches[0] + crtc->x * fb->bits_per_pixel/8;

	ret = BEGIN_LP_RING(6);
	if (ret)
		goto out;

	if (intel_crtc->plane)
		flip_mask = MI_WAIT_FOR_PLANE_B_FLIP;
	else
		flip_mask = MI_WAIT_FOR_PLANE_A_FLIP;
	OUT_RING(MI_WAIT_FOR_EVENT | flip_mask);
	OUT_RING(MI_NOOP);
	OUT_RING(MI_DISPLAY_FLIP_I915 |
		 MI_DISPLAY_FLIP_PLANE(intel_crtc->plane));
	OUT_RING(fb->pitches[0]);
	OUT_RING(obj->gtt_offset + offset);
	OUT_RING(MI_NOOP);

	ADVANCE_LP_RING();
out:
	return ret;
}

static int intel_gen4_queue_flip(struct drm_device *dev,
				 struct drm_crtc *crtc,
				 struct drm_framebuffer *fb,
				 struct drm_i915_gem_object *obj)
{
	struct drm_i915_private *dev_priv = dev->dev_private;
	struct intel_crtc *intel_crtc = to_intel_crtc(crtc);
	uint32_t pf, pipesrc;
	int ret;

	ret = intel_pin_and_fence_fb_obj(dev, obj, LP_RING(dev_priv));
	if (ret)
		goto out;

	ret = BEGIN_LP_RING(4);
	if (ret)
		goto out;

	/* i965+ uses the linear or tiled offsets from the
	 * Display Registers (which do not change across a page-flip)
	 * so we need only reprogram the base address.
	 */
	OUT_RING(MI_DISPLAY_FLIP |
		 MI_DISPLAY_FLIP_PLANE(intel_crtc->plane));
	OUT_RING(fb->pitches[0]);
	OUT_RING(obj->gtt_offset | obj->tiling_mode);

	/* XXX Enabling the panel-fitter across page-flip is so far
	 * untested on non-native modes, so ignore it for now.
	 * pf = I915_READ(pipe == 0 ? PFA_CTL_1 : PFB_CTL_1) & PF_ENABLE;
	 */
	pf = 0;
	pipesrc = I915_READ(PIPESRC(intel_crtc->pipe)) & 0x0fff0fff;
	OUT_RING(pf | pipesrc);
	ADVANCE_LP_RING();
out:
	return ret;
}

static int intel_gen6_queue_flip(struct drm_device *dev,
				 struct drm_crtc *crtc,
				 struct drm_framebuffer *fb,
				 struct drm_i915_gem_object *obj)
{
	struct drm_i915_private *dev_priv = dev->dev_private;
	struct intel_crtc *intel_crtc = to_intel_crtc(crtc);
	uint32_t pf, pipesrc;
	int ret;

	ret = intel_pin_and_fence_fb_obj(dev, obj, LP_RING(dev_priv));
	if (ret)
		goto out;

	ret = BEGIN_LP_RING(4);
	if (ret)
		goto out;

	OUT_RING(MI_DISPLAY_FLIP |
		 MI_DISPLAY_FLIP_PLANE(intel_crtc->plane));
	OUT_RING(fb->pitches[0] | obj->tiling_mode);
	OUT_RING(obj->gtt_offset);

	pf = I915_READ(PF_CTL(intel_crtc->pipe)) & PF_ENABLE;
	pipesrc = I915_READ(PIPESRC(intel_crtc->pipe)) & 0x0fff0fff;
	OUT_RING(pf | pipesrc);
	ADVANCE_LP_RING();
out:
	return ret;
}

/*
 * On gen7 we currently use the blit ring because (in early silicon at least)
 * the render ring doesn't give us interrpts for page flip completion, which
 * means clients will hang after the first flip is queued.  Fortunately the
 * blit ring generates interrupts properly, so use it instead.
 */
static int intel_gen7_queue_flip(struct drm_device *dev,
				 struct drm_crtc *crtc,
				 struct drm_framebuffer *fb,
				 struct drm_i915_gem_object *obj)
{
	struct drm_i915_private *dev_priv = dev->dev_private;
	struct intel_crtc *intel_crtc = to_intel_crtc(crtc);
	struct intel_ring_buffer *ring = &dev_priv->ring[BCS];
	int ret;

	ret = intel_pin_and_fence_fb_obj(dev, obj, ring);
	if (ret)
		goto out;

	ret = intel_ring_begin(ring, 4);
	if (ret)
		goto out;

	intel_ring_emit(ring, MI_DISPLAY_FLIP_I915 | (intel_crtc->plane << 19));
	intel_ring_emit(ring, (fb->pitches[0] | obj->tiling_mode));
	intel_ring_emit(ring, (obj->gtt_offset));
	intel_ring_emit(ring, (MI_NOOP));
	intel_ring_advance(ring);
out:
	return ret;
}

static int intel_default_queue_flip(struct drm_device *dev,
				    struct drm_crtc *crtc,
				    struct drm_framebuffer *fb,
				    struct drm_i915_gem_object *obj)
{
	return -ENODEV;
}

static int intel_crtc_page_flip(struct drm_crtc *crtc,
				struct drm_framebuffer *fb,
				struct drm_pending_vblank_event *event)
{
	struct drm_device *dev = crtc->dev;
	struct drm_i915_private *dev_priv = dev->dev_private;
	struct intel_framebuffer *intel_fb;
	struct drm_i915_gem_object *obj;
	struct intel_crtc *intel_crtc = to_intel_crtc(crtc);
	struct intel_unpin_work *work;
	unsigned long flags;
	int ret;

	work = kzalloc(sizeof *work, GFP_KERNEL);
	if (work == NULL)
		return -ENOMEM;

	work->event = event;
	work->dev = crtc->dev;
	intel_fb = to_intel_framebuffer(crtc->fb);
	work->old_fb_obj = intel_fb->obj;
	INIT_WORK(&work->work, intel_unpin_work_fn);

	ret = drm_vblank_get(dev, intel_crtc->pipe);
	if (ret)
		goto free_work;

	/* We borrow the event spin lock for protecting unpin_work */
	spin_lock_irqsave(&dev->event_lock, flags);
	if (intel_crtc->unpin_work) {
		spin_unlock_irqrestore(&dev->event_lock, flags);
		kfree(work);
		drm_vblank_put(dev, intel_crtc->pipe);

		DRM_DEBUG_DRIVER("flip queue: crtc already busy\n");
		return -EBUSY;
	}
	intel_crtc->unpin_work = work;
	spin_unlock_irqrestore(&dev->event_lock, flags);

	intel_fb = to_intel_framebuffer(fb);
	obj = intel_fb->obj;

	mutex_lock(&dev->struct_mutex);

	/* Reference the objects for the scheduled work. */
	drm_gem_object_reference(&work->old_fb_obj->base);
	drm_gem_object_reference(&obj->base);

	crtc->fb = fb;

	work->pending_flip_obj = obj;

	work->enable_stall_check = true;

	/* Block clients from rendering to the new back buffer until
	 * the flip occurs and the object is no longer visible.
	 */
	atomic_add(1 << intel_crtc->plane, &work->old_fb_obj->pending_flip);

	ret = dev_priv->display.queue_flip(dev, crtc, fb, obj);
	if (ret)
		goto cleanup_pending;

	intel_disable_fbc(dev);
	mutex_unlock(&dev->struct_mutex);

	trace_i915_flip_request(intel_crtc->plane, obj);

	return 0;

cleanup_pending:
	atomic_sub(1 << intel_crtc->plane, &work->old_fb_obj->pending_flip);
	drm_gem_object_unreference(&work->old_fb_obj->base);
	drm_gem_object_unreference(&obj->base);
	mutex_unlock(&dev->struct_mutex);

	spin_lock_irqsave(&dev->event_lock, flags);
	intel_crtc->unpin_work = NULL;
	spin_unlock_irqrestore(&dev->event_lock, flags);

	drm_vblank_put(dev, intel_crtc->pipe);
free_work:
	kfree(work);

	return ret;
}

static void intel_sanitize_modesetting(struct drm_device *dev,
				       int pipe, int plane)
{
	struct drm_i915_private *dev_priv = dev->dev_private;
	u32 reg, val;

	if (HAS_PCH_SPLIT(dev))
		return;

	/* Who knows what state these registers were left in by the BIOS or
	 * grub?
	 *
	 * If we leave the registers in a conflicting state (e.g. with the
	 * display plane reading from the other pipe than the one we intend
	 * to use) then when we attempt to teardown the active mode, we will
	 * not disable the pipes and planes in the correct order -- leaving
	 * a plane reading from a disabled pipe and possibly leading to
	 * undefined behaviour.
	 */

	reg = DSPCNTR(plane);
	val = I915_READ(reg);

	if ((val & DISPLAY_PLANE_ENABLE) == 0)
		return;
	if (!!(val & DISPPLANE_SEL_PIPE_MASK) == pipe)
		return;

	/* This display plane is active and attached to the other CPU pipe. */
	pipe = !pipe;

	/* Disable the plane and wait for it to stop reading from the pipe. */
	intel_disable_plane(dev_priv, plane, pipe);
	intel_disable_pipe(dev_priv, pipe);
}

static void intel_crtc_reset(struct drm_crtc *crtc)
{
	struct drm_device *dev = crtc->dev;
	struct intel_crtc *intel_crtc = to_intel_crtc(crtc);

	/* Reset flags back to the 'unknown' status so that they
	 * will be correctly set on the initial modeset.
	 */
	intel_crtc->dpms_mode = -1;

	/* We need to fix up any BIOS configuration that conflicts with
	 * our expectations.
	 */
	intel_sanitize_modesetting(dev, intel_crtc->pipe, intel_crtc->plane);
}

static struct drm_crtc_helper_funcs intel_helper_funcs = {
	.dpms = intel_crtc_dpms,
	.mode_fixup = intel_crtc_mode_fixup,
	.mode_set = intel_crtc_mode_set,
	.mode_set_base = intel_pipe_set_base,
	.mode_set_base_atomic = intel_pipe_set_base_atomic,
	.load_lut = intel_crtc_load_lut,
	.disable = intel_crtc_disable,
};

static const struct drm_crtc_funcs intel_crtc_funcs = {
	.reset = intel_crtc_reset,
	.cursor_set = intel_crtc_cursor_set,
	.cursor_move = intel_crtc_cursor_move,
	.gamma_set = intel_crtc_gamma_set,
	.set_config = drm_crtc_helper_set_config,
	.destroy = intel_crtc_destroy,
	.page_flip = intel_crtc_page_flip,
};

static void intel_crtc_init(struct drm_device *dev, int pipe)
{
	drm_i915_private_t *dev_priv = dev->dev_private;
	struct intel_crtc *intel_crtc;
	int i;

	intel_crtc = kzalloc(sizeof(struct intel_crtc) + (INTELFB_CONN_LIMIT * sizeof(struct drm_connector *)), GFP_KERNEL);
	if (intel_crtc == NULL)
		return;

	drm_crtc_init(dev, &intel_crtc->base, &intel_crtc_funcs);

	drm_mode_crtc_set_gamma_size(&intel_crtc->base, 256);
	for (i = 0; i < 256; i++) {
		intel_crtc->lut_r[i] = i;
		intel_crtc->lut_g[i] = i;
		intel_crtc->lut_b[i] = i;
	}

	/* Swap pipes & planes for FBC on pre-965 */
	intel_crtc->pipe = pipe;
	intel_crtc->plane = pipe;
	if (IS_MOBILE(dev) && IS_GEN3(dev)) {
		DRM_DEBUG_KMS("swapping pipes & planes for FBC\n");
		intel_crtc->plane = !pipe;
	}

	BUG_ON(pipe >= ARRAY_SIZE(dev_priv->plane_to_crtc_mapping) ||
	       dev_priv->plane_to_crtc_mapping[intel_crtc->plane] != NULL);
	dev_priv->plane_to_crtc_mapping[intel_crtc->plane] = &intel_crtc->base;
	dev_priv->pipe_to_crtc_mapping[intel_crtc->pipe] = &intel_crtc->base;

	intel_crtc_reset(&intel_crtc->base);
	intel_crtc->active = true; /* force the pipe off on setup_init_config */
	intel_crtc->bpp = 24; /* default for pre-Ironlake */

	if (HAS_PCH_SPLIT(dev)) {
		if (pipe == 2 && IS_IVYBRIDGE(dev))
			intel_crtc->no_pll = true;
		intel_helper_funcs.prepare = ironlake_crtc_prepare;
		intel_helper_funcs.commit = ironlake_crtc_commit;
	} else {
		intel_helper_funcs.prepare = i9xx_crtc_prepare;
		intel_helper_funcs.commit = i9xx_crtc_commit;
	}

	drm_crtc_helper_add(&intel_crtc->base, &intel_helper_funcs);

	intel_crtc->busy = false;

	setup_timer(&intel_crtc->idle_timer, intel_crtc_idle_timer,
		    (unsigned long)intel_crtc);
}

int intel_get_pipe_from_crtc_id(struct drm_device *dev, void *data,
				struct drm_file *file)
{
	drm_i915_private_t *dev_priv = dev->dev_private;
	struct drm_i915_get_pipe_from_crtc_id *pipe_from_crtc_id = data;
	struct drm_mode_object *drmmode_obj;
	struct intel_crtc *crtc;

	if (!dev_priv) {
		DRM_ERROR("called with no initialization\n");
		return -EINVAL;
	}

	drmmode_obj = drm_mode_object_find(dev, pipe_from_crtc_id->crtc_id,
			DRM_MODE_OBJECT_CRTC);

	if (!drmmode_obj) {
		DRM_ERROR("no such CRTC id\n");
		return -EINVAL;
	}

	crtc = to_intel_crtc(obj_to_crtc(drmmode_obj));
	pipe_from_crtc_id->pipe = crtc->pipe;

	return 0;
}

static int intel_encoder_clones(struct drm_device *dev, int type_mask)
{
	struct intel_encoder *encoder;
	int index_mask = 0;
	int entry = 0;

	list_for_each_entry(encoder, &dev->mode_config.encoder_list, base.head) {
		if (type_mask & encoder->clone_mask)
			index_mask |= (1 << entry);
		entry++;
	}

	return index_mask;
}

static bool has_edp_a(struct drm_device *dev)
{
	struct drm_i915_private *dev_priv = dev->dev_private;

	if (!IS_MOBILE(dev))
		return false;

	if ((I915_READ(DP_A) & DP_DETECTED) == 0)
		return false;

	if (IS_GEN5(dev) &&
	    (I915_READ(ILK_DISPLAY_CHICKEN_FUSES) & ILK_eDP_A_DISABLE))
		return false;

	return true;
}

static void intel_setup_outputs(struct drm_device *dev)
{
	struct drm_i915_private *dev_priv = dev->dev_private;
	struct intel_encoder *encoder;
	bool dpd_is_edp = false;
	bool has_lvds = false;

	if (IS_MOBILE(dev) && !IS_I830(dev))
		has_lvds = intel_lvds_init(dev);
	if (!has_lvds && !HAS_PCH_SPLIT(dev)) {
		/* disable the panel fitter on everything but LVDS */
		I915_WRITE(PFIT_CONTROL, 0);
	}

	if (HAS_PCH_SPLIT(dev)) {
		dpd_is_edp = intel_dpd_is_edp(dev);

		if (has_edp_a(dev))
			intel_dp_init(dev, DP_A);

		if (dpd_is_edp && (I915_READ(PCH_DP_D) & DP_DETECTED))
			intel_dp_init(dev, PCH_DP_D);
	}

	intel_crt_init(dev);

	if (HAS_PCH_SPLIT(dev)) {
		int found;

		if (I915_READ(HDMIB) & PORT_DETECTED) {
			/* PCH SDVOB multiplex with HDMIB */
			found = intel_sdvo_init(dev, PCH_SDVOB);
			if (!found)
				intel_hdmi_init(dev, HDMIB);
			if (!found && (I915_READ(PCH_DP_B) & DP_DETECTED))
				intel_dp_init(dev, PCH_DP_B);
		}

		if (I915_READ(HDMIC) & PORT_DETECTED)
			intel_hdmi_init(dev, HDMIC);

		if (I915_READ(HDMID) & PORT_DETECTED)
			intel_hdmi_init(dev, HDMID);

		if (I915_READ(PCH_DP_C) & DP_DETECTED)
			intel_dp_init(dev, PCH_DP_C);

		if (!dpd_is_edp && (I915_READ(PCH_DP_D) & DP_DETECTED))
			intel_dp_init(dev, PCH_DP_D);

	} else if (SUPPORTS_DIGITAL_OUTPUTS(dev)) {
		bool found = false;

		if (I915_READ(SDVOB) & SDVO_DETECTED) {
			DRM_DEBUG_KMS("probing SDVOB\n");
			found = intel_sdvo_init(dev, SDVOB);
			if (!found && SUPPORTS_INTEGRATED_HDMI(dev)) {
				DRM_DEBUG_KMS("probing HDMI on SDVOB\n");
				intel_hdmi_init(dev, SDVOB);
			}

			if (!found && SUPPORTS_INTEGRATED_DP(dev)) {
				DRM_DEBUG_KMS("probing DP_B\n");
				intel_dp_init(dev, DP_B);
			}
		}

		/* Before G4X SDVOC doesn't have its own detect register */

		if (I915_READ(SDVOB) & SDVO_DETECTED) {
			DRM_DEBUG_KMS("probing SDVOC\n");
			found = intel_sdvo_init(dev, SDVOC);
		}

		if (!found && (I915_READ(SDVOC) & SDVO_DETECTED)) {

			if (SUPPORTS_INTEGRATED_HDMI(dev)) {
				DRM_DEBUG_KMS("probing HDMI on SDVOC\n");
				intel_hdmi_init(dev, SDVOC);
			}
			if (SUPPORTS_INTEGRATED_DP(dev)) {
				DRM_DEBUG_KMS("probing DP_C\n");
				intel_dp_init(dev, DP_C);
			}
		}

		if (SUPPORTS_INTEGRATED_DP(dev) &&
		    (I915_READ(DP_D) & DP_DETECTED)) {
			DRM_DEBUG_KMS("probing DP_D\n");
			intel_dp_init(dev, DP_D);
		}
	} else if (IS_GEN2(dev))
		intel_dvo_init(dev);

	if (SUPPORTS_TV(dev))
		intel_tv_init(dev);

	list_for_each_entry(encoder, &dev->mode_config.encoder_list, base.head) {
		encoder->base.possible_crtcs = encoder->crtc_mask;
		encoder->base.possible_clones =
			intel_encoder_clones(dev, encoder->clone_mask);
	}

	/* disable all the possible outputs/crtcs before entering KMS mode */
	drm_helper_disable_unused_functions(dev);

	if (HAS_PCH_SPLIT(dev))
		ironlake_init_pch_refclk(dev);
}

static void intel_user_framebuffer_destroy(struct drm_framebuffer *fb)
{
	struct intel_framebuffer *intel_fb = to_intel_framebuffer(fb);

	drm_framebuffer_cleanup(fb);
	drm_gem_object_unreference_unlocked(&intel_fb->obj->base);

	kfree(intel_fb);
}

static int intel_user_framebuffer_create_handle(struct drm_framebuffer *fb,
						struct drm_file *file,
						unsigned int *handle)
{
	struct intel_framebuffer *intel_fb = to_intel_framebuffer(fb);
	struct drm_i915_gem_object *obj = intel_fb->obj;

	return drm_gem_handle_create(file, &obj->base, handle);
}

static const struct drm_framebuffer_funcs intel_fb_funcs = {
	.destroy = intel_user_framebuffer_destroy,
	.create_handle = intel_user_framebuffer_create_handle,
};

int intel_framebuffer_init(struct drm_device *dev,
			   struct intel_framebuffer *intel_fb,
			   struct drm_mode_fb_cmd2 *mode_cmd,
			   struct drm_i915_gem_object *obj)
{
	int ret;

	if (obj->tiling_mode == I915_TILING_Y)
		return -EINVAL;

	if (mode_cmd->pitches[0] & 63)
		return -EINVAL;

	switch (mode_cmd->pixel_format) {
	case DRM_FORMAT_RGB332:
	case DRM_FORMAT_RGB565:
	case DRM_FORMAT_XRGB8888:
	case DRM_FORMAT_ARGB8888:
	case DRM_FORMAT_XRGB2101010:
	case DRM_FORMAT_ARGB2101010:
		/* RGB formats are common across chipsets */
		break;
	case DRM_FORMAT_YUYV:
	case DRM_FORMAT_UYVY:
	case DRM_FORMAT_YVYU:
	case DRM_FORMAT_VYUY:
		break;
	default:
		DRM_ERROR("unsupported pixel format\n");
		return -EINVAL;
	}

	ret = drm_framebuffer_init(dev, &intel_fb->base, &intel_fb_funcs);
	if (ret) {
		DRM_ERROR("framebuffer init failed %d\n", ret);
		return ret;
	}

	drm_helper_mode_fill_fb_struct(&intel_fb->base, mode_cmd);
	intel_fb->obj = obj;
	return 0;
}

static struct drm_framebuffer *
intel_user_framebuffer_create(struct drm_device *dev,
			      struct drm_file *filp,
			      struct drm_mode_fb_cmd2 *mode_cmd)
{
	struct drm_i915_gem_object *obj;

	obj = to_intel_bo(drm_gem_object_lookup(dev, filp,
						mode_cmd->handles[0]));
	if (&obj->base == NULL)
		return ERR_PTR(-ENOENT);

	return intel_framebuffer_create(dev, mode_cmd, obj);
}

static const struct drm_mode_config_funcs intel_mode_funcs = {
	.fb_create = intel_user_framebuffer_create,
	.output_poll_changed = intel_fb_output_poll_changed,
};

static struct drm_i915_gem_object *
intel_alloc_context_page(struct drm_device *dev)
{
	struct drm_i915_gem_object *ctx;
	int ret;

	WARN_ON(!mutex_is_locked(&dev->struct_mutex));

	ctx = i915_gem_alloc_object(dev, 4096);
	if (!ctx) {
		DRM_DEBUG("failed to alloc power context, RC6 disabled\n");
		return NULL;
	}

	ret = i915_gem_object_pin(ctx, 4096, true);
	if (ret) {
		DRM_ERROR("failed to pin power context: %d\n", ret);
		goto err_unref;
	}

	ret = i915_gem_object_set_to_gtt_domain(ctx, 1);
	if (ret) {
		DRM_ERROR("failed to set-domain on power context: %d\n", ret);
		goto err_unpin;
	}

	return ctx;

err_unpin:
	i915_gem_object_unpin(ctx);
err_unref:
	drm_gem_object_unreference(&ctx->base);
	mutex_unlock(&dev->struct_mutex);
	return NULL;
}

bool ironlake_set_drps(struct drm_device *dev, u8 val)
{
	struct drm_i915_private *dev_priv = dev->dev_private;
	u16 rgvswctl;

	rgvswctl = I915_READ16(MEMSWCTL);
	if (rgvswctl & MEMCTL_CMD_STS) {
		DRM_DEBUG("gpu busy, RCS change rejected\n");
		return false; /* still busy with another command */
	}

	rgvswctl = (MEMCTL_CMD_CHFREQ << MEMCTL_CMD_SHIFT) |
		(val << MEMCTL_FREQ_SHIFT) | MEMCTL_SFCAVM;
	I915_WRITE16(MEMSWCTL, rgvswctl);
	POSTING_READ16(MEMSWCTL);

	rgvswctl |= MEMCTL_CMD_STS;
	I915_WRITE16(MEMSWCTL, rgvswctl);

	return true;
}

void ironlake_enable_drps(struct drm_device *dev)
{
	struct drm_i915_private *dev_priv = dev->dev_private;
	u32 rgvmodectl = I915_READ(MEMMODECTL);
	u8 fmax, fmin, fstart, vstart;

	/* Enable temp reporting */
	I915_WRITE16(PMMISC, I915_READ(PMMISC) | MCPPCE_EN);
	I915_WRITE16(TSC1, I915_READ(TSC1) | TSE);

	/* 100ms RC evaluation intervals */
	I915_WRITE(RCUPEI, 100000);
	I915_WRITE(RCDNEI, 100000);

	/* Set max/min thresholds to 90ms and 80ms respectively */
	I915_WRITE(RCBMAXAVG, 90000);
	I915_WRITE(RCBMINAVG, 80000);

	I915_WRITE(MEMIHYST, 1);

	/* Set up min, max, and cur for interrupt handling */
	fmax = (rgvmodectl & MEMMODE_FMAX_MASK) >> MEMMODE_FMAX_SHIFT;
	fmin = (rgvmodectl & MEMMODE_FMIN_MASK);
	fstart = (rgvmodectl & MEMMODE_FSTART_MASK) >>
		MEMMODE_FSTART_SHIFT;

	vstart = (I915_READ(PXVFREQ_BASE + (fstart * 4)) & PXVFREQ_PX_MASK) >>
		PXVFREQ_PX_SHIFT;

	dev_priv->fmax = fmax; /* IPS callback will increase this */
	dev_priv->fstart = fstart;

	dev_priv->max_delay = fstart;
	dev_priv->min_delay = fmin;
	dev_priv->cur_delay = fstart;

	DRM_DEBUG_DRIVER("fmax: %d, fmin: %d, fstart: %d\n",
			 fmax, fmin, fstart);

	I915_WRITE(MEMINTREN, MEMINT_CX_SUPR_EN | MEMINT_EVAL_CHG_EN);

	/*
	 * Interrupts will be enabled in ironlake_irq_postinstall
	 */

	I915_WRITE(VIDSTART, vstart);
	POSTING_READ(VIDSTART);

	rgvmodectl |= MEMMODE_SWMODE_EN;
	I915_WRITE(MEMMODECTL, rgvmodectl);

	if (wait_for((I915_READ(MEMSWCTL) & MEMCTL_CMD_STS) == 0, 10))
		DRM_ERROR("stuck trying to change perf mode\n");
	msleep(1);

	ironlake_set_drps(dev, fstart);

	dev_priv->last_count1 = I915_READ(0x112e4) + I915_READ(0x112e8) +
		I915_READ(0x112e0);
	dev_priv->last_time1 = jiffies_to_msecs(jiffies);
	dev_priv->last_count2 = I915_READ(0x112f4);
	getrawmonotonic(&dev_priv->last_time2);
}

void ironlake_disable_drps(struct drm_device *dev)
{
	struct drm_i915_private *dev_priv = dev->dev_private;
	u16 rgvswctl = I915_READ16(MEMSWCTL);

	/* Ack interrupts, disable EFC interrupt */
	I915_WRITE(MEMINTREN, I915_READ(MEMINTREN) & ~MEMINT_EVAL_CHG_EN);
	I915_WRITE(MEMINTRSTS, MEMINT_EVAL_CHG);
	I915_WRITE(DEIER, I915_READ(DEIER) & ~DE_PCU_EVENT);
	I915_WRITE(DEIIR, DE_PCU_EVENT);
	I915_WRITE(DEIMR, I915_READ(DEIMR) | DE_PCU_EVENT);

	/* Go back to the starting frequency */
	ironlake_set_drps(dev, dev_priv->fstart);
	msleep(1);
	rgvswctl |= MEMCTL_CMD_STS;
	I915_WRITE(MEMSWCTL, rgvswctl);
	msleep(1);

}

void gen6_set_rps(struct drm_device *dev, u8 val)
{
	struct drm_i915_private *dev_priv = dev->dev_private;
	u32 swreq;

	swreq = (val & 0x3ff) << 25;
	I915_WRITE(GEN6_RPNSWREQ, swreq);
}

void gen6_disable_rps(struct drm_device *dev)
{
	struct drm_i915_private *dev_priv = dev->dev_private;

	I915_WRITE(GEN6_RPNSWREQ, 1 << 31);
	I915_WRITE(GEN6_PMINTRMSK, 0xffffffff);
	I915_WRITE(GEN6_PMIER, 0);
	/* Complete PM interrupt masking here doesn't race with the rps work
	 * item again unmasking PM interrupts because that is using a different
	 * register (PMIMR) to mask PM interrupts. The only risk is in leaving
	 * stale bits in PMIIR and PMIMR which gen6_enable_rps will clean up. */

	spin_lock_irq(&dev_priv->rps_lock);
	dev_priv->pm_iir = 0;
	spin_unlock_irq(&dev_priv->rps_lock);

	I915_WRITE(GEN6_PMIIR, I915_READ(GEN6_PMIIR));
}

static unsigned long intel_pxfreq(u32 vidfreq)
{
	unsigned long freq;
	int div = (vidfreq & 0x3f0000) >> 16;
	int post = (vidfreq & 0x3000) >> 12;
	int pre = (vidfreq & 0x7);

	if (!pre)
		return 0;

	freq = ((div * 133333) / ((1<<post) * pre));

	return freq;
}

void intel_init_emon(struct drm_device *dev)
{
	struct drm_i915_private *dev_priv = dev->dev_private;
	u32 lcfuse;
	u8 pxw[16];
	int i;

	/* Disable to program */
	I915_WRITE(ECR, 0);
	POSTING_READ(ECR);

	/* Program energy weights for various events */
	I915_WRITE(SDEW, 0x15040d00);
	I915_WRITE(CSIEW0, 0x007f0000);
	I915_WRITE(CSIEW1, 0x1e220004);
	I915_WRITE(CSIEW2, 0x04000004);

	for (i = 0; i < 5; i++)
		I915_WRITE(PEW + (i * 4), 0);
	for (i = 0; i < 3; i++)
		I915_WRITE(DEW + (i * 4), 0);

	/* Program P-state weights to account for frequency power adjustment */
	for (i = 0; i < 16; i++) {
		u32 pxvidfreq = I915_READ(PXVFREQ_BASE + (i * 4));
		unsigned long freq = intel_pxfreq(pxvidfreq);
		unsigned long vid = (pxvidfreq & PXVFREQ_PX_MASK) >>
			PXVFREQ_PX_SHIFT;
		unsigned long val;

		val = vid * vid;
		val *= (freq / 1000);
		val *= 255;
		val /= (127*127*900);
		if (val > 0xff)
			DRM_ERROR("bad pxval: %ld\n", val);
		pxw[i] = val;
	}
	/* Render standby states get 0 weight */
	pxw[14] = 0;
	pxw[15] = 0;

	for (i = 0; i < 4; i++) {
		u32 val = (pxw[i*4] << 24) | (pxw[(i*4)+1] << 16) |
			(pxw[(i*4)+2] << 8) | (pxw[(i*4)+3]);
		I915_WRITE(PXW + (i * 4), val);
	}

	/* Adjust magic regs to magic values (more experimental results) */
	I915_WRITE(OGW0, 0);
	I915_WRITE(OGW1, 0);
	I915_WRITE(EG0, 0x00007f00);
	I915_WRITE(EG1, 0x0000000e);
	I915_WRITE(EG2, 0x000e0000);
	I915_WRITE(EG3, 0x68000300);
	I915_WRITE(EG4, 0x42000000);
	I915_WRITE(EG5, 0x00140031);
	I915_WRITE(EG6, 0);
	I915_WRITE(EG7, 0);

	for (i = 0; i < 8; i++)
		I915_WRITE(PXWL + (i * 4), 0);

	/* Enable PMON + select events */
	I915_WRITE(ECR, 0x80000019);

	lcfuse = I915_READ(LCFUSE02);

	dev_priv->corr = (lcfuse & LCFUSE_HIV_MASK);
}

static bool intel_enable_rc6(struct drm_device *dev)
{
	/*
	 * Respect the kernel parameter if it is set
	 */
	if (i915_enable_rc6 >= 0)
		return i915_enable_rc6;

	/*
	 * Disable RC6 on Ironlake
	 */
	if (INTEL_INFO(dev)->gen == 5)
		return 0;

	/*
	 * Disable rc6 on Sandybridge
	 */
	if (INTEL_INFO(dev)->gen == 6) {
		DRM_DEBUG_DRIVER("Sandybridge: RC6 disabled\n");
		return 0;
	}
	DRM_DEBUG_DRIVER("RC6 enabled\n");
	return 1;
}

void gen6_enable_rps(struct drm_i915_private *dev_priv)
{
	u32 rp_state_cap = I915_READ(GEN6_RP_STATE_CAP);
	u32 gt_perf_status = I915_READ(GEN6_GT_PERF_STATUS);
	u32 pcu_mbox, rc6_mask = 0;
	int cur_freq, min_freq, max_freq;
	int i;

	/* Here begins a magic sequence of register writes to enable
	 * auto-downclocking.
	 *
	 * Perhaps there might be some value in exposing these to
	 * userspace...
	 */
	I915_WRITE(GEN6_RC_STATE, 0);
	mutex_lock(&dev_priv->dev->struct_mutex);
	gen6_gt_force_wake_get(dev_priv);

	/* disable the counters and set deterministic thresholds */
	I915_WRITE(GEN6_RC_CONTROL, 0);

	I915_WRITE(GEN6_RC1_WAKE_RATE_LIMIT, 1000 << 16);
	I915_WRITE(GEN6_RC6_WAKE_RATE_LIMIT, 40 << 16 | 30);
	I915_WRITE(GEN6_RC6pp_WAKE_RATE_LIMIT, 30);
	I915_WRITE(GEN6_RC_EVALUATION_INTERVAL, 125000);
	I915_WRITE(GEN6_RC_IDLE_HYSTERSIS, 25);

	for (i = 0; i < I915_NUM_RINGS; i++)
		I915_WRITE(RING_MAX_IDLE(dev_priv->ring[i].mmio_base), 10);

	I915_WRITE(GEN6_RC_SLEEP, 0);
	I915_WRITE(GEN6_RC1e_THRESHOLD, 1000);
	I915_WRITE(GEN6_RC6_THRESHOLD, 50000);
	I915_WRITE(GEN6_RC6p_THRESHOLD, 100000);
	I915_WRITE(GEN6_RC6pp_THRESHOLD, 64000); /* unused */

	if (intel_enable_rc6(dev_priv->dev))
		rc6_mask = GEN6_RC_CTL_RC6_ENABLE |
<<<<<<< HEAD
			(IS_GEN7(dev_priv->dev)) ? GEN6_RC_CTL_RC6p_ENABLE : 0;
=======
			((IS_GEN7(dev_priv->dev)) ? GEN6_RC_CTL_RC6p_ENABLE : 0);
>>>>>>> 44b2cef5

	I915_WRITE(GEN6_RC_CONTROL,
		   rc6_mask |
		   GEN6_RC_CTL_EI_MODE(1) |
		   GEN6_RC_CTL_HW_ENABLE);

	I915_WRITE(GEN6_RPNSWREQ,
		   GEN6_FREQUENCY(10) |
		   GEN6_OFFSET(0) |
		   GEN6_AGGRESSIVE_TURBO);
	I915_WRITE(GEN6_RC_VIDEO_FREQ,
		   GEN6_FREQUENCY(12));

	I915_WRITE(GEN6_RP_DOWN_TIMEOUT, 1000000);
	I915_WRITE(GEN6_RP_INTERRUPT_LIMITS,
		   18 << 24 |
		   6 << 16);
	I915_WRITE(GEN6_RP_UP_THRESHOLD, 10000);
	I915_WRITE(GEN6_RP_DOWN_THRESHOLD, 1000000);
	I915_WRITE(GEN6_RP_UP_EI, 100000);
	I915_WRITE(GEN6_RP_DOWN_EI, 5000000);
	I915_WRITE(GEN6_RP_IDLE_HYSTERSIS, 10);
	I915_WRITE(GEN6_RP_CONTROL,
		   GEN6_RP_MEDIA_TURBO |
		   GEN6_RP_MEDIA_HW_MODE |
		   GEN6_RP_MEDIA_IS_GFX |
		   GEN6_RP_ENABLE |
		   GEN6_RP_UP_BUSY_AVG |
		   GEN6_RP_DOWN_IDLE_CONT);

	if (wait_for((I915_READ(GEN6_PCODE_MAILBOX) & GEN6_PCODE_READY) == 0,
		     500))
		DRM_ERROR("timeout waiting for pcode mailbox to become idle\n");

	I915_WRITE(GEN6_PCODE_DATA, 0);
	I915_WRITE(GEN6_PCODE_MAILBOX,
		   GEN6_PCODE_READY |
		   GEN6_PCODE_WRITE_MIN_FREQ_TABLE);
	if (wait_for((I915_READ(GEN6_PCODE_MAILBOX) & GEN6_PCODE_READY) == 0,
		     500))
		DRM_ERROR("timeout waiting for pcode mailbox to finish\n");

	min_freq = (rp_state_cap & 0xff0000) >> 16;
	max_freq = rp_state_cap & 0xff;
	cur_freq = (gt_perf_status & 0xff00) >> 8;

	/* Check for overclock support */
	if (wait_for((I915_READ(GEN6_PCODE_MAILBOX) & GEN6_PCODE_READY) == 0,
		     500))
		DRM_ERROR("timeout waiting for pcode mailbox to become idle\n");
	I915_WRITE(GEN6_PCODE_MAILBOX, GEN6_READ_OC_PARAMS);
	pcu_mbox = I915_READ(GEN6_PCODE_DATA);
	if (wait_for((I915_READ(GEN6_PCODE_MAILBOX) & GEN6_PCODE_READY) == 0,
		     500))
		DRM_ERROR("timeout waiting for pcode mailbox to finish\n");
	if (pcu_mbox & (1<<31)) { /* OC supported */
		max_freq = pcu_mbox & 0xff;
		DRM_DEBUG_DRIVER("overclocking supported, adjusting frequency max to %dMHz\n", pcu_mbox * 50);
	}

	/* In units of 100MHz */
	dev_priv->max_delay = max_freq;
	dev_priv->min_delay = min_freq;
	dev_priv->cur_delay = cur_freq;

	/* requires MSI enabled */
	I915_WRITE(GEN6_PMIER,
		   GEN6_PM_MBOX_EVENT |
		   GEN6_PM_THERMAL_EVENT |
		   GEN6_PM_RP_DOWN_TIMEOUT |
		   GEN6_PM_RP_UP_THRESHOLD |
		   GEN6_PM_RP_DOWN_THRESHOLD |
		   GEN6_PM_RP_UP_EI_EXPIRED |
		   GEN6_PM_RP_DOWN_EI_EXPIRED);
	spin_lock_irq(&dev_priv->rps_lock);
	WARN_ON(dev_priv->pm_iir != 0);
	I915_WRITE(GEN6_PMIMR, 0);
	spin_unlock_irq(&dev_priv->rps_lock);
	/* enable all PM interrupts */
	I915_WRITE(GEN6_PMINTRMSK, 0);

	gen6_gt_force_wake_put(dev_priv);
	mutex_unlock(&dev_priv->dev->struct_mutex);
}

void gen6_update_ring_freq(struct drm_i915_private *dev_priv)
{
	int min_freq = 15;
	int gpu_freq, ia_freq, max_ia_freq;
	int scaling_factor = 180;

	max_ia_freq = cpufreq_quick_get_max(0);
	/*
	 * Default to measured freq if none found, PCU will ensure we don't go
	 * over
	 */
	if (!max_ia_freq)
		max_ia_freq = tsc_khz;

	/* Convert from kHz to MHz */
	max_ia_freq /= 1000;

	mutex_lock(&dev_priv->dev->struct_mutex);

	/*
	 * For each potential GPU frequency, load a ring frequency we'd like
	 * to use for memory access.  We do this by specifying the IA frequency
	 * the PCU should use as a reference to determine the ring frequency.
	 */
	for (gpu_freq = dev_priv->max_delay; gpu_freq >= dev_priv->min_delay;
	     gpu_freq--) {
		int diff = dev_priv->max_delay - gpu_freq;

		/*
		 * For GPU frequencies less than 750MHz, just use the lowest
		 * ring freq.
		 */
		if (gpu_freq < min_freq)
			ia_freq = 800;
		else
			ia_freq = max_ia_freq - ((diff * scaling_factor) / 2);
		ia_freq = DIV_ROUND_CLOSEST(ia_freq, 100);

		I915_WRITE(GEN6_PCODE_DATA,
			   (ia_freq << GEN6_PCODE_FREQ_IA_RATIO_SHIFT) |
			   gpu_freq);
		I915_WRITE(GEN6_PCODE_MAILBOX, GEN6_PCODE_READY |
			   GEN6_PCODE_WRITE_MIN_FREQ_TABLE);
		if (wait_for((I915_READ(GEN6_PCODE_MAILBOX) &
			      GEN6_PCODE_READY) == 0, 10)) {
			DRM_ERROR("pcode write of freq table timed out\n");
			continue;
		}
	}

	mutex_unlock(&dev_priv->dev->struct_mutex);
}

static void ironlake_init_clock_gating(struct drm_device *dev)
{
	struct drm_i915_private *dev_priv = dev->dev_private;
	uint32_t dspclk_gate = VRHUNIT_CLOCK_GATE_DISABLE;

	/* Required for FBC */
	dspclk_gate |= DPFCUNIT_CLOCK_GATE_DISABLE |
		DPFCRUNIT_CLOCK_GATE_DISABLE |
		DPFDUNIT_CLOCK_GATE_DISABLE;
	/* Required for CxSR */
	dspclk_gate |= DPARBUNIT_CLOCK_GATE_DISABLE;

	I915_WRITE(PCH_3DCGDIS0,
		   MARIUNIT_CLOCK_GATE_DISABLE |
		   SVSMUNIT_CLOCK_GATE_DISABLE);
	I915_WRITE(PCH_3DCGDIS1,
		   VFMUNIT_CLOCK_GATE_DISABLE);

	I915_WRITE(PCH_DSPCLK_GATE_D, dspclk_gate);

	/*
	 * According to the spec the following bits should be set in
	 * order to enable memory self-refresh
	 * The bit 22/21 of 0x42004
	 * The bit 5 of 0x42020
	 * The bit 15 of 0x45000
	 */
	I915_WRITE(ILK_DISPLAY_CHICKEN2,
		   (I915_READ(ILK_DISPLAY_CHICKEN2) |
		    ILK_DPARB_GATE | ILK_VSDPFD_FULL));
	I915_WRITE(ILK_DSPCLK_GATE,
		   (I915_READ(ILK_DSPCLK_GATE) |
		    ILK_DPARB_CLK_GATE));
	I915_WRITE(DISP_ARB_CTL,
		   (I915_READ(DISP_ARB_CTL) |
		    DISP_FBC_WM_DIS));
	I915_WRITE(WM3_LP_ILK, 0);
	I915_WRITE(WM2_LP_ILK, 0);
	I915_WRITE(WM1_LP_ILK, 0);

	/*
	 * Based on the document from hardware guys the following bits
	 * should be set unconditionally in order to enable FBC.
	 * The bit 22 of 0x42000
	 * The bit 22 of 0x42004
	 * The bit 7,8,9 of 0x42020.
	 */
	if (IS_IRONLAKE_M(dev)) {
		I915_WRITE(ILK_DISPLAY_CHICKEN1,
			   I915_READ(ILK_DISPLAY_CHICKEN1) |
			   ILK_FBCQ_DIS);
		I915_WRITE(ILK_DISPLAY_CHICKEN2,
			   I915_READ(ILK_DISPLAY_CHICKEN2) |
			   ILK_DPARB_GATE);
		I915_WRITE(ILK_DSPCLK_GATE,
			   I915_READ(ILK_DSPCLK_GATE) |
			   ILK_DPFC_DIS1 |
			   ILK_DPFC_DIS2 |
			   ILK_CLK_FBC);
	}

	I915_WRITE(ILK_DISPLAY_CHICKEN2,
		   I915_READ(ILK_DISPLAY_CHICKEN2) |
		   ILK_ELPIN_409_SELECT);
	I915_WRITE(_3D_CHICKEN2,
		   _3D_CHICKEN2_WM_READ_PIPELINED << 16 |
		   _3D_CHICKEN2_WM_READ_PIPELINED);
}

static void gen6_init_clock_gating(struct drm_device *dev)
{
	struct drm_i915_private *dev_priv = dev->dev_private;
	int pipe;
	uint32_t dspclk_gate = VRHUNIT_CLOCK_GATE_DISABLE;

	I915_WRITE(PCH_DSPCLK_GATE_D, dspclk_gate);

	I915_WRITE(ILK_DISPLAY_CHICKEN2,
		   I915_READ(ILK_DISPLAY_CHICKEN2) |
		   ILK_ELPIN_409_SELECT);

	I915_WRITE(WM3_LP_ILK, 0);
	I915_WRITE(WM2_LP_ILK, 0);
	I915_WRITE(WM1_LP_ILK, 0);

	/* According to the BSpec vol1g, bit 12 (RCPBUNIT) clock
	 * gating disable must be set.  Failure to set it results in
	 * flickering pixels due to Z write ordering failures after
	 * some amount of runtime in the Mesa "fire" demo, and Unigine
	 * Sanctuary and Tropics, and apparently anything else with
	 * alpha test or pixel discard.
	 *
	 * According to the spec, bit 11 (RCCUNIT) must also be set,
	 * but we didn't debug actual testcases to find it out.
	 */
	I915_WRITE(GEN6_UCGCTL2,
		   GEN6_RCPBUNIT_CLOCK_GATE_DISABLE |
		   GEN6_RCCUNIT_CLOCK_GATE_DISABLE);

	/*
	 * According to the spec the following bits should be
	 * set in order to enable memory self-refresh and fbc:
	 * The bit21 and bit22 of 0x42000
	 * The bit21 and bit22 of 0x42004
	 * The bit5 and bit7 of 0x42020
	 * The bit14 of 0x70180
	 * The bit14 of 0x71180
	 */
	I915_WRITE(ILK_DISPLAY_CHICKEN1,
		   I915_READ(ILK_DISPLAY_CHICKEN1) |
		   ILK_FBCQ_DIS | ILK_PABSTRETCH_DIS);
	I915_WRITE(ILK_DISPLAY_CHICKEN2,
		   I915_READ(ILK_DISPLAY_CHICKEN2) |
		   ILK_DPARB_GATE | ILK_VSDPFD_FULL);
	I915_WRITE(ILK_DSPCLK_GATE,
		   I915_READ(ILK_DSPCLK_GATE) |
		   ILK_DPARB_CLK_GATE  |
		   ILK_DPFD_CLK_GATE);

	for_each_pipe(pipe) {
		I915_WRITE(DSPCNTR(pipe),
			   I915_READ(DSPCNTR(pipe)) |
			   DISPPLANE_TRICKLE_FEED_DISABLE);
		intel_flush_display_plane(dev_priv, pipe);
	}
}

static void ivybridge_init_clock_gating(struct drm_device *dev)
{
	struct drm_i915_private *dev_priv = dev->dev_private;
	int pipe;
	uint32_t dspclk_gate = VRHUNIT_CLOCK_GATE_DISABLE;

	I915_WRITE(PCH_DSPCLK_GATE_D, dspclk_gate);

	I915_WRITE(WM3_LP_ILK, 0);
	I915_WRITE(WM2_LP_ILK, 0);
	I915_WRITE(WM1_LP_ILK, 0);

	/* According to the spec, bit 13 (RCZUNIT) must be set on IVB.
	 * This implements the WaDisableRCZUnitClockGating workaround.
	 */
	I915_WRITE(GEN6_UCGCTL2, GEN6_RCZUNIT_CLOCK_GATE_DISABLE);

	I915_WRITE(ILK_DSPCLK_GATE, IVB_VRHUNIT_CLK_GATE);

	I915_WRITE(IVB_CHICKEN3,
		   CHICKEN3_DGMG_REQ_OUT_FIX_DISABLE |
		   CHICKEN3_DGMG_DONE_FIX_DISABLE);

	/* Apply the WaDisableRHWOOptimizationForRenderHang workaround. */
	I915_WRITE(GEN7_COMMON_SLICE_CHICKEN1,
		   GEN7_CSC1_RHWO_OPT_DISABLE_IN_RCC);

	/* WaApplyL3ControlAndL3ChickenMode requires those two on Ivy Bridge */
	I915_WRITE(GEN7_L3CNTLREG1,
			GEN7_WA_FOR_GEN7_L3_CONTROL);
	I915_WRITE(GEN7_L3_CHICKEN_MODE_REGISTER,
			GEN7_WA_L3_CHICKEN_MODE);

	/* This is required by WaCatErrorRejectionIssue */
	I915_WRITE(GEN7_SQ_CHICKEN_MBCUNIT_CONFIG,
			I915_READ(GEN7_SQ_CHICKEN_MBCUNIT_CONFIG) |
			GEN7_SQ_CHICKEN_MBCUNIT_SQINTMOB);

	for_each_pipe(pipe) {
		I915_WRITE(DSPCNTR(pipe),
			   I915_READ(DSPCNTR(pipe)) |
			   DISPPLANE_TRICKLE_FEED_DISABLE);
		intel_flush_display_plane(dev_priv, pipe);
	}
}

static void g4x_init_clock_gating(struct drm_device *dev)
{
	struct drm_i915_private *dev_priv = dev->dev_private;
	uint32_t dspclk_gate;

	I915_WRITE(RENCLK_GATE_D1, 0);
	I915_WRITE(RENCLK_GATE_D2, VF_UNIT_CLOCK_GATE_DISABLE |
		   GS_UNIT_CLOCK_GATE_DISABLE |
		   CL_UNIT_CLOCK_GATE_DISABLE);
	I915_WRITE(RAMCLK_GATE_D, 0);
	dspclk_gate = VRHUNIT_CLOCK_GATE_DISABLE |
		OVRUNIT_CLOCK_GATE_DISABLE |
		OVCUNIT_CLOCK_GATE_DISABLE;
	if (IS_GM45(dev))
		dspclk_gate |= DSSUNIT_CLOCK_GATE_DISABLE;
	I915_WRITE(DSPCLK_GATE_D, dspclk_gate);
}

static void crestline_init_clock_gating(struct drm_device *dev)
{
	struct drm_i915_private *dev_priv = dev->dev_private;

	I915_WRITE(RENCLK_GATE_D1, I965_RCC_CLOCK_GATE_DISABLE);
	I915_WRITE(RENCLK_GATE_D2, 0);
	I915_WRITE(DSPCLK_GATE_D, 0);
	I915_WRITE(RAMCLK_GATE_D, 0);
	I915_WRITE16(DEUC, 0);
}

static void broadwater_init_clock_gating(struct drm_device *dev)
{
	struct drm_i915_private *dev_priv = dev->dev_private;

	I915_WRITE(RENCLK_GATE_D1, I965_RCZ_CLOCK_GATE_DISABLE |
		   I965_RCC_CLOCK_GATE_DISABLE |
		   I965_RCPB_CLOCK_GATE_DISABLE |
		   I965_ISC_CLOCK_GATE_DISABLE |
		   I965_FBC_CLOCK_GATE_DISABLE);
	I915_WRITE(RENCLK_GATE_D2, 0);
}

static void gen3_init_clock_gating(struct drm_device *dev)
{
	struct drm_i915_private *dev_priv = dev->dev_private;
	u32 dstate = I915_READ(D_STATE);

	dstate |= DSTATE_PLL_D3_OFF | DSTATE_GFX_CLOCK_GATING |
		DSTATE_DOT_CLOCK_GATING;
	I915_WRITE(D_STATE, dstate);
}

static void i85x_init_clock_gating(struct drm_device *dev)
{
	struct drm_i915_private *dev_priv = dev->dev_private;

	I915_WRITE(RENCLK_GATE_D1, SV_CLOCK_GATE_DISABLE);
}

static void i830_init_clock_gating(struct drm_device *dev)
{
	struct drm_i915_private *dev_priv = dev->dev_private;

	I915_WRITE(DSPCLK_GATE_D, OVRUNIT_CLOCK_GATE_DISABLE);
}

static void ibx_init_clock_gating(struct drm_device *dev)
{
	struct drm_i915_private *dev_priv = dev->dev_private;

	/*
	 * On Ibex Peak and Cougar Point, we need to disable clock
	 * gating for the panel power sequencer or it will fail to
	 * start up when no ports are active.
	 */
	I915_WRITE(SOUTH_DSPCLK_GATE_D, PCH_DPLSUNIT_CLOCK_GATE_DISABLE);
}

static void cpt_init_clock_gating(struct drm_device *dev)
{
	struct drm_i915_private *dev_priv = dev->dev_private;
	int pipe;

	/*
	 * On Ibex Peak and Cougar Point, we need to disable clock
	 * gating for the panel power sequencer or it will fail to
	 * start up when no ports are active.
	 */
	I915_WRITE(SOUTH_DSPCLK_GATE_D, PCH_DPLSUNIT_CLOCK_GATE_DISABLE);
	I915_WRITE(SOUTH_CHICKEN2, I915_READ(SOUTH_CHICKEN2) |
		   DPLS_EDP_PPS_FIX_DIS);
	/* Without this, mode sets may fail silently on FDI */
	for_each_pipe(pipe)
		I915_WRITE(TRANS_CHICKEN2(pipe), TRANS_AUTOTRAIN_GEN_STALL_DIS);
}

static void ironlake_teardown_rc6(struct drm_device *dev)
{
	struct drm_i915_private *dev_priv = dev->dev_private;

	if (dev_priv->renderctx) {
		i915_gem_object_unpin(dev_priv->renderctx);
		drm_gem_object_unreference(&dev_priv->renderctx->base);
		dev_priv->renderctx = NULL;
	}

	if (dev_priv->pwrctx) {
		i915_gem_object_unpin(dev_priv->pwrctx);
		drm_gem_object_unreference(&dev_priv->pwrctx->base);
		dev_priv->pwrctx = NULL;
	}
}

static void ironlake_disable_rc6(struct drm_device *dev)
{
	struct drm_i915_private *dev_priv = dev->dev_private;

	if (I915_READ(PWRCTXA)) {
		/* Wake the GPU, prevent RC6, then restore RSTDBYCTL */
		I915_WRITE(RSTDBYCTL, I915_READ(RSTDBYCTL) | RCX_SW_EXIT);
		wait_for(((I915_READ(RSTDBYCTL) & RSX_STATUS_MASK) == RSX_STATUS_ON),
			 50);

		I915_WRITE(PWRCTXA, 0);
		POSTING_READ(PWRCTXA);

		I915_WRITE(RSTDBYCTL, I915_READ(RSTDBYCTL) & ~RCX_SW_EXIT);
		POSTING_READ(RSTDBYCTL);
	}

	ironlake_teardown_rc6(dev);
}

static int ironlake_setup_rc6(struct drm_device *dev)
{
	struct drm_i915_private *dev_priv = dev->dev_private;

	if (dev_priv->renderctx == NULL)
		dev_priv->renderctx = intel_alloc_context_page(dev);
	if (!dev_priv->renderctx)
		return -ENOMEM;

	if (dev_priv->pwrctx == NULL)
		dev_priv->pwrctx = intel_alloc_context_page(dev);
	if (!dev_priv->pwrctx) {
		ironlake_teardown_rc6(dev);
		return -ENOMEM;
	}

	return 0;
}

void ironlake_enable_rc6(struct drm_device *dev)
{
	struct drm_i915_private *dev_priv = dev->dev_private;
	int ret;

	/* rc6 disabled by default due to repeated reports of hanging during
	 * boot and resume.
	 */
	if (!intel_enable_rc6(dev))
		return;

	mutex_lock(&dev->struct_mutex);
	ret = ironlake_setup_rc6(dev);
	if (ret) {
		mutex_unlock(&dev->struct_mutex);
		return;
	}

	/*
	 * GPU can automatically power down the render unit if given a page
	 * to save state.
	 */
	ret = BEGIN_LP_RING(6);
	if (ret) {
		ironlake_teardown_rc6(dev);
		mutex_unlock(&dev->struct_mutex);
		return;
	}

	OUT_RING(MI_SUSPEND_FLUSH | MI_SUSPEND_FLUSH_EN);
	OUT_RING(MI_SET_CONTEXT);
	OUT_RING(dev_priv->renderctx->gtt_offset |
		 MI_MM_SPACE_GTT |
		 MI_SAVE_EXT_STATE_EN |
		 MI_RESTORE_EXT_STATE_EN |
		 MI_RESTORE_INHIBIT);
	OUT_RING(MI_SUSPEND_FLUSH);
	OUT_RING(MI_NOOP);
	OUT_RING(MI_FLUSH);
	ADVANCE_LP_RING();

	/*
	 * Wait for the command parser to advance past MI_SET_CONTEXT. The HW
	 * does an implicit flush, combined with MI_FLUSH above, it should be
	 * safe to assume that renderctx is valid
	 */
	ret = intel_wait_ring_idle(LP_RING(dev_priv));
	if (ret) {
		DRM_ERROR("failed to enable ironlake power power savings\n");
		ironlake_teardown_rc6(dev);
		mutex_unlock(&dev->struct_mutex);
		return;
	}

	I915_WRITE(PWRCTXA, dev_priv->pwrctx->gtt_offset | PWRCTX_EN);
	I915_WRITE(RSTDBYCTL, I915_READ(RSTDBYCTL) & ~RCX_SW_EXIT);
	mutex_unlock(&dev->struct_mutex);
}

void intel_init_clock_gating(struct drm_device *dev)
{
	struct drm_i915_private *dev_priv = dev->dev_private;

	dev_priv->display.init_clock_gating(dev);

	if (dev_priv->display.init_pch_clock_gating)
		dev_priv->display.init_pch_clock_gating(dev);
}

/* Set up chip specific display functions */
static void intel_init_display(struct drm_device *dev)
{
	struct drm_i915_private *dev_priv = dev->dev_private;

	/* We always want a DPMS function */
	if (HAS_PCH_SPLIT(dev)) {
		dev_priv->display.dpms = ironlake_crtc_dpms;
		dev_priv->display.crtc_mode_set = ironlake_crtc_mode_set;
		dev_priv->display.update_plane = ironlake_update_plane;
	} else {
		dev_priv->display.dpms = i9xx_crtc_dpms;
		dev_priv->display.crtc_mode_set = i9xx_crtc_mode_set;
		dev_priv->display.update_plane = i9xx_update_plane;
	}

	if (I915_HAS_FBC(dev)) {
		if (HAS_PCH_SPLIT(dev)) {
			dev_priv->display.fbc_enabled = ironlake_fbc_enabled;
			dev_priv->display.enable_fbc = ironlake_enable_fbc;
			dev_priv->display.disable_fbc = ironlake_disable_fbc;
		} else if (IS_GM45(dev)) {
			dev_priv->display.fbc_enabled = g4x_fbc_enabled;
			dev_priv->display.enable_fbc = g4x_enable_fbc;
			dev_priv->display.disable_fbc = g4x_disable_fbc;
		} else if (IS_CRESTLINE(dev)) {
			dev_priv->display.fbc_enabled = i8xx_fbc_enabled;
			dev_priv->display.enable_fbc = i8xx_enable_fbc;
			dev_priv->display.disable_fbc = i8xx_disable_fbc;
		}
		/* 855GM needs testing */
	}

	/* Returns the core display clock speed */
	if (IS_I945G(dev) || (IS_G33(dev) && !IS_PINEVIEW_M(dev)))
		dev_priv->display.get_display_clock_speed =
			i945_get_display_clock_speed;
	else if (IS_I915G(dev))
		dev_priv->display.get_display_clock_speed =
			i915_get_display_clock_speed;
	else if (IS_I945GM(dev) || IS_845G(dev) || IS_PINEVIEW_M(dev))
		dev_priv->display.get_display_clock_speed =
			i9xx_misc_get_display_clock_speed;
	else if (IS_I915GM(dev))
		dev_priv->display.get_display_clock_speed =
			i915gm_get_display_clock_speed;
	else if (IS_I865G(dev))
		dev_priv->display.get_display_clock_speed =
			i865_get_display_clock_speed;
	else if (IS_I85X(dev))
		dev_priv->display.get_display_clock_speed =
			i855_get_display_clock_speed;
	else /* 852, 830 */
		dev_priv->display.get_display_clock_speed =
			i830_get_display_clock_speed;

	/* For FIFO watermark updates */
	if (HAS_PCH_SPLIT(dev)) {
		dev_priv->display.force_wake_get = __gen6_gt_force_wake_get;
		dev_priv->display.force_wake_put = __gen6_gt_force_wake_put;

		/* IVB configs may use multi-threaded forcewake */
		if (IS_IVYBRIDGE(dev)) {
			u32	ecobus;

			/* A small trick here - if the bios hasn't configured MT forcewake,
			 * and if the device is in RC6, then force_wake_mt_get will not wake
			 * the device and the ECOBUS read will return zero. Which will be
			 * (correctly) interpreted by the test below as MT forcewake being
			 * disabled.
			 */
			mutex_lock(&dev->struct_mutex);
			__gen6_gt_force_wake_mt_get(dev_priv);
			ecobus = I915_READ_NOTRACE(ECOBUS);
			__gen6_gt_force_wake_mt_put(dev_priv);
			mutex_unlock(&dev->struct_mutex);

			if (ecobus & FORCEWAKE_MT_ENABLE) {
				DRM_DEBUG_KMS("Using MT version of forcewake\n");
				dev_priv->display.force_wake_get =
					__gen6_gt_force_wake_mt_get;
				dev_priv->display.force_wake_put =
					__gen6_gt_force_wake_mt_put;
			}
		}

		if (HAS_PCH_IBX(dev))
			dev_priv->display.init_pch_clock_gating = ibx_init_clock_gating;
		else if (HAS_PCH_CPT(dev))
			dev_priv->display.init_pch_clock_gating = cpt_init_clock_gating;

		if (IS_GEN5(dev)) {
			if (I915_READ(MLTR_ILK) & ILK_SRLT_MASK)
				dev_priv->display.update_wm = ironlake_update_wm;
			else {
				DRM_DEBUG_KMS("Failed to get proper latency. "
					      "Disable CxSR\n");
				dev_priv->display.update_wm = NULL;
			}
			dev_priv->display.fdi_link_train = ironlake_fdi_link_train;
			dev_priv->display.init_clock_gating = ironlake_init_clock_gating;
			dev_priv->display.write_eld = ironlake_write_eld;
		} else if (IS_GEN6(dev)) {
			if (SNB_READ_WM0_LATENCY()) {
				dev_priv->display.update_wm = sandybridge_update_wm;
				dev_priv->display.update_sprite_wm = sandybridge_update_sprite_wm;
			} else {
				DRM_DEBUG_KMS("Failed to read display plane latency. "
					      "Disable CxSR\n");
				dev_priv->display.update_wm = NULL;
			}
			dev_priv->display.fdi_link_train = gen6_fdi_link_train;
			dev_priv->display.init_clock_gating = gen6_init_clock_gating;
			dev_priv->display.write_eld = ironlake_write_eld;
		} else if (IS_IVYBRIDGE(dev)) {
			/* FIXME: detect B0+ stepping and use auto training */
			dev_priv->display.fdi_link_train = ivb_manual_fdi_link_train;
			if (SNB_READ_WM0_LATENCY()) {
				dev_priv->display.update_wm = sandybridge_update_wm;
				dev_priv->display.update_sprite_wm = sandybridge_update_sprite_wm;
			} else {
				DRM_DEBUG_KMS("Failed to read display plane latency. "
					      "Disable CxSR\n");
				dev_priv->display.update_wm = NULL;
			}
			dev_priv->display.init_clock_gating = ivybridge_init_clock_gating;
			dev_priv->display.write_eld = ironlake_write_eld;
		} else
			dev_priv->display.update_wm = NULL;
	} else if (IS_PINEVIEW(dev)) {
		if (!intel_get_cxsr_latency(IS_PINEVIEW_G(dev),
					    dev_priv->is_ddr3,
					    dev_priv->fsb_freq,
					    dev_priv->mem_freq)) {
			DRM_INFO("failed to find known CxSR latency "
				 "(found ddr%s fsb freq %d, mem freq %d), "
				 "disabling CxSR\n",
				 (dev_priv->is_ddr3 == 1) ? "3" : "2",
				 dev_priv->fsb_freq, dev_priv->mem_freq);
			/* Disable CxSR and never update its watermark again */
			pineview_disable_cxsr(dev);
			dev_priv->display.update_wm = NULL;
		} else
			dev_priv->display.update_wm = pineview_update_wm;
		dev_priv->display.init_clock_gating = gen3_init_clock_gating;
	} else if (IS_G4X(dev)) {
		dev_priv->display.write_eld = g4x_write_eld;
		dev_priv->display.update_wm = g4x_update_wm;
		dev_priv->display.init_clock_gating = g4x_init_clock_gating;
	} else if (IS_GEN4(dev)) {
		dev_priv->display.update_wm = i965_update_wm;
		if (IS_CRESTLINE(dev))
			dev_priv->display.init_clock_gating = crestline_init_clock_gating;
		else if (IS_BROADWATER(dev))
			dev_priv->display.init_clock_gating = broadwater_init_clock_gating;
	} else if (IS_GEN3(dev)) {
		dev_priv->display.update_wm = i9xx_update_wm;
		dev_priv->display.get_fifo_size = i9xx_get_fifo_size;
		dev_priv->display.init_clock_gating = gen3_init_clock_gating;
	} else if (IS_I865G(dev)) {
		dev_priv->display.update_wm = i830_update_wm;
		dev_priv->display.init_clock_gating = i85x_init_clock_gating;
		dev_priv->display.get_fifo_size = i830_get_fifo_size;
	} else if (IS_I85X(dev)) {
		dev_priv->display.update_wm = i9xx_update_wm;
		dev_priv->display.get_fifo_size = i85x_get_fifo_size;
		dev_priv->display.init_clock_gating = i85x_init_clock_gating;
	} else {
		dev_priv->display.update_wm = i830_update_wm;
		dev_priv->display.init_clock_gating = i830_init_clock_gating;
		if (IS_845G(dev))
			dev_priv->display.get_fifo_size = i845_get_fifo_size;
		else
			dev_priv->display.get_fifo_size = i830_get_fifo_size;
	}

	/* Default just returns -ENODEV to indicate unsupported */
	dev_priv->display.queue_flip = intel_default_queue_flip;

	switch (INTEL_INFO(dev)->gen) {
	case 2:
		dev_priv->display.queue_flip = intel_gen2_queue_flip;
		break;

	case 3:
		dev_priv->display.queue_flip = intel_gen3_queue_flip;
		break;

	case 4:
	case 5:
		dev_priv->display.queue_flip = intel_gen4_queue_flip;
		break;

	case 6:
		dev_priv->display.queue_flip = intel_gen6_queue_flip;
		break;
	case 7:
		dev_priv->display.queue_flip = intel_gen7_queue_flip;
		break;
	}
}

/*
 * Some BIOSes insist on assuming the GPU's pipe A is enabled at suspend,
 * resume, or other times.  This quirk makes sure that's the case for
 * affected systems.
 */
static void quirk_pipea_force(struct drm_device *dev)
{
	struct drm_i915_private *dev_priv = dev->dev_private;

	dev_priv->quirks |= QUIRK_PIPEA_FORCE;
	DRM_DEBUG_DRIVER("applying pipe a force quirk\n");
}

/*
 * Some machines (Lenovo U160) do not work with SSC on LVDS for some reason
 */
static void quirk_ssc_force_disable(struct drm_device *dev)
{
	struct drm_i915_private *dev_priv = dev->dev_private;
	dev_priv->quirks |= QUIRK_LVDS_SSC_DISABLE;
}

struct intel_quirk {
	int device;
	int subsystem_vendor;
	int subsystem_device;
	void (*hook)(struct drm_device *dev);
};

struct intel_quirk intel_quirks[] = {
	/* HP Compaq 2730p needs pipe A force quirk (LP: #291555) */
	{ 0x2a42, 0x103c, 0x30eb, quirk_pipea_force },
	/* HP Mini needs pipe A force quirk (LP: #322104) */
	{ 0x27ae, 0x103c, 0x361a, quirk_pipea_force },

	/* Thinkpad R31 needs pipe A force quirk */
	{ 0x3577, 0x1014, 0x0505, quirk_pipea_force },
	/* Toshiba Protege R-205, S-209 needs pipe A force quirk */
	{ 0x2592, 0x1179, 0x0001, quirk_pipea_force },

	/* ThinkPad X30 needs pipe A force quirk (LP: #304614) */
	{ 0x3577,  0x1014, 0x0513, quirk_pipea_force },
	/* ThinkPad X40 needs pipe A force quirk */

	/* ThinkPad T60 needs pipe A force quirk (bug #16494) */
	{ 0x2782, 0x17aa, 0x201a, quirk_pipea_force },

	/* 855 & before need to leave pipe A & dpll A up */
	{ 0x3582, PCI_ANY_ID, PCI_ANY_ID, quirk_pipea_force },
	{ 0x2562, PCI_ANY_ID, PCI_ANY_ID, quirk_pipea_force },

	/* Lenovo U160 cannot use SSC on LVDS */
	{ 0x0046, 0x17aa, 0x3920, quirk_ssc_force_disable },

	/* Sony Vaio Y cannot use SSC on LVDS */
	{ 0x0046, 0x104d, 0x9076, quirk_ssc_force_disable },
};

static void intel_init_quirks(struct drm_device *dev)
{
	struct pci_dev *d = dev->pdev;
	int i;

	for (i = 0; i < ARRAY_SIZE(intel_quirks); i++) {
		struct intel_quirk *q = &intel_quirks[i];

		if (d->device == q->device &&
		    (d->subsystem_vendor == q->subsystem_vendor ||
		     q->subsystem_vendor == PCI_ANY_ID) &&
		    (d->subsystem_device == q->subsystem_device ||
		     q->subsystem_device == PCI_ANY_ID))
			q->hook(dev);
	}
}

/* Disable the VGA plane that we never use */
static void i915_disable_vga(struct drm_device *dev)
{
	struct drm_i915_private *dev_priv = dev->dev_private;
	u8 sr1;
	u32 vga_reg;

	if (HAS_PCH_SPLIT(dev))
		vga_reg = CPU_VGACNTRL;
	else
		vga_reg = VGACNTRL;

	vga_get_uninterruptible(dev->pdev, VGA_RSRC_LEGACY_IO);
	outb(1, VGA_SR_INDEX);
	sr1 = inb(VGA_SR_DATA);
	outb(sr1 | 1<<5, VGA_SR_DATA);
	vga_put(dev->pdev, VGA_RSRC_LEGACY_IO);
	udelay(300);

	I915_WRITE(vga_reg, VGA_DISP_DISABLE);
	POSTING_READ(vga_reg);
}

void intel_modeset_init(struct drm_device *dev)
{
	struct drm_i915_private *dev_priv = dev->dev_private;
	int i, ret;

	drm_mode_config_init(dev);

	dev->mode_config.min_width = 0;
	dev->mode_config.min_height = 0;

	dev->mode_config.funcs = (void *)&intel_mode_funcs;

	intel_init_quirks(dev);

	intel_init_display(dev);

	if (IS_GEN2(dev)) {
		dev->mode_config.max_width = 2048;
		dev->mode_config.max_height = 2048;
	} else if (IS_GEN3(dev)) {
		dev->mode_config.max_width = 4096;
		dev->mode_config.max_height = 4096;
	} else {
		dev->mode_config.max_width = 8192;
		dev->mode_config.max_height = 8192;
	}
	dev->mode_config.fb_base = dev->agp->base;

	DRM_DEBUG_KMS("%d display pipe%s available.\n",
		      dev_priv->num_pipe, dev_priv->num_pipe > 1 ? "s" : "");

	for (i = 0; i < dev_priv->num_pipe; i++) {
		intel_crtc_init(dev, i);
		ret = intel_plane_init(dev, i);
		if (ret)
			DRM_DEBUG_KMS("plane %d init failed: %d\n", i, ret);
	}

	/* Just disable it once at startup */
	i915_disable_vga(dev);
	intel_setup_outputs(dev);

	intel_init_clock_gating(dev);

	if (IS_IRONLAKE_M(dev)) {
		ironlake_enable_drps(dev);
		intel_init_emon(dev);
	}

	if (IS_GEN6(dev) || IS_GEN7(dev)) {
		gen6_enable_rps(dev_priv);
		gen6_update_ring_freq(dev_priv);
	}

	INIT_WORK(&dev_priv->idle_work, intel_idle_update);
	setup_timer(&dev_priv->idle_timer, intel_gpu_idle_timer,
		    (unsigned long)dev);
}

void intel_modeset_gem_init(struct drm_device *dev)
{
	if (IS_IRONLAKE_M(dev))
		ironlake_enable_rc6(dev);

	intel_setup_overlay(dev);
}

void intel_modeset_cleanup(struct drm_device *dev)
{
	struct drm_i915_private *dev_priv = dev->dev_private;
	struct drm_crtc *crtc;
	struct intel_crtc *intel_crtc;

	drm_kms_helper_poll_fini(dev);
	mutex_lock(&dev->struct_mutex);

	intel_unregister_dsm_handler();


	list_for_each_entry(crtc, &dev->mode_config.crtc_list, head) {
		/* Skip inactive CRTCs */
		if (!crtc->fb)
			continue;

		intel_crtc = to_intel_crtc(crtc);
		intel_increase_pllclock(crtc);
	}

	intel_disable_fbc(dev);

	if (IS_IRONLAKE_M(dev))
		ironlake_disable_drps(dev);
	if (IS_GEN6(dev) || IS_GEN7(dev))
		gen6_disable_rps(dev);

	if (IS_IRONLAKE_M(dev))
		ironlake_disable_rc6(dev);

	mutex_unlock(&dev->struct_mutex);

	/* Disable the irq before mode object teardown, for the irq might
	 * enqueue unpin/hotplug work. */
	drm_irq_uninstall(dev);
	cancel_work_sync(&dev_priv->hotplug_work);
	cancel_work_sync(&dev_priv->rps_work);

	/* flush any delayed tasks or pending work */
	flush_scheduled_work();

	/* Shut off idle work before the crtcs get freed. */
	list_for_each_entry(crtc, &dev->mode_config.crtc_list, head) {
		intel_crtc = to_intel_crtc(crtc);
		del_timer_sync(&intel_crtc->idle_timer);
	}
	del_timer_sync(&dev_priv->idle_timer);
	cancel_work_sync(&dev_priv->idle_work);

	drm_mode_config_cleanup(dev);
}

/*
 * Return which encoder is currently attached for connector.
 */
struct drm_encoder *intel_best_encoder(struct drm_connector *connector)
{
	return &intel_attached_encoder(connector)->base;
}

void intel_connector_attach_encoder(struct intel_connector *connector,
				    struct intel_encoder *encoder)
{
	connector->encoder = encoder;
	drm_mode_connector_attach_encoder(&connector->base,
					  &encoder->base);
}

/*
 * set vga decode state - true == enable VGA decode
 */
int intel_modeset_vga_set_state(struct drm_device *dev, bool state)
{
	struct drm_i915_private *dev_priv = dev->dev_private;
	u16 gmch_ctrl;

	pci_read_config_word(dev_priv->bridge_dev, INTEL_GMCH_CTRL, &gmch_ctrl);
	if (state)
		gmch_ctrl &= ~INTEL_GMCH_VGA_DISABLE;
	else
		gmch_ctrl |= INTEL_GMCH_VGA_DISABLE;
	pci_write_config_word(dev_priv->bridge_dev, INTEL_GMCH_CTRL, gmch_ctrl);
	return 0;
}

#ifdef CONFIG_DEBUG_FS
#include <linux/seq_file.h>

struct intel_display_error_state {
	struct intel_cursor_error_state {
		u32 control;
		u32 position;
		u32 base;
		u32 size;
	} cursor[2];

	struct intel_pipe_error_state {
		u32 conf;
		u32 source;

		u32 htotal;
		u32 hblank;
		u32 hsync;
		u32 vtotal;
		u32 vblank;
		u32 vsync;
	} pipe[2];

	struct intel_plane_error_state {
		u32 control;
		u32 stride;
		u32 size;
		u32 pos;
		u32 addr;
		u32 surface;
		u32 tile_offset;
	} plane[2];
};

struct intel_display_error_state *
intel_display_capture_error_state(struct drm_device *dev)
{
	drm_i915_private_t *dev_priv = dev->dev_private;
	struct intel_display_error_state *error;
	int i;

	error = kmalloc(sizeof(*error), GFP_ATOMIC);
	if (error == NULL)
		return NULL;

	for (i = 0; i < 2; i++) {
		error->cursor[i].control = I915_READ(CURCNTR(i));
		error->cursor[i].position = I915_READ(CURPOS(i));
		error->cursor[i].base = I915_READ(CURBASE(i));

		error->plane[i].control = I915_READ(DSPCNTR(i));
		error->plane[i].stride = I915_READ(DSPSTRIDE(i));
		error->plane[i].size = I915_READ(DSPSIZE(i));
		error->plane[i].pos = I915_READ(DSPPOS(i));
		error->plane[i].addr = I915_READ(DSPADDR(i));
		if (INTEL_INFO(dev)->gen >= 4) {
			error->plane[i].surface = I915_READ(DSPSURF(i));
			error->plane[i].tile_offset = I915_READ(DSPTILEOFF(i));
		}

		error->pipe[i].conf = I915_READ(PIPECONF(i));
		error->pipe[i].source = I915_READ(PIPESRC(i));
		error->pipe[i].htotal = I915_READ(HTOTAL(i));
		error->pipe[i].hblank = I915_READ(HBLANK(i));
		error->pipe[i].hsync = I915_READ(HSYNC(i));
		error->pipe[i].vtotal = I915_READ(VTOTAL(i));
		error->pipe[i].vblank = I915_READ(VBLANK(i));
		error->pipe[i].vsync = I915_READ(VSYNC(i));
	}

	return error;
}

void
intel_display_print_error_state(struct seq_file *m,
				struct drm_device *dev,
				struct intel_display_error_state *error)
{
	int i;

	for (i = 0; i < 2; i++) {
		seq_printf(m, "Pipe [%d]:\n", i);
		seq_printf(m, "  CONF: %08x\n", error->pipe[i].conf);
		seq_printf(m, "  SRC: %08x\n", error->pipe[i].source);
		seq_printf(m, "  HTOTAL: %08x\n", error->pipe[i].htotal);
		seq_printf(m, "  HBLANK: %08x\n", error->pipe[i].hblank);
		seq_printf(m, "  HSYNC: %08x\n", error->pipe[i].hsync);
		seq_printf(m, "  VTOTAL: %08x\n", error->pipe[i].vtotal);
		seq_printf(m, "  VBLANK: %08x\n", error->pipe[i].vblank);
		seq_printf(m, "  VSYNC: %08x\n", error->pipe[i].vsync);

		seq_printf(m, "Plane [%d]:\n", i);
		seq_printf(m, "  CNTR: %08x\n", error->plane[i].control);
		seq_printf(m, "  STRIDE: %08x\n", error->plane[i].stride);
		seq_printf(m, "  SIZE: %08x\n", error->plane[i].size);
		seq_printf(m, "  POS: %08x\n", error->plane[i].pos);
		seq_printf(m, "  ADDR: %08x\n", error->plane[i].addr);
		if (INTEL_INFO(dev)->gen >= 4) {
			seq_printf(m, "  SURF: %08x\n", error->plane[i].surface);
			seq_printf(m, "  TILEOFF: %08x\n", error->plane[i].tile_offset);
		}

		seq_printf(m, "Cursor [%d]:\n", i);
		seq_printf(m, "  CNTR: %08x\n", error->cursor[i].control);
		seq_printf(m, "  POS: %08x\n", error->cursor[i].position);
		seq_printf(m, "  BASE: %08x\n", error->cursor[i].base);
	}
}
#endif<|MERGE_RESOLUTION|>--- conflicted
+++ resolved
@@ -8194,11 +8194,7 @@
 
 	if (intel_enable_rc6(dev_priv->dev))
 		rc6_mask = GEN6_RC_CTL_RC6_ENABLE |
-<<<<<<< HEAD
-			(IS_GEN7(dev_priv->dev)) ? GEN6_RC_CTL_RC6p_ENABLE : 0;
-=======
 			((IS_GEN7(dev_priv->dev)) ? GEN6_RC_CTL_RC6p_ENABLE : 0);
->>>>>>> 44b2cef5
 
 	I915_WRITE(GEN6_RC_CONTROL,
 		   rc6_mask |
