--- conflicted
+++ resolved
@@ -75,27 +75,21 @@
 	  on ARM-based platforms. Saying Y here when this driver is not needed
 	  will not cause any issue.
 
-<<<<<<< HEAD
+config DRM_FSL_LDB
+	tristate "Freescale i.MX8MP LDB bridge"
+	depends on OF
+	select DRM_KMS_HELPER
+	select DRM_PANEL_BRIDGE
+	help
+	  Support for i.MX8MP DPI-to-LVDS on-SoC encoder.
+
 config DRM_ITE_IT6505
         tristate "ITE IT6505 DisplayPort bridge"
         depends on OF
-=======
-config DRM_FSL_LDB
-	tristate "Freescale i.MX8MP LDB bridge"
-	depends on OF
-	select DRM_KMS_HELPER
-	select DRM_PANEL_BRIDGE
-	help
-	  Support for i.MX8MP DPI-to-LVDS on-SoC encoder.
-
-config DRM_ITE_IT6505
-        tristate "ITE IT6505 DisplayPort bridge"
-        depends on OF
 	select DRM_DISPLAY_DP_HELPER
 	select DRM_DISPLAY_HDCP_HELPER
 	select DRM_DISPLAY_HELPER
         select DRM_DP_AUX_BUS
->>>>>>> 88084a3d
         select DRM_KMS_HELPER
         select DRM_DP_HELPER
         select EXTCON
@@ -226,7 +220,6 @@
 	select DRM_DISPLAY_DP_HELPER
 	select DRM_DISPLAY_HELPER
 	select DRM_DP_AUX_BUS
-	select DRM_DP_HELPER
 	select DRM_KMS_HELPER
 	select DRM_MIPI_DSI
 	select DRM_PANEL
@@ -297,12 +290,8 @@
 config DRM_TOSHIBA_TC358767
 	tristate "Toshiba TC358767 eDP bridge"
 	depends on OF
-<<<<<<< HEAD
-	select DRM_DP_HELPER
-=======
-	select DRM_DISPLAY_DP_HELPER
-	select DRM_DISPLAY_HELPER
->>>>>>> 88084a3d
+	select DRM_DISPLAY_DP_HELPER
+	select DRM_DISPLAY_HELPER
 	select DRM_KMS_HELPER
 	select REGMAP_I2C
 	select DRM_MIPI_DSI
@@ -323,12 +312,8 @@
 config DRM_TOSHIBA_TC358775
 	tristate "Toshiba TC358775 DSI/LVDS bridge"
 	depends on OF
-<<<<<<< HEAD
-	select DRM_DP_HELPER
-=======
-	select DRM_DISPLAY_DP_HELPER
-	select DRM_DISPLAY_HELPER
->>>>>>> 88084a3d
+	select DRM_DISPLAY_DP_HELPER
+	select DRM_DISPLAY_HELPER
 	select DRM_KMS_HELPER
 	select REGMAP_I2C
 	select DRM_PANEL
@@ -356,12 +341,8 @@
 config DRM_TI_SN65DSI86
 	tristate "TI SN65DSI86 DSI to eDP bridge"
 	depends on OF
-<<<<<<< HEAD
-	select DRM_DP_HELPER
-=======
-	select DRM_DISPLAY_DP_HELPER
-	select DRM_DISPLAY_HELPER
->>>>>>> 88084a3d
+	select DRM_DISPLAY_DP_HELPER
+	select DRM_DISPLAY_HELPER
 	select DRM_KMS_HELPER
 	select REGMAP_I2C
 	select DRM_PANEL
