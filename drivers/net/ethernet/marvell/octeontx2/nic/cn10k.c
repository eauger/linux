// SPDX-License-Identifier: GPL-2.0
/* Marvell RVU Ethernet driver
 *
 * Copyright (C) 2021 Marvell.
 *
 */

#include "cn10k.h"
#include "otx2_reg.h"
#include "otx2_struct.h"

static struct dev_hw_ops	otx2_hw_ops = {
	.sq_aq_init = otx2_sq_aq_init,
	.sqe_flush = otx2_sqe_flush,
	.aura_freeptr = otx2_aura_freeptr,
	.refill_pool_ptrs = otx2_refill_pool_ptrs,
};

static struct dev_hw_ops cn10k_hw_ops = {
	.sq_aq_init = cn10k_sq_aq_init,
	.sqe_flush = cn10k_sqe_flush,
	.aura_freeptr = cn10k_aura_freeptr,
	.refill_pool_ptrs = cn10k_refill_pool_ptrs,
};

int cn10k_lmtst_init(struct otx2_nic *pfvf)
{

	struct lmtst_tbl_setup_req *req;
	struct otx2_lmt_info *lmt_info;
	int err, cpu;

	if (!test_bit(CN10K_LMTST, &pfvf->hw.cap_flag)) {
		pfvf->hw_ops = &otx2_hw_ops;
		return 0;
	}

	pfvf->hw_ops = &cn10k_hw_ops;
	/* Total LMTLINES = num_online_cpus() * 32 (For Burst flush).*/
	pfvf->tot_lmt_lines = (num_online_cpus() * LMT_BURST_SIZE);
	pfvf->hw.lmt_info = alloc_percpu(struct otx2_lmt_info);

	mutex_lock(&pfvf->mbox.lock);
	req = otx2_mbox_alloc_msg_lmtst_tbl_setup(&pfvf->mbox);
	if (!req) {
		mutex_unlock(&pfvf->mbox.lock);
		return -ENOMEM;
	}

	req->use_local_lmt_region = true;

	err = qmem_alloc(pfvf->dev, &pfvf->dync_lmt, pfvf->tot_lmt_lines,
			 LMT_LINE_SIZE);
	if (err) {
		mutex_unlock(&pfvf->mbox.lock);
		return err;
	}
	pfvf->hw.lmt_base = (u64 *)pfvf->dync_lmt->base;
	req->lmt_iova = (u64)pfvf->dync_lmt->iova;

	err = otx2_sync_mbox_msg(&pfvf->mbox);
	mutex_unlock(&pfvf->mbox.lock);

	for_each_possible_cpu(cpu) {
		lmt_info = per_cpu_ptr(pfvf->hw.lmt_info, cpu);
		lmt_info->lmt_addr = ((u64)pfvf->hw.lmt_base +
				      (cpu * LMT_BURST_SIZE * LMT_LINE_SIZE));
		lmt_info->lmt_id = cpu * LMT_BURST_SIZE;
	}

	return 0;
}
EXPORT_SYMBOL(cn10k_lmtst_init);

int cn10k_sq_aq_init(void *dev, u16 qidx, u16 sqb_aura)
{
	struct nix_cn10k_aq_enq_req *aq;
	struct otx2_nic *pfvf = dev;

	/* Get memory to put this msg */
	aq = otx2_mbox_alloc_msg_nix_cn10k_aq_enq(&pfvf->mbox);
	if (!aq)
		return -ENOMEM;

	aq->sq.cq = pfvf->hw.rx_queues + qidx;
	aq->sq.max_sqe_size = NIX_MAXSQESZ_W16; /* 128 byte */
	aq->sq.cq_ena = 1;
	aq->sq.ena = 1;
	/* Only one SMQ is allocated, map all SQ's to that SMQ  */
	aq->sq.smq = pfvf->hw.txschq_list[NIX_TXSCH_LVL_SMQ][0];
<<<<<<< HEAD
	aq->sq.smq_rr_weight = mtu_to_dwrr_weight(pfvf, pfvf->max_frs);
=======
	aq->sq.smq_rr_weight = mtu_to_dwrr_weight(pfvf, pfvf->tx_max_pktlen);
>>>>>>> df0cc57e
	aq->sq.default_chan = pfvf->hw.tx_chan_base;
	aq->sq.sqe_stype = NIX_STYPE_STF; /* Cache SQB */
	aq->sq.sqb_aura = sqb_aura;
	aq->sq.sq_int_ena = NIX_SQINT_BITS;
	aq->sq.qint_idx = 0;
	/* Due pipelining impact minimum 2000 unused SQ CQE's
	 * need to maintain to avoid CQ overflow.
	 */
	aq->sq.cq_limit = ((SEND_CQ_SKID * 256) / (pfvf->qset.sqe_cnt));

	/* Fill AQ info */
	aq->qidx = qidx;
	aq->ctype = NIX_AQ_CTYPE_SQ;
	aq->op = NIX_AQ_INSTOP_INIT;

	return otx2_sync_mbox_msg(&pfvf->mbox);
}

#define NPA_MAX_BURST 16
void cn10k_refill_pool_ptrs(void *dev, struct otx2_cq_queue *cq)
{
	struct otx2_nic *pfvf = dev;
	u64 ptrs[NPA_MAX_BURST];
	int num_ptrs = 1;
	dma_addr_t bufptr;

	/* Refill pool with new buffers */
	while (cq->pool_ptrs) {
		if (otx2_alloc_buffer(pfvf, cq, &bufptr)) {
			if (num_ptrs--)
				__cn10k_aura_freeptr(pfvf, cq->cq_idx, ptrs,
						     num_ptrs);
			break;
		}
		cq->pool_ptrs--;
		ptrs[num_ptrs] = (u64)bufptr + OTX2_HEAD_ROOM;
		num_ptrs++;
		if (num_ptrs == NPA_MAX_BURST || cq->pool_ptrs == 0) {
			__cn10k_aura_freeptr(pfvf, cq->cq_idx, ptrs,
					     num_ptrs);
			num_ptrs = 1;
		}
	}
}

void cn10k_sqe_flush(void *dev, struct otx2_snd_queue *sq, int size, int qidx)
{
	struct otx2_lmt_info *lmt_info;
	struct otx2_nic *pfvf = dev;
	u64 val = 0, tar_addr = 0;

	lmt_info = per_cpu_ptr(pfvf->hw.lmt_info, smp_processor_id());
	/* FIXME: val[0:10] LMT_ID.
	 * [12:15] no of LMTST - 1 in the burst.
	 * [19:63] data size of each LMTST in the burst except first.
	 */
	val = (lmt_info->lmt_id & 0x7FF);
	/* Target address for LMTST flush tells HW how many 128bit
	 * words are present.
	 * tar_addr[6:4] size of first LMTST - 1 in units of 128b.
	 */
	tar_addr |= sq->io_addr | (((size / 16) - 1) & 0x7) << 4;
	dma_wmb();
	memcpy((u64 *)lmt_info->lmt_addr, sq->sqe_base, size);
	cn10k_lmt_flush(val, tar_addr);

	sq->head++;
	sq->head &= (sq->sqe_cnt - 1);
}

int cn10k_free_all_ipolicers(struct otx2_nic *pfvf)
{
	struct nix_bandprof_free_req *req;
	int rc;

	if (is_dev_otx2(pfvf->pdev))
		return 0;

	mutex_lock(&pfvf->mbox.lock);

	req = otx2_mbox_alloc_msg_nix_bandprof_free(&pfvf->mbox);
	if (!req) {
		rc =  -ENOMEM;
		goto out;
	}

	/* Free all bandwidth profiles allocated */
	req->free_all = true;

	rc = otx2_sync_mbox_msg(&pfvf->mbox);
out:
	mutex_unlock(&pfvf->mbox.lock);
	return rc;
}

int cn10k_alloc_leaf_profile(struct otx2_nic *pfvf, u16 *leaf)
{
	struct nix_bandprof_alloc_req *req;
	struct nix_bandprof_alloc_rsp *rsp;
	int rc;

	req = otx2_mbox_alloc_msg_nix_bandprof_alloc(&pfvf->mbox);
	if (!req)
		return  -ENOMEM;

	req->prof_count[BAND_PROF_LEAF_LAYER] = 1;

	rc = otx2_sync_mbox_msg(&pfvf->mbox);
	if (rc)
		goto out;

	rsp = (struct  nix_bandprof_alloc_rsp *)
	       otx2_mbox_get_rsp(&pfvf->mbox.mbox, 0, &req->hdr);
	if (!rsp->prof_count[BAND_PROF_LEAF_LAYER]) {
		rc = -EIO;
		goto out;
	}

	*leaf = rsp->prof_idx[BAND_PROF_LEAF_LAYER][0];
out:
	if (rc) {
		dev_warn(pfvf->dev,
			 "Failed to allocate ingress bandwidth policer\n");
	}

	return rc;
}

int cn10k_alloc_matchall_ipolicer(struct otx2_nic *pfvf)
{
	struct otx2_hw *hw = &pfvf->hw;
	int ret;

	mutex_lock(&pfvf->mbox.lock);

	ret = cn10k_alloc_leaf_profile(pfvf, &hw->matchall_ipolicer);

	mutex_unlock(&pfvf->mbox.lock);

	return ret;
}

#define POLICER_TIMESTAMP	  1  /* 1 second */
#define MAX_RATE_EXP		  22 /* Valid rate exponent range: 0 - 22 */

static void cn10k_get_ingress_burst_cfg(u32 burst, u32 *burst_exp,
					u32 *burst_mantissa)
{
	int tmp;

	/* Burst is calculated as
	 * (1+[BURST_MANTISSA]/256)*2^[BURST_EXPONENT]
	 * This is the upper limit on number tokens (bytes) that
	 * can be accumulated in the bucket.
	 */
	*burst_exp = ilog2(burst);
	if (burst < 256) {
		/* No float: can't express mantissa in this case */
		*burst_mantissa = 0;
		return;
	}

	if (*burst_exp > MAX_RATE_EXP)
		*burst_exp = MAX_RATE_EXP;

	/* Calculate mantissa
	 * Find remaining bytes 'burst - 2^burst_exp'
	 * mantissa = (remaining bytes) / 2^ (burst_exp - 8)
	 */
	tmp = burst - rounddown_pow_of_two(burst);
	*burst_mantissa = tmp / (1UL << (*burst_exp - 8));
}

static void cn10k_get_ingress_rate_cfg(u64 rate, u32 *rate_exp,
				       u32 *rate_mantissa, u32 *rdiv)
{
	u32 div = 0;
	u32 exp = 0;
	u64 tmp;

	/* Figure out mantissa, exponent and divider from given max pkt rate
	 *
	 * To achieve desired rate HW adds
	 * (1+[RATE_MANTISSA]/256)*2^[RATE_EXPONENT] tokens (bytes) at every
	 * policer timeunit * 2^rdiv ie 2 * 2^rdiv usecs, to the token bucket.
	 * Here policer timeunit is 2 usecs and rate is in bits per sec.
	 * Since floating point cannot be used below algorithm uses 1000000
	 * scale factor to support rates upto 100Gbps.
	 */
	tmp = rate * 32 * 2;
	if (tmp < 256000000) {
		while (tmp < 256000000) {
			tmp = tmp * 2;
			div++;
		}
	} else {
		for (exp = 0; tmp >= 512000000 && exp <= MAX_RATE_EXP; exp++)
			tmp = tmp / 2;

		if (exp > MAX_RATE_EXP)
			exp = MAX_RATE_EXP;
	}

	*rate_mantissa = (tmp - 256000000) / 1000000;
	*rate_exp = exp;
	*rdiv = div;
}

int cn10k_map_unmap_rq_policer(struct otx2_nic *pfvf, int rq_idx,
			       u16 policer, bool map)
{
	struct nix_cn10k_aq_enq_req *aq;

	aq = otx2_mbox_alloc_msg_nix_cn10k_aq_enq(&pfvf->mbox);
	if (!aq)
		return -ENOMEM;

	/* Enable policing and set the bandwidth profile (policer) index */
	if (map)
		aq->rq.policer_ena = 1;
	else
		aq->rq.policer_ena = 0;
	aq->rq_mask.policer_ena = 1;

	aq->rq.band_prof_id = policer;
	aq->rq_mask.band_prof_id = GENMASK(9, 0);

	/* Fill AQ info */
	aq->qidx = rq_idx;
	aq->ctype = NIX_AQ_CTYPE_RQ;
	aq->op = NIX_AQ_INSTOP_WRITE;

	return otx2_sync_mbox_msg(&pfvf->mbox);
}

int cn10k_free_leaf_profile(struct otx2_nic *pfvf, u16 leaf)
{
	struct nix_bandprof_free_req *req;

	req = otx2_mbox_alloc_msg_nix_bandprof_free(&pfvf->mbox);
	if (!req)
		return -ENOMEM;

	req->prof_count[BAND_PROF_LEAF_LAYER] = 1;
	req->prof_idx[BAND_PROF_LEAF_LAYER][0] = leaf;

	return otx2_sync_mbox_msg(&pfvf->mbox);
}

int cn10k_free_matchall_ipolicer(struct otx2_nic *pfvf)
{
	struct otx2_hw *hw = &pfvf->hw;
	int qidx, rc;

	mutex_lock(&pfvf->mbox.lock);

	/* Remove RQ's policer mapping */
	for (qidx = 0; qidx < hw->rx_queues; qidx++)
		cn10k_map_unmap_rq_policer(pfvf, qidx,
					   hw->matchall_ipolicer, false);

	rc = cn10k_free_leaf_profile(pfvf, hw->matchall_ipolicer);

	mutex_unlock(&pfvf->mbox.lock);
	return rc;
}

int cn10k_set_ipolicer_rate(struct otx2_nic *pfvf, u16 profile,
			    u32 burst, u64 rate, bool pps)
{
	struct nix_cn10k_aq_enq_req *aq;
	u32 burst_exp, burst_mantissa;
	u32 rate_exp, rate_mantissa;
	u32 rdiv;

	/* Get exponent and mantissa values for the desired rate */
	cn10k_get_ingress_burst_cfg(burst, &burst_exp, &burst_mantissa);
	cn10k_get_ingress_rate_cfg(rate, &rate_exp, &rate_mantissa, &rdiv);

	/* Init bandwidth profile */
	aq = otx2_mbox_alloc_msg_nix_cn10k_aq_enq(&pfvf->mbox);
	if (!aq)
		return -ENOMEM;

	/* Set initial color mode to blind */
	aq->prof.icolor = 0x03;
	aq->prof_mask.icolor = 0x03;

	/* Set rate and burst values */
	aq->prof.cir_exponent = rate_exp;
	aq->prof_mask.cir_exponent = 0x1F;

	aq->prof.cir_mantissa = rate_mantissa;
	aq->prof_mask.cir_mantissa = 0xFF;

	aq->prof.cbs_exponent = burst_exp;
	aq->prof_mask.cbs_exponent = 0x1F;

	aq->prof.cbs_mantissa = burst_mantissa;
	aq->prof_mask.cbs_mantissa = 0xFF;

	aq->prof.rdiv = rdiv;
	aq->prof_mask.rdiv = 0xF;

	if (pps) {
		/* The amount of decremented tokens is calculated according to
		 * the following equation:
		 * max([ LMODE ? 0 : (packet_length - LXPTR)] +
		 *	     ([ADJUST_MANTISSA]/256 - 1) * 2^[ADJUST_EXPONENT],
		 *	1/256)
		 * if LMODE is 1 then rate limiting will be based on
		 * PPS otherwise bps.
		 * The aim of the ADJUST value is to specify a token cost per
		 * packet in contrary to the packet length that specifies a
		 * cost per byte. To rate limit based on PPS adjust mantissa
		 * is set as 384 and exponent as 1 so that number of tokens
		 * decremented becomes 1 i.e, 1 token per packeet.
		 */
		aq->prof.adjust_exponent = 1;
		aq->prof_mask.adjust_exponent = 0x1F;

		aq->prof.adjust_mantissa = 384;
		aq->prof_mask.adjust_mantissa = 0x1FF;

		aq->prof.lmode = 0x1;
		aq->prof_mask.lmode = 0x1;
	}

	/* Two rate three color marker
	 * With PEIR/EIR set to zero, color will be either green or red
	 */
	aq->prof.meter_algo = 2;
	aq->prof_mask.meter_algo = 0x3;

	aq->prof.rc_action = NIX_RX_BAND_PROF_ACTIONRESULT_DROP;
	aq->prof_mask.rc_action = 0x3;

	aq->prof.yc_action = NIX_RX_BAND_PROF_ACTIONRESULT_PASS;
	aq->prof_mask.yc_action = 0x3;

	aq->prof.gc_action = NIX_RX_BAND_PROF_ACTIONRESULT_PASS;
	aq->prof_mask.gc_action = 0x3;

	/* Setting exponent value as 24 and mantissa as 0 configures
	 * the bucket with zero values making bucket unused. Peak
	 * information rate and Excess information rate buckets are
	 * unused here.
	 */
	aq->prof.peir_exponent = 24;
	aq->prof_mask.peir_exponent = 0x1F;

	aq->prof.peir_mantissa = 0;
	aq->prof_mask.peir_mantissa = 0xFF;

	aq->prof.pebs_exponent = 24;
	aq->prof_mask.pebs_exponent = 0x1F;

	aq->prof.pebs_mantissa = 0;
	aq->prof_mask.pebs_mantissa = 0xFF;

	/* Fill AQ info */
	aq->qidx = profile;
	aq->ctype = NIX_AQ_CTYPE_BANDPROF;
	aq->op = NIX_AQ_INSTOP_WRITE;

	return otx2_sync_mbox_msg(&pfvf->mbox);
}

int cn10k_set_matchall_ipolicer_rate(struct otx2_nic *pfvf,
				     u32 burst, u64 rate)
{
	struct otx2_hw *hw = &pfvf->hw;
	int qidx, rc;

	mutex_lock(&pfvf->mbox.lock);

	rc = cn10k_set_ipolicer_rate(pfvf, hw->matchall_ipolicer, burst,
				     rate, false);
	if (rc)
		goto out;

	for (qidx = 0; qidx < hw->rx_queues; qidx++) {
		rc = cn10k_map_unmap_rq_policer(pfvf, qidx,
						hw->matchall_ipolicer, true);
		if (rc)
			break;
	}

out:
	mutex_unlock(&pfvf->mbox.lock);
	return rc;
}<|MERGE_RESOLUTION|>--- conflicted
+++ resolved
@@ -88,11 +88,7 @@
 	aq->sq.ena = 1;
 	/* Only one SMQ is allocated, map all SQ's to that SMQ  */
 	aq->sq.smq = pfvf->hw.txschq_list[NIX_TXSCH_LVL_SMQ][0];
-<<<<<<< HEAD
-	aq->sq.smq_rr_weight = mtu_to_dwrr_weight(pfvf, pfvf->max_frs);
-=======
 	aq->sq.smq_rr_weight = mtu_to_dwrr_weight(pfvf, pfvf->tx_max_pktlen);
->>>>>>> df0cc57e
 	aq->sq.default_chan = pfvf->hw.tx_chan_base;
 	aq->sq.sqe_stype = NIX_STYPE_STF; /* Cache SQB */
 	aq->sq.sqb_aura = sqb_aura;
