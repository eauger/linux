/*
 * Copyright (C) 2017 Netronome Systems, Inc.
 *
 * This software is dual licensed under the GNU General License Version 2,
 * June 1991 as shown in the file COPYING in the top-level directory of this
 * source tree or the BSD 2-Clause License provided below.  You have the
 * option to license this software under the complete terms of either license.
 *
 * The BSD 2-Clause License:
 *
 *     Redistribution and use in source and binary forms, with or
 *     without modification, are permitted provided that the following
 *     conditions are met:
 *
 *      1. Redistributions of source code must retain the above
 *         copyright notice, this list of conditions and the following
 *         disclaimer.
 *
 *      2. Redistributions in binary form must reproduce the above
 *         copyright notice, this list of conditions and the following
 *         disclaimer in the documentation and/or other materials
 *         provided with the distribution.
 *
 * THE SOFTWARE IS PROVIDED "AS IS", WITHOUT WARRANTY OF ANY KIND,
 * EXPRESS OR IMPLIED, INCLUDING BUT NOT LIMITED TO THE WARRANTIES OF
 * MERCHANTABILITY, FITNESS FOR A PARTICULAR PURPOSE AND
 * NONINFRINGEMENT. IN NO EVENT SHALL THE AUTHORS OR COPYRIGHT HOLDERS
 * BE LIABLE FOR ANY CLAIM, DAMAGES OR OTHER LIABILITY, WHETHER IN AN
 * ACTION OF CONTRACT, TORT OR OTHERWISE, ARISING FROM, OUT OF OR IN
 * CONNECTION WITH THE SOFTWARE OR THE USE OR OTHER DEALINGS IN THE
 * SOFTWARE.
 */

#include <linux/skbuff.h>
#include <net/devlink.h>
#include <net/pkt_cls.h>

#include "cmsg.h"
#include "main.h"
#include "../nfpcore/nfp_cpp.h"
#include "../nfpcore/nfp_nsp.h"
#include "../nfp_app.h"
#include "../nfp_main.h"
#include "../nfp_net.h"
#include "../nfp_port.h"

#define NFP_FLOWER_WHITELIST_DISSECTOR \
	(BIT(FLOW_DISSECTOR_KEY_CONTROL) | \
	 BIT(FLOW_DISSECTOR_KEY_BASIC) | \
	 BIT(FLOW_DISSECTOR_KEY_IPV4_ADDRS) | \
	 BIT(FLOW_DISSECTOR_KEY_IPV6_ADDRS) | \
	 BIT(FLOW_DISSECTOR_KEY_PORTS) | \
	 BIT(FLOW_DISSECTOR_KEY_ETH_ADDRS) | \
	 BIT(FLOW_DISSECTOR_KEY_VLAN) | \
	 BIT(FLOW_DISSECTOR_KEY_ENC_KEYID) | \
	 BIT(FLOW_DISSECTOR_KEY_ENC_IPV4_ADDRS) | \
	 BIT(FLOW_DISSECTOR_KEY_ENC_IPV6_ADDRS) | \
	 BIT(FLOW_DISSECTOR_KEY_ENC_CONTROL) | \
	 BIT(FLOW_DISSECTOR_KEY_ENC_PORTS) | \
	 BIT(FLOW_DISSECTOR_KEY_MPLS) | \
	 BIT(FLOW_DISSECTOR_KEY_IP))

#define NFP_FLOWER_WHITELIST_TUN_DISSECTOR \
	(BIT(FLOW_DISSECTOR_KEY_ENC_CONTROL) | \
	 BIT(FLOW_DISSECTOR_KEY_ENC_KEYID) | \
	 BIT(FLOW_DISSECTOR_KEY_ENC_IPV4_ADDRS) | \
	 BIT(FLOW_DISSECTOR_KEY_ENC_IPV6_ADDRS) | \
	 BIT(FLOW_DISSECTOR_KEY_ENC_PORTS))

#define NFP_FLOWER_WHITELIST_TUN_DISSECTOR_R \
	(BIT(FLOW_DISSECTOR_KEY_ENC_CONTROL) | \
	 BIT(FLOW_DISSECTOR_KEY_ENC_IPV4_ADDRS) | \
	 BIT(FLOW_DISSECTOR_KEY_ENC_PORTS))

static int
nfp_flower_xmit_flow(struct net_device *netdev,
		     struct nfp_fl_payload *nfp_flow, u8 mtype)
{
	u32 meta_len, key_len, mask_len, act_len, tot_len;
	struct nfp_repr *priv = netdev_priv(netdev);
	struct sk_buff *skb;
	unsigned char *msg;

	meta_len =  sizeof(struct nfp_fl_rule_metadata);
	key_len = nfp_flow->meta.key_len;
	mask_len = nfp_flow->meta.mask_len;
	act_len = nfp_flow->meta.act_len;

	tot_len = meta_len + key_len + mask_len + act_len;

	/* Convert to long words as firmware expects
	 * lengths in units of NFP_FL_LW_SIZ.
	 */
	nfp_flow->meta.key_len >>= NFP_FL_LW_SIZ;
	nfp_flow->meta.mask_len >>= NFP_FL_LW_SIZ;
	nfp_flow->meta.act_len >>= NFP_FL_LW_SIZ;

	skb = nfp_flower_cmsg_alloc(priv->app, tot_len, mtype, GFP_KERNEL);
	if (!skb)
		return -ENOMEM;

	msg = nfp_flower_cmsg_get_data(skb);
	memcpy(msg, &nfp_flow->meta, meta_len);
	memcpy(&msg[meta_len], nfp_flow->unmasked_data, key_len);
	memcpy(&msg[meta_len + key_len], nfp_flow->mask_data, mask_len);
	memcpy(&msg[meta_len + key_len + mask_len],
	       nfp_flow->action_data, act_len);

	/* Convert back to bytes as software expects
	 * lengths in units of bytes.
	 */
	nfp_flow->meta.key_len <<= NFP_FL_LW_SIZ;
	nfp_flow->meta.mask_len <<= NFP_FL_LW_SIZ;
	nfp_flow->meta.act_len <<= NFP_FL_LW_SIZ;

	nfp_ctrl_tx(priv->app->ctrl, skb);

	return 0;
}

static bool nfp_flower_check_higher_than_mac(struct tc_cls_flower_offload *f)
{
	return dissector_uses_key(f->dissector,
				  FLOW_DISSECTOR_KEY_IPV4_ADDRS) ||
		dissector_uses_key(f->dissector,
				   FLOW_DISSECTOR_KEY_IPV6_ADDRS) ||
		dissector_uses_key(f->dissector,
				   FLOW_DISSECTOR_KEY_PORTS) ||
		dissector_uses_key(f->dissector, FLOW_DISSECTOR_KEY_ICMP);
}

static int
<<<<<<< HEAD
nfp_flower_calculate_key_layers(struct nfp_fl_key_ls *ret_key_ls,
				struct tc_cls_flower_offload *flow,
				bool egress)
{
	struct flow_dissector_key_basic *mask_basic = NULL;
	struct flow_dissector_key_basic *key_basic = NULL;
=======
nfp_flower_calculate_key_layers(struct nfp_app *app,
				struct nfp_fl_key_ls *ret_key_ls,
				struct tc_cls_flower_offload *flow,
				bool egress,
				enum nfp_flower_tun_type *tun_type)
{
	struct flow_dissector_key_basic *mask_basic = NULL;
	struct flow_dissector_key_basic *key_basic = NULL;
	struct nfp_flower_priv *priv = app->priv;
>>>>>>> 661e50bc
	u32 key_layer_two;
	u8 key_layer;
	int key_size;

	if (flow->dissector->used_keys & ~NFP_FLOWER_WHITELIST_DISSECTOR)
		return -EOPNOTSUPP;

	/* If any tun dissector is used then the required set must be used. */
	if (flow->dissector->used_keys & NFP_FLOWER_WHITELIST_TUN_DISSECTOR &&
	    (flow->dissector->used_keys & NFP_FLOWER_WHITELIST_TUN_DISSECTOR_R)
	    != NFP_FLOWER_WHITELIST_TUN_DISSECTOR_R)
		return -EOPNOTSUPP;

	key_layer_two = 0;
<<<<<<< HEAD
	key_layer = NFP_FLOWER_LAYER_PORT | NFP_FLOWER_LAYER_MAC;
	key_size = sizeof(struct nfp_flower_meta_one) +
		   sizeof(struct nfp_flower_in_port) +
		   sizeof(struct nfp_flower_mac_mpls);
=======
	key_layer = NFP_FLOWER_LAYER_PORT;
	key_size = sizeof(struct nfp_flower_meta_tci) +
		   sizeof(struct nfp_flower_in_port);

	if (dissector_uses_key(flow->dissector, FLOW_DISSECTOR_KEY_ETH_ADDRS) ||
	    dissector_uses_key(flow->dissector, FLOW_DISSECTOR_KEY_MPLS)) {
		key_layer |= NFP_FLOWER_LAYER_MAC;
		key_size += sizeof(struct nfp_flower_mac_mpls);
	}
>>>>>>> 661e50bc

	if (dissector_uses_key(flow->dissector,
			       FLOW_DISSECTOR_KEY_ENC_CONTROL)) {
		struct flow_dissector_key_ipv4_addrs *mask_ipv4 = NULL;
		struct flow_dissector_key_ports *mask_enc_ports = NULL;
		struct flow_dissector_key_ports *enc_ports = NULL;
		struct flow_dissector_key_control *mask_enc_ctl =
			skb_flow_dissector_target(flow->dissector,
						  FLOW_DISSECTOR_KEY_ENC_CONTROL,
						  flow->mask);
		struct flow_dissector_key_control *enc_ctl =
			skb_flow_dissector_target(flow->dissector,
						  FLOW_DISSECTOR_KEY_ENC_CONTROL,
						  flow->key);
		if (!egress)
			return -EOPNOTSUPP;

		if (mask_enc_ctl->addr_type != 0xffff ||
		    enc_ctl->addr_type != FLOW_DISSECTOR_KEY_IPV4_ADDRS)
			return -EOPNOTSUPP;

		/* These fields are already verified as used. */
		mask_ipv4 =
			skb_flow_dissector_target(flow->dissector,
						  FLOW_DISSECTOR_KEY_ENC_IPV4_ADDRS,
						  flow->mask);
		if (mask_ipv4->dst != cpu_to_be32(~0))
			return -EOPNOTSUPP;

		mask_enc_ports =
			skb_flow_dissector_target(flow->dissector,
						  FLOW_DISSECTOR_KEY_ENC_PORTS,
						  flow->mask);
		enc_ports =
			skb_flow_dissector_target(flow->dissector,
						  FLOW_DISSECTOR_KEY_ENC_PORTS,
						  flow->key);

<<<<<<< HEAD
		if (mask_enc_ports->dst != cpu_to_be16(~0) ||
		    enc_ports->dst != htons(NFP_FL_VXLAN_PORT))
			return -EOPNOTSUPP;

		key_layer |= NFP_FLOWER_LAYER_VXLAN;
		key_size += sizeof(struct nfp_flower_vxlan);
=======
		if (mask_enc_ports->dst != cpu_to_be16(~0))
			return -EOPNOTSUPP;

		switch (enc_ports->dst) {
		case htons(NFP_FL_VXLAN_PORT):
			*tun_type = NFP_FL_TUNNEL_VXLAN;
			key_layer |= NFP_FLOWER_LAYER_VXLAN;
			key_size += sizeof(struct nfp_flower_ipv4_udp_tun);
			break;
		case htons(NFP_FL_GENEVE_PORT):
			if (!(priv->flower_ext_feats & NFP_FL_FEATS_GENEVE))
				return -EOPNOTSUPP;
			*tun_type = NFP_FL_TUNNEL_GENEVE;
			key_layer |= NFP_FLOWER_LAYER_EXT_META;
			key_size += sizeof(struct nfp_flower_ext_meta);
			key_layer_two |= NFP_FLOWER_LAYER2_GENEVE;
			key_size += sizeof(struct nfp_flower_ipv4_udp_tun);
			break;
		default:
			return -EOPNOTSUPP;
		}
>>>>>>> 661e50bc
	} else if (egress) {
		/* Reject non tunnel matches offloaded to egress repr. */
		return -EOPNOTSUPP;
	}

	if (dissector_uses_key(flow->dissector, FLOW_DISSECTOR_KEY_BASIC)) {
		mask_basic = skb_flow_dissector_target(flow->dissector,
						       FLOW_DISSECTOR_KEY_BASIC,
						       flow->mask);

		key_basic = skb_flow_dissector_target(flow->dissector,
						      FLOW_DISSECTOR_KEY_BASIC,
						      flow->key);
	}

	if (mask_basic && mask_basic->n_proto) {
		/* Ethernet type is present in the key. */
		switch (key_basic->n_proto) {
		case cpu_to_be16(ETH_P_IP):
			key_layer |= NFP_FLOWER_LAYER_IPV4;
			key_size += sizeof(struct nfp_flower_ipv4);
			break;

		case cpu_to_be16(ETH_P_IPV6):
			key_layer |= NFP_FLOWER_LAYER_IPV6;
			key_size += sizeof(struct nfp_flower_ipv6);
			break;

		/* Currently we do not offload ARP
		 * because we rely on it to get to the host.
		 */
		case cpu_to_be16(ETH_P_ARP):
			return -EOPNOTSUPP;

		/* Will be included in layer 2. */
		case cpu_to_be16(ETH_P_8021Q):
			break;

		default:
			/* Other ethtype - we need check the masks for the
			 * remainder of the key to ensure we can offload.
			 */
			if (nfp_flower_check_higher_than_mac(flow))
				return -EOPNOTSUPP;
			break;
		}
	}

	if (mask_basic && mask_basic->ip_proto) {
		/* Ethernet type is present in the key. */
		switch (key_basic->ip_proto) {
		case IPPROTO_TCP:
		case IPPROTO_UDP:
		case IPPROTO_SCTP:
		case IPPROTO_ICMP:
		case IPPROTO_ICMPV6:
			key_layer |= NFP_FLOWER_LAYER_TP;
			key_size += sizeof(struct nfp_flower_tp_ports);
			break;
		default:
			/* Other ip proto - we need check the masks for the
			 * remainder of the key to ensure we can offload.
			 */
			return -EOPNOTSUPP;
		}
	}

	ret_key_ls->key_layer = key_layer;
	ret_key_ls->key_layer_two = key_layer_two;
	ret_key_ls->key_size = key_size;

	return 0;
}

static struct nfp_fl_payload *
nfp_flower_allocate_new(struct nfp_fl_key_ls *key_layer)
{
	struct nfp_fl_payload *flow_pay;

	flow_pay = kmalloc(sizeof(*flow_pay), GFP_KERNEL);
	if (!flow_pay)
		return NULL;

	flow_pay->meta.key_len = key_layer->key_size;
	flow_pay->unmasked_data = kmalloc(key_layer->key_size, GFP_KERNEL);
	if (!flow_pay->unmasked_data)
		goto err_free_flow;

	flow_pay->meta.mask_len = key_layer->key_size;
	flow_pay->mask_data = kmalloc(key_layer->key_size, GFP_KERNEL);
	if (!flow_pay->mask_data)
		goto err_free_unmasked;

	flow_pay->action_data = kmalloc(NFP_FL_MAX_A_SIZ, GFP_KERNEL);
	if (!flow_pay->action_data)
		goto err_free_mask;

	flow_pay->nfp_tun_ipv4_addr = 0;
	flow_pay->meta.flags = 0;
	spin_lock_init(&flow_pay->lock);

	return flow_pay;

err_free_mask:
	kfree(flow_pay->mask_data);
err_free_unmasked:
	kfree(flow_pay->unmasked_data);
err_free_flow:
	kfree(flow_pay);
	return NULL;
}

/**
 * nfp_flower_add_offload() - Adds a new flow to hardware.
 * @app:	Pointer to the APP handle
 * @netdev:	netdev structure.
 * @flow:	TC flower classifier offload structure.
 * @egress:	NFP netdev is the egress.
 *
 * Adds a new flow to the repeated hash structure and action payload.
 *
 * Return: negative value on error, 0 if configured successfully.
 */
static int
nfp_flower_add_offload(struct nfp_app *app, struct net_device *netdev,
		       struct tc_cls_flower_offload *flow, bool egress)
{
	enum nfp_flower_tun_type tun_type = NFP_FL_TUNNEL_NONE;
	struct nfp_port *port = nfp_port_from_netdev(netdev);
	struct nfp_flower_priv *priv = app->priv;
	struct nfp_fl_payload *flow_pay;
	struct nfp_fl_key_ls *key_layer;
	int err;

	key_layer = kmalloc(sizeof(*key_layer), GFP_KERNEL);
	if (!key_layer)
		return -ENOMEM;

<<<<<<< HEAD
	err = nfp_flower_calculate_key_layers(key_layer, flow, egress);
=======
	err = nfp_flower_calculate_key_layers(app, key_layer, flow, egress,
					      &tun_type);
>>>>>>> 661e50bc
	if (err)
		goto err_free_key_ls;

	flow_pay = nfp_flower_allocate_new(key_layer);
	if (!flow_pay) {
		err = -ENOMEM;
		goto err_free_key_ls;
	}

	err = nfp_flower_compile_flow_match(flow, key_layer, netdev, flow_pay,
					    tun_type);
	if (err)
		goto err_destroy_flow;

	err = nfp_flower_compile_action(flow, netdev, flow_pay);
	if (err)
		goto err_destroy_flow;

	err = nfp_compile_flow_metadata(app, flow, flow_pay);
	if (err)
		goto err_destroy_flow;

	err = nfp_flower_xmit_flow(netdev, flow_pay,
				   NFP_FLOWER_CMSG_TYPE_FLOW_ADD);
	if (err)
		goto err_destroy_flow;

	INIT_HLIST_NODE(&flow_pay->link);
	flow_pay->tc_flower_cookie = flow->cookie;
	hash_add_rcu(priv->flow_table, &flow_pay->link, flow->cookie);
	port->tc_offload_cnt++;

	/* Deallocate flow payload when flower rule has been destroyed. */
	kfree(key_layer);

	return 0;

err_destroy_flow:
	kfree(flow_pay->action_data);
	kfree(flow_pay->mask_data);
	kfree(flow_pay->unmasked_data);
	kfree(flow_pay);
err_free_key_ls:
	kfree(key_layer);
	return err;
}

/**
 * nfp_flower_del_offload() - Removes a flow from hardware.
 * @app:	Pointer to the APP handle
 * @netdev:	netdev structure.
 * @flow:	TC flower classifier offload structure
 *
 * Removes a flow from the repeated hash structure and clears the
 * action payload.
 *
 * Return: negative value on error, 0 if removed successfully.
 */
static int
nfp_flower_del_offload(struct nfp_app *app, struct net_device *netdev,
		       struct tc_cls_flower_offload *flow)
{
	struct nfp_port *port = nfp_port_from_netdev(netdev);
	struct nfp_fl_payload *nfp_flow;
	int err;

	nfp_flow = nfp_flower_search_fl_table(app, flow->cookie);
	if (!nfp_flow)
		return -ENOENT;

	err = nfp_modify_flow_metadata(app, nfp_flow);
	if (err)
		goto err_free_flow;

	if (nfp_flow->nfp_tun_ipv4_addr)
		nfp_tunnel_del_ipv4_off(app, nfp_flow->nfp_tun_ipv4_addr);

	err = nfp_flower_xmit_flow(netdev, nfp_flow,
				   NFP_FLOWER_CMSG_TYPE_FLOW_DEL);
	if (err)
		goto err_free_flow;

err_free_flow:
	hash_del_rcu(&nfp_flow->link);
	port->tc_offload_cnt--;
	kfree(nfp_flow->action_data);
	kfree(nfp_flow->mask_data);
	kfree(nfp_flow->unmasked_data);
	kfree_rcu(nfp_flow, rcu);
	return err;
}

/**
 * nfp_flower_get_stats() - Populates flow stats obtained from hardware.
 * @app:	Pointer to the APP handle
 * @flow:	TC flower classifier offload structure
 *
 * Populates a flow statistics structure which which corresponds to a
 * specific flow.
 *
 * Return: negative value on error, 0 if stats populated successfully.
 */
static int
nfp_flower_get_stats(struct nfp_app *app, struct tc_cls_flower_offload *flow)
{
	struct nfp_fl_payload *nfp_flow;

	nfp_flow = nfp_flower_search_fl_table(app, flow->cookie);
	if (!nfp_flow)
		return -EINVAL;

	spin_lock_bh(&nfp_flow->lock);
	tcf_exts_stats_update(flow->exts, nfp_flow->stats.bytes,
			      nfp_flow->stats.pkts, nfp_flow->stats.used);

	nfp_flow->stats.pkts = 0;
	nfp_flow->stats.bytes = 0;
	spin_unlock_bh(&nfp_flow->lock);

	return 0;
}

static int
nfp_flower_repr_offload(struct nfp_app *app, struct net_device *netdev,
			struct tc_cls_flower_offload *flower, bool egress)
{
<<<<<<< HEAD
	if (!eth_proto_is_802_3(flower->common.protocol) ||
	    flower->common.chain_index)
=======
	if (!eth_proto_is_802_3(flower->common.protocol))
>>>>>>> 661e50bc
		return -EOPNOTSUPP;

	switch (flower->command) {
	case TC_CLSFLOWER_REPLACE:
		return nfp_flower_add_offload(app, netdev, flower, egress);
	case TC_CLSFLOWER_DESTROY:
		return nfp_flower_del_offload(app, netdev, flower);
	case TC_CLSFLOWER_STATS:
		return nfp_flower_get_stats(app, flower);
	}

	return -EOPNOTSUPP;
}

int nfp_flower_setup_tc_egress_cb(enum tc_setup_type type, void *type_data,
				  void *cb_priv)
{
	struct nfp_repr *repr = cb_priv;

<<<<<<< HEAD
	if (!tc_can_offload(repr->netdev))
=======
	if (!tc_cls_can_offload_and_chain0(repr->netdev, type_data))
>>>>>>> 661e50bc
		return -EOPNOTSUPP;

	switch (type) {
	case TC_SETUP_CLSFLOWER:
		return nfp_flower_repr_offload(repr->app, repr->netdev,
					       type_data, true);
	default:
		return -EOPNOTSUPP;
	}
}

static int nfp_flower_setup_tc_block_cb(enum tc_setup_type type,
					void *type_data, void *cb_priv)
{
	struct nfp_repr *repr = cb_priv;

<<<<<<< HEAD
	if (!tc_can_offload(repr->netdev))
=======
	if (!tc_cls_can_offload_and_chain0(repr->netdev, type_data))
>>>>>>> 661e50bc
		return -EOPNOTSUPP;

	switch (type) {
	case TC_SETUP_CLSFLOWER:
		return nfp_flower_repr_offload(repr->app, repr->netdev,
					       type_data, false);
	default:
		return -EOPNOTSUPP;
	}
}

static int nfp_flower_setup_tc_block(struct net_device *netdev,
				     struct tc_block_offload *f)
{
	struct nfp_repr *repr = netdev_priv(netdev);

	if (f->binder_type != TCF_BLOCK_BINDER_TYPE_CLSACT_INGRESS)
		return -EOPNOTSUPP;

	switch (f->command) {
	case TC_BLOCK_BIND:
		return tcf_block_cb_register(f->block,
					     nfp_flower_setup_tc_block_cb,
					     repr, repr);
	case TC_BLOCK_UNBIND:
		tcf_block_cb_unregister(f->block,
					nfp_flower_setup_tc_block_cb,
					repr);
		return 0;
	default:
		return -EOPNOTSUPP;
	}
}

int nfp_flower_setup_tc(struct nfp_app *app, struct net_device *netdev,
			enum tc_setup_type type, void *type_data)
{
	switch (type) {
	case TC_SETUP_BLOCK:
		return nfp_flower_setup_tc_block(netdev, type_data);
	default:
		return -EOPNOTSUPP;
	}
}<|MERGE_RESOLUTION|>--- conflicted
+++ resolved
@@ -130,14 +130,6 @@
 }
 
 static int
-<<<<<<< HEAD
-nfp_flower_calculate_key_layers(struct nfp_fl_key_ls *ret_key_ls,
-				struct tc_cls_flower_offload *flow,
-				bool egress)
-{
-	struct flow_dissector_key_basic *mask_basic = NULL;
-	struct flow_dissector_key_basic *key_basic = NULL;
-=======
 nfp_flower_calculate_key_layers(struct nfp_app *app,
 				struct nfp_fl_key_ls *ret_key_ls,
 				struct tc_cls_flower_offload *flow,
@@ -147,7 +139,6 @@
 	struct flow_dissector_key_basic *mask_basic = NULL;
 	struct flow_dissector_key_basic *key_basic = NULL;
 	struct nfp_flower_priv *priv = app->priv;
->>>>>>> 661e50bc
 	u32 key_layer_two;
 	u8 key_layer;
 	int key_size;
@@ -162,12 +153,6 @@
 		return -EOPNOTSUPP;
 
 	key_layer_two = 0;
-<<<<<<< HEAD
-	key_layer = NFP_FLOWER_LAYER_PORT | NFP_FLOWER_LAYER_MAC;
-	key_size = sizeof(struct nfp_flower_meta_one) +
-		   sizeof(struct nfp_flower_in_port) +
-		   sizeof(struct nfp_flower_mac_mpls);
-=======
 	key_layer = NFP_FLOWER_LAYER_PORT;
 	key_size = sizeof(struct nfp_flower_meta_tci) +
 		   sizeof(struct nfp_flower_in_port);
@@ -177,7 +162,6 @@
 		key_layer |= NFP_FLOWER_LAYER_MAC;
 		key_size += sizeof(struct nfp_flower_mac_mpls);
 	}
->>>>>>> 661e50bc
 
 	if (dissector_uses_key(flow->dissector,
 			       FLOW_DISSECTOR_KEY_ENC_CONTROL)) {
@@ -216,14 +200,6 @@
 						  FLOW_DISSECTOR_KEY_ENC_PORTS,
 						  flow->key);
 
-<<<<<<< HEAD
-		if (mask_enc_ports->dst != cpu_to_be16(~0) ||
-		    enc_ports->dst != htons(NFP_FL_VXLAN_PORT))
-			return -EOPNOTSUPP;
-
-		key_layer |= NFP_FLOWER_LAYER_VXLAN;
-		key_size += sizeof(struct nfp_flower_vxlan);
-=======
 		if (mask_enc_ports->dst != cpu_to_be16(~0))
 			return -EOPNOTSUPP;
 
@@ -245,7 +221,6 @@
 		default:
 			return -EOPNOTSUPP;
 		}
->>>>>>> 661e50bc
 	} else if (egress) {
 		/* Reject non tunnel matches offloaded to egress repr. */
 		return -EOPNOTSUPP;
@@ -384,12 +359,8 @@
 	if (!key_layer)
 		return -ENOMEM;
 
-<<<<<<< HEAD
-	err = nfp_flower_calculate_key_layers(key_layer, flow, egress);
-=======
 	err = nfp_flower_calculate_key_layers(app, key_layer, flow, egress,
 					      &tun_type);
->>>>>>> 661e50bc
 	if (err)
 		goto err_free_key_ls;
 
@@ -516,12 +487,7 @@
 nfp_flower_repr_offload(struct nfp_app *app, struct net_device *netdev,
 			struct tc_cls_flower_offload *flower, bool egress)
 {
-<<<<<<< HEAD
-	if (!eth_proto_is_802_3(flower->common.protocol) ||
-	    flower->common.chain_index)
-=======
 	if (!eth_proto_is_802_3(flower->common.protocol))
->>>>>>> 661e50bc
 		return -EOPNOTSUPP;
 
 	switch (flower->command) {
@@ -541,11 +507,7 @@
 {
 	struct nfp_repr *repr = cb_priv;
 
-<<<<<<< HEAD
-	if (!tc_can_offload(repr->netdev))
-=======
 	if (!tc_cls_can_offload_and_chain0(repr->netdev, type_data))
->>>>>>> 661e50bc
 		return -EOPNOTSUPP;
 
 	switch (type) {
@@ -562,11 +524,7 @@
 {
 	struct nfp_repr *repr = cb_priv;
 
-<<<<<<< HEAD
-	if (!tc_can_offload(repr->netdev))
-=======
 	if (!tc_cls_can_offload_and_chain0(repr->netdev, type_data))
->>>>>>> 661e50bc
 		return -EOPNOTSUPP;
 
 	switch (type) {
