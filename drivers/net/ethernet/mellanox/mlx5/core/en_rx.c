--- conflicted
+++ resolved
@@ -542,36 +542,6 @@
 	return !!err;
 }
 
-<<<<<<< HEAD
-static inline void mlx5e_poll_ico_single_cqe(struct mlx5e_cq *cq,
-					     struct mlx5e_icosq *sq,
-					     struct mlx5e_rq *rq,
-					     struct mlx5_cqe64 *cqe)
-{
-	struct mlx5_wq_cyc *wq = &sq->wq;
-	u16 ci = mlx5_wq_cyc_ctr2ix(wq, be16_to_cpu(cqe->wqe_counter));
-	struct mlx5e_sq_wqe_info *icowi = &sq->db.ico_wqe[ci];
-
-	mlx5_cqwq_pop(&cq->wq);
-
-	if (unlikely(get_cqe_opcode(cqe) != MLX5_CQE_REQ)) {
-		netdev_WARN_ONCE(cq->channel->netdev,
-				 "Bad OP in ICOSQ CQE: 0x%x\n", get_cqe_opcode(cqe));
-		return;
-	}
-
-	if (likely(icowi->opcode == MLX5_OPCODE_UMR)) {
-		mlx5e_post_rx_mpwqe(rq);
-		return;
-	}
-
-	if (unlikely(icowi->opcode != MLX5_OPCODE_NOP))
-		netdev_WARN_ONCE(cq->channel->netdev,
-				 "Bad OPCODE in ICOSQ WQE info: 0x%x\n", icowi->opcode);
-}
-
-=======
->>>>>>> 0ecfebd2
 static void mlx5e_poll_ico_cq(struct mlx5e_cq *cq, struct mlx5e_rq *rq)
 {
 	struct mlx5e_icosq *sq = container_of(cq, struct mlx5e_icosq, cq);
@@ -800,19 +770,11 @@
 	return (proto == htons(ETH_P_IP)) ? ((struct iphdr *)ip_p)->protocol :
 					    ((struct ipv6hdr *)ip_p)->nexthdr;
 }
-<<<<<<< HEAD
 
 #define short_frame(size) ((size) <= ETH_ZLEN + ETH_FCS_LEN)
 
 #define MAX_PADDING 8
 
-=======
-
-#define short_frame(size) ((size) <= ETH_ZLEN + ETH_FCS_LEN)
-
-#define MAX_PADDING 8
-
->>>>>>> 0ecfebd2
 static void
 tail_padding_csum_slow(struct sk_buff *skb, int offset, int len,
 		       struct mlx5e_rq_stats *stats)
