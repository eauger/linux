--- conflicted
+++ resolved
@@ -30,10 +30,7 @@
 #include <linux/vmalloc.h>
 #include <linux/inetdevice.h>
 #include <linux/platform_device.h>
-<<<<<<< HEAD
 #include <linux/slab.h>
-=======
->>>>>>> adfba3c7
 
 #include "wl1271.h"
 #include "wl12xx_80211.h"
@@ -1076,7 +1073,6 @@
 		wl->tx_blocks_freed[i] = 0;
 
 	wl1271_debugfs_reset(wl);
-<<<<<<< HEAD
 
 	kfree(wl->fw_status);
 	wl->fw_status = NULL;
@@ -1120,50 +1116,6 @@
 		wl1271_debug(DEBUG_FILTERS, " - FIF_FCSFAIL");
 		wl->rx_filter |= CFG_RX_FCS_ERROR;
 	}
-=======
-
-	kfree(wl->fw_status);
-	wl->fw_status = NULL;
-	kfree(wl->tx_res_if);
-	wl->tx_res_if = NULL;
-	kfree(wl->target_mem_map);
-	wl->target_mem_map = NULL;
-
-	mutex_unlock(&wl->mutex);
-}
-
-static void wl1271_configure_filters(struct wl1271 *wl, unsigned int filters)
-{
-	wl->rx_config = WL1271_DEFAULT_RX_CONFIG;
-	wl->rx_filter = WL1271_DEFAULT_RX_FILTER;
-
-	/* combine requested filters with current filter config */
-	filters = wl->filters | filters;
-
-	wl1271_debug(DEBUG_FILTERS, "RX filters set: ");
-
-	if (filters & FIF_PROMISC_IN_BSS) {
-		wl1271_debug(DEBUG_FILTERS, " - FIF_PROMISC_IN_BSS");
-		wl->rx_config &= ~CFG_UNI_FILTER_EN;
-		wl->rx_config |= CFG_BSSID_FILTER_EN;
-	}
-	if (filters & FIF_BCN_PRBRESP_PROMISC) {
-		wl1271_debug(DEBUG_FILTERS, " - FIF_BCN_PRBRESP_PROMISC");
-		wl->rx_config &= ~CFG_BSSID_FILTER_EN;
-		wl->rx_config &= ~CFG_SSID_FILTER_EN;
-	}
-	if (filters & FIF_OTHER_BSS) {
-		wl1271_debug(DEBUG_FILTERS, " - FIF_OTHER_BSS");
-		wl->rx_config &= ~CFG_BSSID_FILTER_EN;
-	}
-	if (filters & FIF_CONTROL) {
-		wl1271_debug(DEBUG_FILTERS, " - FIF_CONTROL");
-		wl->rx_filter |= CFG_RX_CTL_EN;
-	}
-	if (filters & FIF_FCSFAIL) {
-		wl1271_debug(DEBUG_FILTERS, " - FIF_FCSFAIL");
-		wl->rx_filter |= CFG_RX_FCS_ERROR;
-	}
 }
 
 static int wl1271_dummy_join(struct wl1271 *wl)
@@ -1186,22 +1138,12 @@
 
 out:
 	return ret;
->>>>>>> adfba3c7
 }
 
 static int wl1271_join(struct wl1271 *wl)
 {
 	int ret;
 
-<<<<<<< HEAD
-	wl->channel = channel;
-	memcpy(wl->bssid, dummy_bssid, ETH_ALEN);
-
-	/* pass through frames from all BSS */
-	wl1271_configure_filters(wl, FIF_OTHER_BSS);
-
-	ret = wl1271_cmd_join(wl, wl->set_bss_type);
-=======
 	ret = wl1271_cmd_join(wl, wl->set_bss_type);
 	if (ret < 0)
 		goto out;
@@ -1222,7 +1164,6 @@
 		goto out;
 
 	ret = wl1271_acx_aid(wl, wl->aid);
->>>>>>> adfba3c7
 	if (ret < 0)
 		goto out;
 
@@ -1329,11 +1270,7 @@
 				       "failed %d", ret);
 
 		if (test_bit(WL1271_FLAG_JOINED, &wl->flags)) {
-<<<<<<< HEAD
-			ret = wl1271_cmd_join(wl, wl->set_bss_type);
-=======
 			ret = wl1271_join(wl);
->>>>>>> adfba3c7
 			if (ret < 0)
 				wl1271_warning("cmd join to update channel "
 					       "failed %d", ret);
@@ -1411,16 +1348,8 @@
 				       struct netdev_hw_addr_list *mc_list)
 {
 	struct wl1271_filter_params *fp;
-<<<<<<< HEAD
 	struct netdev_hw_addr *ha;
 	struct wl1271 *wl = hw->priv;
-
-	if (unlikely(wl->state == WL1271_STATE_OFF))
-		return 0;
-=======
-	struct wl1271 *wl = hw->priv;
-	int i;
->>>>>>> adfba3c7
 
 	if (unlikely(wl->state == WL1271_STATE_OFF))
 		return 0;
@@ -1718,7 +1647,6 @@
 	enum wl1271_cmd_ps_mode mode;
 	struct wl1271 *wl = hw->priv;
 	bool do_join = false;
-	bool do_keepalive = false;
 	int ret;
 
 	wl1271_debug(DEBUG_MAC80211, "mac80211 bss info changed");
@@ -1813,13 +1741,10 @@
 			if (ret < 0)
 				goto out_sleep;
 
-<<<<<<< HEAD
-=======
 			ret = wl1271_build_qos_null_data(wl);
 			if (ret < 0)
 				goto out_sleep;
 
->>>>>>> adfba3c7
 			/* filter out all packets not from this BSSID */
 			wl1271_configure_filters(wl, 0);
 
@@ -1864,22 +1789,6 @@
 			ret = wl1271_cmd_build_probe_req(wl, NULL, 0,
 							 NULL, 0, wl->band);
 
-<<<<<<< HEAD
-			/* Enable the keep-alive feature */
-			ret = wl1271_acx_keep_alive_mode(wl, true);
-			if (ret < 0)
-				goto out_sleep;
-
-			/*
-			 * This is awkward. The keep-alive configs must be done
-			 * *after* the join command, because otherwise it will
-			 * not work, but it must only be done *once* because
-			 * otherwise the firmware will start complaining.
-			 */
-			do_keepalive = true;
-
-=======
->>>>>>> adfba3c7
 			/* enable the connection monitoring feature */
 			ret = wl1271_acx_conn_monit_params(wl, true);
 			if (ret < 0)
@@ -1947,38 +1856,11 @@
 	}
 
 	if (do_join) {
-<<<<<<< HEAD
-		ret = wl1271_cmd_join(wl, wl->set_bss_type);
-=======
 		ret = wl1271_join(wl);
->>>>>>> adfba3c7
 		if (ret < 0) {
 			wl1271_warning("cmd join failed %d", ret);
 			goto out_sleep;
 		}
-	}
-
-	/*
-	 * The JOIN operation shuts down the firmware keep-alive as a side
-	 * effect, and the ACX_AID will start the keep-alive as a side effect.
-	 * Hence, for non-IBSS, the ACX_AID must always happen *after* the
-	 * JOIN operation, and the template config after the ACX_AID.
-	 */
-	if (test_bit(WL1271_FLAG_STA_ASSOCIATED, &wl->flags)) {
-		ret = wl1271_acx_aid(wl, wl->aid);
-		if (ret < 0)
-			goto out_sleep;
-	}
-
-	if (do_keepalive) {
-		ret = wl1271_cmd_build_klv_null_data(wl);
-		if (ret < 0)
-			goto out_sleep;
-		ret = wl1271_acx_keep_alive_config(
-			wl, CMD_TEMPL_KLV_IDX_NULL_DATA,
-			ACX_KEEP_ALIVE_TPL_VALID);
-		if (ret < 0)
-			goto out_sleep;
 	}
 
 out_sleep:
@@ -2368,7 +2250,6 @@
 	return 0;
 }
 EXPORT_SYMBOL_GPL(wl1271_register_hw);
-<<<<<<< HEAD
 
 void wl1271_unregister_hw(struct wl1271 *wl)
 {
@@ -2378,17 +2259,6 @@
 }
 EXPORT_SYMBOL_GPL(wl1271_unregister_hw);
 
-=======
-
-void wl1271_unregister_hw(struct wl1271 *wl)
-{
-	ieee80211_unregister_hw(wl->hw);
-	wl->mac80211_registered = false;
-
-}
-EXPORT_SYMBOL_GPL(wl1271_unregister_hw);
-
->>>>>>> adfba3c7
 int wl1271_init_ieee80211(struct wl1271 *wl)
 {
 	/* The tx descriptor buffer and the TKIP space. */
@@ -2439,7 +2309,6 @@
 		wl1271_error("could not alloc ieee80211_hw");
 		ret = -ENOMEM;
 		goto err_hw_alloc;
-<<<<<<< HEAD
 	}
 
 	plat_dev = kmalloc(sizeof(wl1271_device), GFP_KERNEL);
@@ -2449,17 +2318,6 @@
 		goto err_plat_alloc;
 	}
 
-=======
-	}
-
-	plat_dev = kmalloc(sizeof(wl1271_device), GFP_KERNEL);
-	if (!plat_dev) {
-		wl1271_error("could not allocate platform_device");
-		ret = -ENOMEM;
-		goto err_plat_alloc;
-	}
-
->>>>>>> adfba3c7
 	memcpy(plat_dev, &wl1271_device, sizeof(wl1271_device));
 
 	wl = hw->priv;
