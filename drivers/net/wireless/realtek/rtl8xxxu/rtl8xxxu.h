--- conflicted
+++ resolved
@@ -5,14 +5,9 @@
  * Register definitions taken from original Realtek rtl8723au driver
  */
 
-<<<<<<< HEAD
-#include <asm/byteorder.h>
-#include <linux/average.h>
-=======
 #include <linux/average.h>
 #include <linux/usb.h>
 #include <net/mac80211.h>
->>>>>>> 0c383648
 
 #define RTL8XXXU_DEBUG_REG_WRITE	0x01
 #define RTL8XXXU_DEBUG_REG_READ		0x02
