// SPDX-License-Identifier: ISC
/* Copyright (C) 2020 MediaTek Inc. */

#include <linux/etherdevice.h>
#include <linux/timekeeping.h>
#include "mt7915.h"
#include "../dma.h"
#include "mac.h"
#include "mcu.h"

#define to_rssi(field, rxv)	((FIELD_GET(field, rxv) - 220) / 2)

#define HE_BITS(f)		cpu_to_le16(IEEE80211_RADIOTAP_HE_##f)
#define HE_PREP(f, m, v)	le16_encode_bits(le32_get_bits(v, MT_CRXV_HE_##m),\
						 IEEE80211_RADIOTAP_HE_##f)

static const struct mt7915_dfs_radar_spec etsi_radar_specs = {
	.pulse_th = { 110, -10, -80, 40, 5200, 128, 5200 },
	.radar_pattern = {
		[5] =  { 1, 0,  6, 32, 28, 0,  990, 5010, 17, 1, 1 },
		[6] =  { 1, 0,  9, 32, 28, 0,  615, 5010, 27, 1, 1 },
		[7] =  { 1, 0, 15, 32, 28, 0,  240,  445, 27, 1, 1 },
		[8] =  { 1, 0, 12, 32, 28, 0,  240,  510, 42, 1, 1 },
		[9] =  { 1, 1,  0,  0,  0, 0, 2490, 3343, 14, 0, 0, 12, 32, 28, { }, 126 },
		[10] = { 1, 1,  0,  0,  0, 0, 2490, 3343, 14, 0, 0, 15, 32, 24, { }, 126 },
		[11] = { 1, 1,  0,  0,  0, 0,  823, 2510, 14, 0, 0, 18, 32, 28, { },  54 },
		[12] = { 1, 1,  0,  0,  0, 0,  823, 2510, 14, 0, 0, 27, 32, 24, { },  54 },
	},
};

static const struct mt7915_dfs_radar_spec fcc_radar_specs = {
	.pulse_th = { 110, -10, -80, 40, 5200, 128, 5200 },
	.radar_pattern = {
		[0] = { 1, 0,  8,  32, 28, 0, 508, 3076, 13, 1,  1 },
		[1] = { 1, 0, 12,  32, 28, 0, 140,  240, 17, 1,  1 },
		[2] = { 1, 0,  8,  32, 28, 0, 190,  510, 22, 1,  1 },
		[3] = { 1, 0,  6,  32, 28, 0, 190,  510, 32, 1,  1 },
		[4] = { 1, 0,  9, 255, 28, 0, 323,  343, 13, 1, 32 },
	},
};

static const struct mt7915_dfs_radar_spec jp_radar_specs = {
	.pulse_th = { 110, -10, -80, 40, 5200, 128, 5200 },
	.radar_pattern = {
		[0] =  { 1, 0,  8,  32, 28, 0,  508, 3076,  13, 1,  1 },
		[1] =  { 1, 0, 12,  32, 28, 0,  140,  240,  17, 1,  1 },
		[2] =  { 1, 0,  8,  32, 28, 0,  190,  510,  22, 1,  1 },
		[3] =  { 1, 0,  6,  32, 28, 0,  190,  510,  32, 1,  1 },
		[4] =  { 1, 0,  9, 255, 28, 0,  323,  343,  13, 1, 32 },
		[13] = { 1, 0,  7,  32, 28, 0, 3836, 3856,  14, 1,  1 },
		[14] = { 1, 0,  6,  32, 28, 0,  615, 5010, 110, 1,  1 },
		[15] = { 1, 1,  0,   0,  0, 0,   15, 5010, 110, 0,  0, 12, 32, 28 },
	},
};

static struct mt76_wcid *mt7915_rx_get_wcid(struct mt7915_dev *dev,
					    u16 idx, bool unicast)
{
	struct mt7915_sta *sta;
	struct mt76_wcid *wcid;

	if (idx >= ARRAY_SIZE(dev->mt76.wcid))
		return NULL;

	wcid = rcu_dereference(dev->mt76.wcid[idx]);
	if (unicast || !wcid)
		return wcid;

	if (!wcid->sta)
		return NULL;

	sta = container_of(wcid, struct mt7915_sta, wcid);
	if (!sta->vif)
		return NULL;

	return &sta->vif->sta.wcid;
}

void mt7915_sta_ps(struct mt76_dev *mdev, struct ieee80211_sta *sta, bool ps)
{
}

bool mt7915_mac_wtbl_update(struct mt7915_dev *dev, int idx, u32 mask)
{
	mt76_rmw(dev, MT_WTBL_UPDATE, MT_WTBL_UPDATE_WLAN_IDX,
		 FIELD_PREP(MT_WTBL_UPDATE_WLAN_IDX, idx) | mask);

	return mt76_poll(dev, MT_WTBL_UPDATE, MT_WTBL_UPDATE_BUSY,
			 0, 5000);
}

u32 mt7915_mac_wtbl_lmac_addr(struct mt7915_dev *dev, u16 wcid, u8 dw)
{
	mt76_wr(dev, MT_WTBLON_TOP_WDUCR,
		FIELD_PREP(MT_WTBLON_TOP_WDUCR_GROUP, (wcid >> 7)));

	return MT_WTBL_LMAC_OFFS(wcid, dw);
}

static void mt7915_mac_sta_poll(struct mt7915_dev *dev)
{
	static const u8 ac_to_tid[] = {
		[IEEE80211_AC_BE] = 0,
		[IEEE80211_AC_BK] = 1,
		[IEEE80211_AC_VI] = 4,
		[IEEE80211_AC_VO] = 6
	};
	struct ieee80211_sta *sta;
	struct mt7915_sta *msta;
	struct rate_info *rate;
	u32 tx_time[IEEE80211_NUM_ACS], rx_time[IEEE80211_NUM_ACS];
	LIST_HEAD(sta_poll_list);
	int i;

	spin_lock_bh(&dev->sta_poll_lock);
	list_splice_init(&dev->sta_poll_list, &sta_poll_list);
	spin_unlock_bh(&dev->sta_poll_lock);

	rcu_read_lock();

	while (true) {
		bool clear = false;
		u32 addr, val;
		u16 idx;
		u8 bw;

		spin_lock_bh(&dev->sta_poll_lock);
		if (list_empty(&sta_poll_list)) {
			spin_unlock_bh(&dev->sta_poll_lock);
			break;
		}
		msta = list_first_entry(&sta_poll_list,
					struct mt7915_sta, poll_list);
		list_del_init(&msta->poll_list);
		spin_unlock_bh(&dev->sta_poll_lock);

		idx = msta->wcid.idx;
		addr = mt7915_mac_wtbl_lmac_addr(dev, idx, 20);

		for (i = 0; i < IEEE80211_NUM_ACS; i++) {
			u32 tx_last = msta->airtime_ac[i];
			u32 rx_last = msta->airtime_ac[i + 4];

			msta->airtime_ac[i] = mt76_rr(dev, addr);
			msta->airtime_ac[i + 4] = mt76_rr(dev, addr + 4);

			tx_time[i] = msta->airtime_ac[i] - tx_last;
			rx_time[i] = msta->airtime_ac[i + 4] - rx_last;

			if ((tx_last | rx_last) & BIT(30))
				clear = true;

			addr += 8;
		}

		if (clear) {
			mt7915_mac_wtbl_update(dev, idx,
					       MT_WTBL_UPDATE_ADM_COUNT_CLEAR);
			memset(msta->airtime_ac, 0, sizeof(msta->airtime_ac));
		}

		if (!msta->wcid.sta)
			continue;

		sta = container_of((void *)msta, struct ieee80211_sta,
				   drv_priv);
		for (i = 0; i < IEEE80211_NUM_ACS; i++) {
			u8 q = mt7915_lmac_mapping(dev, i);
			u32 tx_cur = tx_time[q];
			u32 rx_cur = rx_time[q];
			u8 tid = ac_to_tid[i];

			if (!tx_cur && !rx_cur)
				continue;

			ieee80211_sta_register_airtime(sta, tid, tx_cur,
						       rx_cur);
		}

		/*
		 * We don't support reading GI info from txs packets.
		 * For accurate tx status reporting and AQL improvement,
		 * we need to make sure that flags match so polling GI
		 * from per-sta counters directly.
		 */
		rate = &msta->wcid.rate;
		addr = mt7915_mac_wtbl_lmac_addr(dev, idx, 7);
		val = mt76_rr(dev, addr);

		switch (rate->bw) {
		case RATE_INFO_BW_160:
			bw = IEEE80211_STA_RX_BW_160;
			break;
		case RATE_INFO_BW_80:
			bw = IEEE80211_STA_RX_BW_80;
			break;
		case RATE_INFO_BW_40:
			bw = IEEE80211_STA_RX_BW_40;
			break;
		default:
			bw = IEEE80211_STA_RX_BW_20;
			break;
		}

		if (rate->flags & RATE_INFO_FLAGS_HE_MCS) {
			u8 offs = 24 + 2 * bw;

			rate->he_gi = (val & (0x3 << offs)) >> offs;
		} else if (rate->flags &
			   (RATE_INFO_FLAGS_VHT_MCS | RATE_INFO_FLAGS_MCS)) {
			if (val & BIT(12 + bw))
				rate->flags |= RATE_INFO_FLAGS_SHORT_GI;
			else
				rate->flags &= ~RATE_INFO_FLAGS_SHORT_GI;
		}
	}

	rcu_read_unlock();
}

static void
mt7915_mac_decode_he_radiotap_ru(struct mt76_rx_status *status,
				 struct ieee80211_radiotap_he *he,
				 __le32 *rxv)
{
	u32 ru_h, ru_l;
	u8 ru, offs = 0;

	ru_l = FIELD_GET(MT_PRXV_HE_RU_ALLOC_L, le32_to_cpu(rxv[0]));
	ru_h = FIELD_GET(MT_PRXV_HE_RU_ALLOC_H, le32_to_cpu(rxv[1]));
	ru = (u8)(ru_l | ru_h << 4);

	status->bw = RATE_INFO_BW_HE_RU;

	switch (ru) {
	case 0 ... 36:
		status->he_ru = NL80211_RATE_INFO_HE_RU_ALLOC_26;
		offs = ru;
		break;
	case 37 ... 52:
		status->he_ru = NL80211_RATE_INFO_HE_RU_ALLOC_52;
		offs = ru - 37;
		break;
	case 53 ... 60:
		status->he_ru = NL80211_RATE_INFO_HE_RU_ALLOC_106;
		offs = ru - 53;
		break;
	case 61 ... 64:
		status->he_ru = NL80211_RATE_INFO_HE_RU_ALLOC_242;
		offs = ru - 61;
		break;
	case 65 ... 66:
		status->he_ru = NL80211_RATE_INFO_HE_RU_ALLOC_484;
		offs = ru - 65;
		break;
	case 67:
		status->he_ru = NL80211_RATE_INFO_HE_RU_ALLOC_996;
		break;
	case 68:
		status->he_ru = NL80211_RATE_INFO_HE_RU_ALLOC_2x996;
		break;
	}

	he->data1 |= HE_BITS(DATA1_BW_RU_ALLOC_KNOWN);
	he->data2 |= HE_BITS(DATA2_RU_OFFSET_KNOWN) |
		     le16_encode_bits(offs,
				      IEEE80211_RADIOTAP_HE_DATA2_RU_OFFSET);
}

static void
<<<<<<< HEAD
mt7915_mac_decode_he_mu_radiotap(struct sk_buff *skb,
				 struct mt76_rx_status *status,
				 __le32 *rxv)
{
=======
mt7915_mac_decode_he_mu_radiotap(struct sk_buff *skb, __le32 *rxv)
{
	struct mt76_rx_status *status = (struct mt76_rx_status *)skb->cb;
>>>>>>> 754e0b0e
	static const struct ieee80211_radiotap_he_mu mu_known = {
		.flags1 = HE_BITS(MU_FLAGS1_SIG_B_MCS_KNOWN) |
			  HE_BITS(MU_FLAGS1_SIG_B_DCM_KNOWN) |
			  HE_BITS(MU_FLAGS1_CH1_RU_KNOWN) |
			  HE_BITS(MU_FLAGS1_SIG_B_SYMS_USERS_KNOWN),
		.flags2 = HE_BITS(MU_FLAGS2_BW_FROM_SIG_A_BW_KNOWN),
	};
	struct ieee80211_radiotap_he_mu *he_mu = NULL;

<<<<<<< HEAD
=======
	status->flag |= RX_FLAG_RADIOTAP_HE_MU;

>>>>>>> 754e0b0e
	he_mu = skb_push(skb, sizeof(mu_known));
	memcpy(he_mu, &mu_known, sizeof(mu_known));

#define MU_PREP(f, v)	le16_encode_bits(v, IEEE80211_RADIOTAP_HE_MU_##f)

	he_mu->flags1 |= MU_PREP(FLAGS1_SIG_B_MCS, status->rate_idx);
	if (status->he_dcm)
		he_mu->flags1 |= MU_PREP(FLAGS1_SIG_B_DCM, status->he_dcm);

	he_mu->flags2 |= MU_PREP(FLAGS2_BW_FROM_SIG_A_BW, status->bw) |
			 MU_PREP(FLAGS2_SIG_B_SYMS_USERS,
				 le32_get_bits(rxv[2], MT_CRXV_HE_NUM_USER));

	he_mu->ru_ch1[0] = le32_get_bits(rxv[3], MT_CRXV_HE_RU0);

	if (status->bw >= RATE_INFO_BW_40) {
		he_mu->flags1 |= HE_BITS(MU_FLAGS1_CH2_RU_KNOWN);
		he_mu->ru_ch2[0] = le32_get_bits(rxv[3], MT_CRXV_HE_RU1);
	}

	if (status->bw >= RATE_INFO_BW_80) {
		he_mu->ru_ch1[1] = le32_get_bits(rxv[3], MT_CRXV_HE_RU2);
		he_mu->ru_ch2[1] = le32_get_bits(rxv[3], MT_CRXV_HE_RU3);
	}
}

static void
<<<<<<< HEAD
mt7915_mac_decode_he_radiotap(struct sk_buff *skb,
			      struct mt76_rx_status *status,
			      __le32 *rxv, u32 phy)
{
=======
mt7915_mac_decode_he_radiotap(struct sk_buff *skb, __le32 *rxv, u32 mode)
{
	struct mt76_rx_status *status = (struct mt76_rx_status *)skb->cb;
>>>>>>> 754e0b0e
	static const struct ieee80211_radiotap_he known = {
		.data1 = HE_BITS(DATA1_DATA_MCS_KNOWN) |
			 HE_BITS(DATA1_DATA_DCM_KNOWN) |
			 HE_BITS(DATA1_STBC_KNOWN) |
			 HE_BITS(DATA1_CODING_KNOWN) |
			 HE_BITS(DATA1_LDPC_XSYMSEG_KNOWN) |
			 HE_BITS(DATA1_DOPPLER_KNOWN) |
			 HE_BITS(DATA1_SPTL_REUSE_KNOWN) |
			 HE_BITS(DATA1_BSS_COLOR_KNOWN),
		.data2 = HE_BITS(DATA2_GI_KNOWN) |
			 HE_BITS(DATA2_TXBF_KNOWN) |
			 HE_BITS(DATA2_PE_DISAMBIG_KNOWN) |
			 HE_BITS(DATA2_TXOP_KNOWN),
	};
	struct ieee80211_radiotap_he *he = NULL;
	u32 ltf_size = le32_get_bits(rxv[2], MT_CRXV_HE_LTF_SIZE) + 1;

	status->flag |= RX_FLAG_RADIOTAP_HE;

	he = skb_push(skb, sizeof(known));
	memcpy(he, &known, sizeof(known));

	he->data3 = HE_PREP(DATA3_BSS_COLOR, BSS_COLOR, rxv[14]) |
		    HE_PREP(DATA3_LDPC_XSYMSEG, LDPC_EXT_SYM, rxv[2]);
	he->data4 = HE_PREP(DATA4_SU_MU_SPTL_REUSE, SR_MASK, rxv[11]);
	he->data5 = HE_PREP(DATA5_PE_DISAMBIG, PE_DISAMBIG, rxv[2]) |
		    le16_encode_bits(ltf_size,
				     IEEE80211_RADIOTAP_HE_DATA5_LTF_SIZE);
	if (le32_to_cpu(rxv[0]) & MT_PRXV_TXBF)
		he->data5 |= HE_BITS(DATA5_TXBF);
	he->data6 = HE_PREP(DATA6_TXOP, TXOP_DUR, rxv[14]) |
		    HE_PREP(DATA6_DOPPLER, DOPPLER, rxv[14]);

	switch (mode) {
	case MT_PHY_TYPE_HE_SU:
		he->data1 |= HE_BITS(DATA1_FORMAT_SU) |
			     HE_BITS(DATA1_UL_DL_KNOWN) |
			     HE_BITS(DATA1_BEAM_CHANGE_KNOWN);

		he->data3 |= HE_PREP(DATA3_BEAM_CHANGE, BEAM_CHNG, rxv[14]) |
			     HE_PREP(DATA3_UL_DL, UPLINK, rxv[2]);
		break;
	case MT_PHY_TYPE_HE_EXT_SU:
		he->data1 |= HE_BITS(DATA1_FORMAT_EXT_SU) |
			     HE_BITS(DATA1_UL_DL_KNOWN);

		he->data3 |= HE_PREP(DATA3_UL_DL, UPLINK, rxv[2]);
		break;
	case MT_PHY_TYPE_HE_MU:
		he->data1 |= HE_BITS(DATA1_FORMAT_MU) |
			     HE_BITS(DATA1_UL_DL_KNOWN);

		he->data3 |= HE_PREP(DATA3_UL_DL, UPLINK, rxv[2]);
		he->data4 |= HE_PREP(DATA4_MU_STA_ID, MU_AID, rxv[7]);

		mt7915_mac_decode_he_radiotap_ru(status, he, rxv);
		mt7915_mac_decode_he_mu_radiotap(skb, rxv);
		break;
	case MT_PHY_TYPE_HE_TB:
		he->data1 |= HE_BITS(DATA1_FORMAT_TRIG) |
			     HE_BITS(DATA1_SPTL_REUSE2_KNOWN) |
			     HE_BITS(DATA1_SPTL_REUSE3_KNOWN) |
			     HE_BITS(DATA1_SPTL_REUSE4_KNOWN);

		he->data4 |= HE_PREP(DATA4_TB_SPTL_REUSE2, SR1_MASK, rxv[11]) |
			     HE_PREP(DATA4_TB_SPTL_REUSE3, SR2_MASK, rxv[11]) |
			     HE_PREP(DATA4_TB_SPTL_REUSE4, SR3_MASK, rxv[11]);

		mt7915_mac_decode_he_radiotap_ru(status, he, rxv);
		break;
	default:
		break;
	}
}

/* The HW does not translate the mac header to 802.3 for mesh point */
static int mt7915_reverse_frag0_hdr_trans(struct sk_buff *skb, u16 hdr_gap)
{
	struct mt76_rx_status *status = (struct mt76_rx_status *)skb->cb;
	struct mt7915_sta *msta = (struct mt7915_sta *)status->wcid;
	struct ieee80211_sta *sta;
	struct ieee80211_vif *vif;
	struct ieee80211_hdr hdr;
	struct ethhdr eth_hdr;
	__le32 *rxd = (__le32 *)skb->data;
	__le32 qos_ctrl, ht_ctrl;

	if (FIELD_GET(MT_RXD3_NORMAL_ADDR_TYPE, le32_to_cpu(rxd[3])) !=
	    MT_RXD3_NORMAL_U2M)
		return -EINVAL;

	if (!(le32_to_cpu(rxd[1]) & MT_RXD1_NORMAL_GROUP_4))
		return -EINVAL;

	if (!msta || !msta->vif)
		return -EINVAL;

	sta = container_of((void *)msta, struct ieee80211_sta, drv_priv);
	vif = container_of((void *)msta->vif, struct ieee80211_vif, drv_priv);

	/* store the info from RXD and ethhdr to avoid being overridden */
	memcpy(&eth_hdr, skb->data + hdr_gap, sizeof(eth_hdr));
	hdr.frame_control = FIELD_GET(MT_RXD6_FRAME_CONTROL, rxd[6]);
	hdr.seq_ctrl = FIELD_GET(MT_RXD8_SEQ_CTRL, rxd[8]);
	qos_ctrl = FIELD_GET(MT_RXD8_QOS_CTL, rxd[8]);
	ht_ctrl = FIELD_GET(MT_RXD9_HT_CONTROL, rxd[9]);

	hdr.duration_id = 0;
	ether_addr_copy(hdr.addr1, vif->addr);
	ether_addr_copy(hdr.addr2, sta->addr);
	switch (le16_to_cpu(hdr.frame_control) &
		(IEEE80211_FCTL_TODS | IEEE80211_FCTL_FROMDS)) {
	case 0:
		ether_addr_copy(hdr.addr3, vif->bss_conf.bssid);
		break;
	case IEEE80211_FCTL_FROMDS:
		ether_addr_copy(hdr.addr3, eth_hdr.h_source);
		break;
	case IEEE80211_FCTL_TODS:
		ether_addr_copy(hdr.addr3, eth_hdr.h_dest);
		break;
	case IEEE80211_FCTL_TODS | IEEE80211_FCTL_FROMDS:
		ether_addr_copy(hdr.addr3, eth_hdr.h_dest);
		ether_addr_copy(hdr.addr4, eth_hdr.h_source);
		break;
	default:
		break;
	}

	skb_pull(skb, hdr_gap + sizeof(struct ethhdr) - 2);
	if (eth_hdr.h_proto == htons(ETH_P_AARP) ||
	    eth_hdr.h_proto == htons(ETH_P_IPX))
		ether_addr_copy(skb_push(skb, ETH_ALEN), bridge_tunnel_header);
	else if (eth_hdr.h_proto >= htons(ETH_P_802_3_MIN))
		ether_addr_copy(skb_push(skb, ETH_ALEN), rfc1042_header);
	else
		skb_pull(skb, 2);

	if (ieee80211_has_order(hdr.frame_control))
		memcpy(skb_push(skb, 2), &ht_ctrl, 2);
	if (ieee80211_is_data_qos(hdr.frame_control))
		memcpy(skb_push(skb, 2), &qos_ctrl, 2);
	if (ieee80211_has_a4(hdr.frame_control))
		memcpy(skb_push(skb, sizeof(hdr)), &hdr, sizeof(hdr));
	else
		memcpy(skb_push(skb, sizeof(hdr) - 6), &hdr, sizeof(hdr) - 6);

	return 0;
}

static int
mt7915_mac_fill_rx(struct mt7915_dev *dev, struct sk_buff *skb)
{
	struct mt76_rx_status *status = (struct mt76_rx_status *)skb->cb;
	struct mt76_phy *mphy = &dev->mt76.phy;
	struct mt7915_phy *phy = &dev->phy;
	struct ieee80211_supported_band *sband;
	__le32 *rxd = (__le32 *)skb->data;
	__le32 *rxv = NULL;
	u32 mode = 0;
	u32 rxd0 = le32_to_cpu(rxd[0]);
	u32 rxd1 = le32_to_cpu(rxd[1]);
	u32 rxd2 = le32_to_cpu(rxd[2]);
	u32 rxd3 = le32_to_cpu(rxd[3]);
	u32 rxd4 = le32_to_cpu(rxd[4]);
	u32 csum_mask = MT_RXD0_NORMAL_IP_SUM | MT_RXD0_NORMAL_UDP_TCP_SUM;
	bool unicast, insert_ccmp_hdr = false;
	u8 remove_pad, amsdu_info;
	bool hdr_trans;
	u16 hdr_gap;
	u16 seq_ctrl = 0;
	u8 qos_ctl = 0;
	__le16 fc = 0;
	int i, idx;

	memset(status, 0, sizeof(*status));

	if (rxd1 & MT_RXD1_NORMAL_BAND_IDX) {
		mphy = dev->mt76.phy2;
		if (!mphy)
			return -EINVAL;

		phy = mphy->priv;
		status->ext_phy = true;
	}

	if (!test_bit(MT76_STATE_RUNNING, &mphy->state))
		return -EINVAL;

	if (rxd2 & MT_RXD2_NORMAL_AMSDU_ERR)
		return -EINVAL;

	hdr_trans = rxd2 & MT_RXD2_NORMAL_HDR_TRANS;
	if (hdr_trans && (rxd1 & MT_RXD1_NORMAL_CM))
		return -EINVAL;

	/* ICV error or CCMP/BIP/WPI MIC error */
	if (rxd1 & MT_RXD1_NORMAL_ICV_ERR)
		status->flag |= RX_FLAG_ONLY_MONITOR;

	unicast = FIELD_GET(MT_RXD3_NORMAL_ADDR_TYPE, rxd3) == MT_RXD3_NORMAL_U2M;
	idx = FIELD_GET(MT_RXD1_NORMAL_WLAN_IDX, rxd1);
	status->wcid = mt7915_rx_get_wcid(dev, idx, unicast);

	if (status->wcid) {
		struct mt7915_sta *msta;

		msta = container_of(status->wcid, struct mt7915_sta, wcid);
		spin_lock_bh(&dev->sta_poll_lock);
		if (list_empty(&msta->poll_list))
			list_add_tail(&msta->poll_list, &dev->sta_poll_list);
		spin_unlock_bh(&dev->sta_poll_lock);
	}

	status->freq = mphy->chandef.chan->center_freq;
	status->band = mphy->chandef.chan->band;
	if (status->band == NL80211_BAND_5GHZ)
		sband = &mphy->sband_5g.sband;
	else
		sband = &mphy->sband_2g.sband;

	if (!sband->channels)
		return -EINVAL;

	if ((rxd0 & csum_mask) == csum_mask)
		skb->ip_summed = CHECKSUM_UNNECESSARY;

	if (rxd1 & MT_RXD1_NORMAL_FCS_ERR)
		status->flag |= RX_FLAG_FAILED_FCS_CRC;

	if (rxd1 & MT_RXD1_NORMAL_TKIP_MIC_ERR)
		status->flag |= RX_FLAG_MMIC_ERROR;

	if (FIELD_GET(MT_RXD1_NORMAL_SEC_MODE, rxd1) != 0 &&
	    !(rxd1 & (MT_RXD1_NORMAL_CLM | MT_RXD1_NORMAL_CM))) {
		status->flag |= RX_FLAG_DECRYPTED;
		status->flag |= RX_FLAG_IV_STRIPPED;
		status->flag |= RX_FLAG_MMIC_STRIPPED | RX_FLAG_MIC_STRIPPED;
	}

	remove_pad = FIELD_GET(MT_RXD2_NORMAL_HDR_OFFSET, rxd2);

	if (rxd2 & MT_RXD2_NORMAL_MAX_LEN_ERROR)
		return -EINVAL;

	rxd += 6;
	if (rxd1 & MT_RXD1_NORMAL_GROUP_4) {
		u32 v0 = le32_to_cpu(rxd[0]);
		u32 v2 = le32_to_cpu(rxd[2]);

		fc = cpu_to_le16(FIELD_GET(MT_RXD6_FRAME_CONTROL, v0));
		qos_ctl = FIELD_GET(MT_RXD8_QOS_CTL, v2);
		seq_ctrl = FIELD_GET(MT_RXD8_SEQ_CTRL, v2);

		rxd += 4;
		if ((u8 *)rxd - skb->data >= skb->len)
			return -EINVAL;
	}

	if (rxd1 & MT_RXD1_NORMAL_GROUP_1) {
		u8 *data = (u8 *)rxd;

		if (status->flag & RX_FLAG_DECRYPTED) {
			switch (FIELD_GET(MT_RXD1_NORMAL_SEC_MODE, rxd1)) {
			case MT_CIPHER_AES_CCMP:
			case MT_CIPHER_CCMP_CCX:
			case MT_CIPHER_CCMP_256:
				insert_ccmp_hdr =
					FIELD_GET(MT_RXD2_NORMAL_FRAG, rxd2);
				fallthrough;
			case MT_CIPHER_TKIP:
			case MT_CIPHER_TKIP_NO_MIC:
			case MT_CIPHER_GCMP:
			case MT_CIPHER_GCMP_256:
				status->iv[0] = data[5];
				status->iv[1] = data[4];
				status->iv[2] = data[3];
				status->iv[3] = data[2];
				status->iv[4] = data[1];
				status->iv[5] = data[0];
				break;
			default:
				break;
			}
		}
		rxd += 4;
		if ((u8 *)rxd - skb->data >= skb->len)
			return -EINVAL;
	}

	if (rxd1 & MT_RXD1_NORMAL_GROUP_2) {
		status->timestamp = le32_to_cpu(rxd[0]);
		status->flag |= RX_FLAG_MACTIME_START;

		if (!(rxd2 & MT_RXD2_NORMAL_NON_AMPDU)) {
			status->flag |= RX_FLAG_AMPDU_DETAILS;

			/* all subframes of an A-MPDU have the same timestamp */
			if (phy->rx_ampdu_ts != status->timestamp) {
				if (!++phy->ampdu_ref)
					phy->ampdu_ref++;
			}
			phy->rx_ampdu_ts = status->timestamp;

			status->ampdu_ref = phy->ampdu_ref;
		}

		rxd += 2;
		if ((u8 *)rxd - skb->data >= skb->len)
			return -EINVAL;
	}

	/* RXD Group 3 - P-RXV */
	if (rxd1 & MT_RXD1_NORMAL_GROUP_3) {
		u32 v0, v1, v2;

		rxv = rxd;
		rxd += 2;
		if ((u8 *)rxd - skb->data >= skb->len)
			return -EINVAL;

		v0 = le32_to_cpu(rxv[0]);
		v1 = le32_to_cpu(rxv[1]);
		v2 = le32_to_cpu(rxv[2]);

		if (v0 & MT_PRXV_HT_AD_CODE)
			status->enc_flags |= RX_ENC_FLAG_LDPC;

		status->chains = mphy->antenna_mask;
		status->chain_signal[0] = to_rssi(MT_PRXV_RCPI0, v1);
		status->chain_signal[1] = to_rssi(MT_PRXV_RCPI1, v1);
		status->chain_signal[2] = to_rssi(MT_PRXV_RCPI2, v1);
		status->chain_signal[3] = to_rssi(MT_PRXV_RCPI3, v1);
		status->signal = status->chain_signal[0];

		for (i = 1; i < hweight8(mphy->antenna_mask); i++) {
			if (!(status->chains & BIT(i)))
				continue;

			status->signal = max(status->signal,
					     status->chain_signal[i]);
		}

		/* RXD Group 5 - C-RXV */
		if (rxd1 & MT_RXD1_NORMAL_GROUP_5) {
			u8 stbc = FIELD_GET(MT_CRXV_HT_STBC, v2);
			u8 gi = FIELD_GET(MT_CRXV_HT_SHORT_GI, v2);
			bool cck = false;

			rxd += 18;
			if ((u8 *)rxd - skb->data >= skb->len)
				return -EINVAL;

			idx = i = FIELD_GET(MT_PRXV_TX_RATE, v0);
			mode = FIELD_GET(MT_CRXV_TX_MODE, v2);

			switch (mode) {
			case MT_PHY_TYPE_CCK:
				cck = true;
				fallthrough;
			case MT_PHY_TYPE_OFDM:
				i = mt76_get_rate(&dev->mt76, sband, i, cck);
				break;
			case MT_PHY_TYPE_HT_GF:
			case MT_PHY_TYPE_HT:
				status->encoding = RX_ENC_HT;
				if (i > 31)
					return -EINVAL;
				break;
			case MT_PHY_TYPE_VHT:
				status->nss =
					FIELD_GET(MT_PRXV_NSTS, v0) + 1;
				status->encoding = RX_ENC_VHT;
				if (i > 9)
					return -EINVAL;
				break;
			case MT_PHY_TYPE_HE_MU:
			case MT_PHY_TYPE_HE_SU:
			case MT_PHY_TYPE_HE_EXT_SU:
			case MT_PHY_TYPE_HE_TB:
				status->nss =
					FIELD_GET(MT_PRXV_NSTS, v0) + 1;
				status->encoding = RX_ENC_HE;
				i &= GENMASK(3, 0);

				if (gi <= NL80211_RATE_INFO_HE_GI_3_2)
					status->he_gi = gi;

				status->he_dcm = !!(idx & MT_PRXV_TX_DCM);
				break;
			default:
				return -EINVAL;
			}
			status->rate_idx = i;

			switch (FIELD_GET(MT_CRXV_FRAME_MODE, v2)) {
			case IEEE80211_STA_RX_BW_20:
				break;
			case IEEE80211_STA_RX_BW_40:
				if (mode & MT_PHY_TYPE_HE_EXT_SU &&
				    (idx & MT_PRXV_TX_ER_SU_106T)) {
					status->bw = RATE_INFO_BW_HE_RU;
					status->he_ru =
						NL80211_RATE_INFO_HE_RU_ALLOC_106;
				} else {
					status->bw = RATE_INFO_BW_40;
				}
				break;
			case IEEE80211_STA_RX_BW_80:
				status->bw = RATE_INFO_BW_80;
				break;
			case IEEE80211_STA_RX_BW_160:
				status->bw = RATE_INFO_BW_160;
				break;
			default:
				return -EINVAL;
			}

			status->enc_flags |= RX_ENC_FLAG_STBC_MASK * stbc;
			if (mode < MT_PHY_TYPE_HE_SU && gi)
				status->enc_flags |= RX_ENC_FLAG_SHORT_GI;
		}
	}

	amsdu_info = FIELD_GET(MT_RXD4_NORMAL_PAYLOAD_FORMAT, rxd4);
	status->amsdu = !!amsdu_info;
	if (status->amsdu) {
		status->first_amsdu = amsdu_info == MT_RXD4_FIRST_AMSDU_FRAME;
		status->last_amsdu = amsdu_info == MT_RXD4_LAST_AMSDU_FRAME;
	}

	hdr_gap = (u8 *)rxd - skb->data + 2 * remove_pad;
	if (hdr_trans && ieee80211_has_morefrags(fc)) {
		if (mt7915_reverse_frag0_hdr_trans(skb, hdr_gap))
			return -EINVAL;
		hdr_trans = false;
	} else {
		int pad_start = 0;

		skb_pull(skb, hdr_gap);
		if (!hdr_trans && status->amsdu) {
			pad_start = ieee80211_get_hdrlen_from_skb(skb);
		} else if (hdr_trans && (rxd2 & MT_RXD2_NORMAL_HDR_TRANS_ERROR)) {
			/*
			 * When header translation failure is indicated,
			 * the hardware will insert an extra 2-byte field
			 * containing the data length after the protocol
			 * type field.
			 */
			pad_start = 12;
			if (get_unaligned_be16(skb->data + pad_start) == ETH_P_8021Q)
				pad_start += 4;

			if (get_unaligned_be16(skb->data + pad_start) !=
			    skb->len - pad_start - 2)
				pad_start = 0;
		}

		if (pad_start) {
			memmove(skb->data + 2, skb->data, pad_start);
			skb_pull(skb, 2);
		}
	}

	if (!hdr_trans) {
		struct ieee80211_hdr *hdr;

		if (insert_ccmp_hdr) {
			u8 key_id = FIELD_GET(MT_RXD1_NORMAL_KEY_ID, rxd1);

			mt76_insert_ccmp_hdr(skb, key_id);
		}

		hdr = mt76_skb_get_hdr(skb);
		fc = hdr->frame_control;
		if (ieee80211_is_data_qos(fc)) {
			seq_ctrl = le16_to_cpu(hdr->seq_ctrl);
			qos_ctl = *ieee80211_get_qos_ctl(hdr);
		}
	} else {
		status->flag |= RX_FLAG_8023;
	}

<<<<<<< HEAD
	if (rxv && status->flag & RX_FLAG_RADIOTAP_HE) {
		mt7915_mac_decode_he_radiotap(skb, status, rxv, mode);
		if (status->flag & RX_FLAG_RADIOTAP_HE_MU)
			mt7915_mac_decode_he_mu_radiotap(skb, status, rxv);
	}
=======
	if (rxv && mode >= MT_PHY_TYPE_HE_SU && !(status->flag & RX_FLAG_8023))
		mt7915_mac_decode_he_radiotap(skb, rxv, mode);
>>>>>>> 754e0b0e

	if (!status->wcid || !ieee80211_is_data_qos(fc))
		return 0;

	status->aggr = unicast &&
		       !ieee80211_is_qos_nullfunc(fc);
	status->qos_ctl = qos_ctl;
	status->seqno = IEEE80211_SEQ_TO_SN(seq_ctrl);

	return 0;
}

static void
mt7915_mac_fill_rx_vector(struct mt7915_dev *dev, struct sk_buff *skb)
{
#ifdef CONFIG_NL80211_TESTMODE
	struct mt7915_phy *phy = &dev->phy;
	__le32 *rxd = (__le32 *)skb->data;
	__le32 *rxv_hdr = rxd + 2;
	__le32 *rxv = rxd + 4;
	u32 rcpi, ib_rssi, wb_rssi, v20, v21;
	bool ext_phy;
	s32 foe;
	u8 snr;
	int i;

	ext_phy = FIELD_GET(MT_RXV_HDR_BAND_IDX, le32_to_cpu(rxv_hdr[1]));
	if (ext_phy)
		phy = mt7915_ext_phy(dev);

	rcpi = le32_to_cpu(rxv[6]);
	ib_rssi = le32_to_cpu(rxv[7]);
	wb_rssi = le32_to_cpu(rxv[8]) >> 5;

	for (i = 0; i < 4; i++, rcpi >>= 8, ib_rssi >>= 8, wb_rssi >>= 9) {
		if (i == 3)
			wb_rssi = le32_to_cpu(rxv[9]);

		phy->test.last_rcpi[i] = rcpi & 0xff;
		phy->test.last_ib_rssi[i] = ib_rssi & 0xff;
		phy->test.last_wb_rssi[i] = wb_rssi & 0xff;
	}

	v20 = le32_to_cpu(rxv[20]);
	v21 = le32_to_cpu(rxv[21]);

	foe = FIELD_GET(MT_CRXV_FOE_LO, v20) |
	      (FIELD_GET(MT_CRXV_FOE_HI, v21) << MT_CRXV_FOE_SHIFT);

	snr = FIELD_GET(MT_CRXV_SNR, v20) - 16;

	phy->test.last_freq_offset = foe;
	phy->test.last_snr = snr;
#endif

	dev_kfree_skb(skb);
}

static void
mt7915_mac_write_txwi_tm(struct mt7915_phy *phy, __le32 *txwi,
			 struct sk_buff *skb)
{
#ifdef CONFIG_NL80211_TESTMODE
	struct mt76_testmode_data *td = &phy->mt76->test;
	const struct ieee80211_rate *r;
	u8 bw, mode, nss = td->tx_rate_nss;
	u8 rate_idx = td->tx_rate_idx;
	u16 rateval = 0;
	u32 val;
	bool cck = false;
	int band;

	if (skb != phy->mt76->test.tx_skb)
		return;

	switch (td->tx_rate_mode) {
	case MT76_TM_TX_MODE_HT:
		nss = 1 + (rate_idx >> 3);
		mode = MT_PHY_TYPE_HT;
		break;
	case MT76_TM_TX_MODE_VHT:
		mode = MT_PHY_TYPE_VHT;
		break;
	case MT76_TM_TX_MODE_HE_SU:
		mode = MT_PHY_TYPE_HE_SU;
		break;
	case MT76_TM_TX_MODE_HE_EXT_SU:
		mode = MT_PHY_TYPE_HE_EXT_SU;
		break;
	case MT76_TM_TX_MODE_HE_TB:
		mode = MT_PHY_TYPE_HE_TB;
		break;
	case MT76_TM_TX_MODE_HE_MU:
		mode = MT_PHY_TYPE_HE_MU;
		break;
	case MT76_TM_TX_MODE_CCK:
		cck = true;
		fallthrough;
	case MT76_TM_TX_MODE_OFDM:
		band = phy->mt76->chandef.chan->band;
		if (band == NL80211_BAND_2GHZ && !cck)
			rate_idx += 4;

		r = &phy->mt76->hw->wiphy->bands[band]->bitrates[rate_idx];
		val = cck ? r->hw_value_short : r->hw_value;

		mode = val >> 8;
		rate_idx = val & 0xff;
		break;
	default:
		mode = MT_PHY_TYPE_OFDM;
		break;
	}

	switch (phy->mt76->chandef.width) {
	case NL80211_CHAN_WIDTH_40:
		bw = 1;
		break;
	case NL80211_CHAN_WIDTH_80:
		bw = 2;
		break;
	case NL80211_CHAN_WIDTH_80P80:
	case NL80211_CHAN_WIDTH_160:
		bw = 3;
		break;
	default:
		bw = 0;
		break;
	}

	if (td->tx_rate_stbc && nss == 1) {
		nss++;
		rateval |= MT_TX_RATE_STBC;
	}

	rateval |= FIELD_PREP(MT_TX_RATE_IDX, rate_idx) |
		   FIELD_PREP(MT_TX_RATE_MODE, mode) |
		   FIELD_PREP(MT_TX_RATE_NSS, nss - 1);

	txwi[2] |= cpu_to_le32(MT_TXD2_FIX_RATE);

	le32p_replace_bits(&txwi[3], 1, MT_TXD3_REM_TX_COUNT);
	if (td->tx_rate_mode < MT76_TM_TX_MODE_HT)
		txwi[3] |= cpu_to_le32(MT_TXD3_BA_DISABLE);

	val = MT_TXD6_FIXED_BW |
	      FIELD_PREP(MT_TXD6_BW, bw) |
	      FIELD_PREP(MT_TXD6_TX_RATE, rateval) |
	      FIELD_PREP(MT_TXD6_SGI, td->tx_rate_sgi);

	/* for HE_SU/HE_EXT_SU PPDU
	 * - 1x, 2x, 4x LTF + 0.8us GI
	 * - 2x LTF + 1.6us GI, 4x LTF + 3.2us GI
	 * for HE_MU PPDU
	 * - 2x, 4x LTF + 0.8us GI
	 * - 2x LTF + 1.6us GI, 4x LTF + 3.2us GI
	 * for HE_TB PPDU
	 * - 1x, 2x LTF + 1.6us GI
	 * - 4x LTF + 3.2us GI
	 */
	if (mode >= MT_PHY_TYPE_HE_SU)
		val |= FIELD_PREP(MT_TXD6_HELTF, td->tx_ltf);

	if (td->tx_rate_ldpc || (bw > 0 && mode >= MT_PHY_TYPE_HE_SU))
		val |= MT_TXD6_LDPC;

	txwi[3] &= ~cpu_to_le32(MT_TXD3_SN_VALID);
	txwi[6] |= cpu_to_le32(val);
	txwi[7] |= cpu_to_le32(FIELD_PREP(MT_TXD7_SPE_IDX,
					  phy->test.spe_idx));
#endif
}

static void
mt7915_mac_write_txwi_8023(struct mt7915_dev *dev, __le32 *txwi,
			   struct sk_buff *skb, struct mt76_wcid *wcid)
{

	u8 tid = skb->priority & IEEE80211_QOS_CTL_TID_MASK;
	u8 fc_type, fc_stype;
	bool wmm = false;
	u32 val;

	if (wcid->sta) {
		struct ieee80211_sta *sta;

		sta = container_of((void *)wcid, struct ieee80211_sta, drv_priv);
		wmm = sta->wme;
	}

	val = FIELD_PREP(MT_TXD1_HDR_FORMAT, MT_HDR_FORMAT_802_3) |
	      FIELD_PREP(MT_TXD1_TID, tid);

	if (be16_to_cpu(skb->protocol) >= ETH_P_802_3_MIN)
		val |= MT_TXD1_ETH_802_3;

	txwi[1] |= cpu_to_le32(val);

	fc_type = IEEE80211_FTYPE_DATA >> 2;
	fc_stype = wmm ? IEEE80211_STYPE_QOS_DATA >> 4 : 0;

	val = FIELD_PREP(MT_TXD2_FRAME_TYPE, fc_type) |
	      FIELD_PREP(MT_TXD2_SUB_TYPE, fc_stype);

	txwi[2] |= cpu_to_le32(val);

	val = FIELD_PREP(MT_TXD7_TYPE, fc_type) |
	      FIELD_PREP(MT_TXD7_SUB_TYPE, fc_stype);
	txwi[7] |= cpu_to_le32(val);
}

static void
mt7915_mac_write_txwi_80211(struct mt7915_dev *dev, __le32 *txwi,
			    struct sk_buff *skb, struct ieee80211_key_conf *key,
			    bool *mcast)
{
	struct ieee80211_hdr *hdr = (struct ieee80211_hdr *)skb->data;
	struct ieee80211_mgmt *mgmt = (struct ieee80211_mgmt *)skb->data;
	struct ieee80211_tx_info *info = IEEE80211_SKB_CB(skb);
	u8 tid = skb->priority & IEEE80211_QOS_CTL_TID_MASK;
	__le16 fc = hdr->frame_control;
	u8 fc_type, fc_stype;
	u32 val;

	*mcast = is_multicast_ether_addr(hdr->addr1);

	if (ieee80211_is_action(fc) &&
	    mgmt->u.action.category == WLAN_CATEGORY_BACK &&
	    mgmt->u.action.u.addba_req.action_code == WLAN_ACTION_ADDBA_REQ) {
		u16 capab = le16_to_cpu(mgmt->u.action.u.addba_req.capab);

		txwi[5] |= cpu_to_le32(MT_TXD5_ADD_BA);
		tid = (capab >> 2) & IEEE80211_QOS_CTL_TID_MASK;
	} else if (ieee80211_is_back_req(hdr->frame_control)) {
		struct ieee80211_bar *bar = (struct ieee80211_bar *)hdr;
		u16 control = le16_to_cpu(bar->control);

		tid = FIELD_GET(IEEE80211_BAR_CTRL_TID_INFO_MASK, control);
	}

	val = FIELD_PREP(MT_TXD1_HDR_FORMAT, MT_HDR_FORMAT_802_11) |
	      FIELD_PREP(MT_TXD1_HDR_INFO,
			 ieee80211_get_hdrlen_from_skb(skb) / 2) |
	      FIELD_PREP(MT_TXD1_TID, tid);
	txwi[1] |= cpu_to_le32(val);

	fc_type = (le16_to_cpu(fc) & IEEE80211_FCTL_FTYPE) >> 2;
	fc_stype = (le16_to_cpu(fc) & IEEE80211_FCTL_STYPE) >> 4;

	val = FIELD_PREP(MT_TXD2_FRAME_TYPE, fc_type) |
	      FIELD_PREP(MT_TXD2_SUB_TYPE, fc_stype) |
	      FIELD_PREP(MT_TXD2_MULTICAST, *mcast);

	if (key && *mcast && ieee80211_is_robust_mgmt_frame(skb) &&
	    key->cipher == WLAN_CIPHER_SUITE_AES_CMAC) {
		val |= MT_TXD2_BIP;
		txwi[3] &= ~cpu_to_le32(MT_TXD3_PROTECT_FRAME);
	}

	if (!ieee80211_is_data(fc) || *mcast ||
	    info->flags & IEEE80211_TX_CTL_USE_MINRATE)
		val |= MT_TXD2_FIX_RATE;

	txwi[2] |= cpu_to_le32(val);

	if (ieee80211_is_beacon(fc)) {
		txwi[3] &= ~cpu_to_le32(MT_TXD3_SW_POWER_MGMT);
		txwi[3] |= cpu_to_le32(MT_TXD3_REM_TX_COUNT);
	}

	if (info->flags & IEEE80211_TX_CTL_INJECTED) {
		u16 seqno = le16_to_cpu(hdr->seq_ctrl);

		if (ieee80211_is_back_req(hdr->frame_control)) {
			struct ieee80211_bar *bar;

			bar = (struct ieee80211_bar *)skb->data;
			seqno = le16_to_cpu(bar->start_seq_num);
		}

		val = MT_TXD3_SN_VALID |
		      FIELD_PREP(MT_TXD3_SEQ, IEEE80211_SEQ_TO_SN(seqno));
		txwi[3] |= cpu_to_le32(val);
	}

	val = FIELD_PREP(MT_TXD7_TYPE, fc_type) |
	      FIELD_PREP(MT_TXD7_SUB_TYPE, fc_stype);
	txwi[7] |= cpu_to_le32(val);
}

static u16
mt7915_mac_tx_rate_val(struct mt76_phy *mphy, struct ieee80211_vif *vif,
		       bool beacon, bool mcast)
{
	u8 mode = 0, band = mphy->chandef.chan->band;
	int rateidx = 0, mcast_rate;

	if (beacon) {
		struct cfg80211_bitrate_mask *mask;

		mask = &vif->bss_conf.beacon_tx_rate;
		if (hweight16(mask->control[band].he_mcs[0]) == 1) {
			rateidx = ffs(mask->control[band].he_mcs[0]) - 1;
			mode = MT_PHY_TYPE_HE_SU;
			goto out;
		} else if (hweight16(mask->control[band].vht_mcs[0]) == 1) {
			rateidx = ffs(mask->control[band].vht_mcs[0]) - 1;
			mode = MT_PHY_TYPE_VHT;
			goto out;
		} else if (hweight8(mask->control[band].ht_mcs[0]) == 1) {
			rateidx = ffs(mask->control[band].ht_mcs[0]) - 1;
			mode = MT_PHY_TYPE_HT;
			goto out;
		} else if (hweight32(mask->control[band].legacy) == 1) {
			rateidx = ffs(mask->control[band].legacy) - 1;
			goto legacy;
		}
	}

	mcast_rate = vif->bss_conf.mcast_rate[band];
	if (mcast && mcast_rate > 0)
		rateidx = mcast_rate - 1;
	else
		rateidx = ffs(vif->bss_conf.basic_rates) - 1;

legacy:
	rateidx = mt76_calculate_default_rate(mphy, rateidx);
	mode = rateidx >> 8;
	rateidx &= GENMASK(7, 0);

out:
	return FIELD_PREP(MT_TX_RATE_IDX, rateidx) |
	       FIELD_PREP(MT_TX_RATE_MODE, mode);
}

void mt7915_mac_write_txwi(struct mt7915_dev *dev, __le32 *txwi,
			   struct sk_buff *skb, struct mt76_wcid *wcid, int pid,
			   struct ieee80211_key_conf *key, bool beacon)
{
	struct ieee80211_tx_info *info = IEEE80211_SKB_CB(skb);
	struct ieee80211_vif *vif = info->control.vif;
	struct mt76_phy *mphy = &dev->mphy;
	bool ext_phy = info->hw_queue & MT_TX_HW_QUEUE_EXT_PHY;
	u8 p_fmt, q_idx, omac_idx = 0, wmm_idx = 0;
	bool is_8023 = info->flags & IEEE80211_TX_CTL_HW_80211_ENCAP;
	bool mcast = false;
	u16 tx_count = 15;
	u32 val;

	if (vif) {
		struct mt7915_vif *mvif = (struct mt7915_vif *)vif->drv_priv;

		omac_idx = mvif->mt76.omac_idx;
		wmm_idx = mvif->mt76.wmm_idx;
	}

	if (ext_phy && dev->mt76.phy2)
		mphy = dev->mt76.phy2;

	if (beacon) {
		p_fmt = MT_TX_TYPE_FW;
		q_idx = MT_LMAC_BCN0;
	} else if (skb_get_queue_mapping(skb) >= MT_TXQ_PSD) {
		p_fmt = MT_TX_TYPE_CT;
		q_idx = MT_LMAC_ALTX0;
	} else {
		p_fmt = MT_TX_TYPE_CT;
		q_idx = wmm_idx * MT7915_MAX_WMM_SETS +
			mt7915_lmac_mapping(dev, skb_get_queue_mapping(skb));
	}

	val = FIELD_PREP(MT_TXD0_TX_BYTES, skb->len + MT_TXD_SIZE) |
	      FIELD_PREP(MT_TXD0_PKT_FMT, p_fmt) |
	      FIELD_PREP(MT_TXD0_Q_IDX, q_idx);
	txwi[0] = cpu_to_le32(val);

	val = MT_TXD1_LONG_FORMAT | MT_TXD1_VTA |
	      FIELD_PREP(MT_TXD1_WLAN_IDX, wcid->idx) |
	      FIELD_PREP(MT_TXD1_OWN_MAC, omac_idx);

	if (ext_phy && q_idx >= MT_LMAC_ALTX0 && q_idx <= MT_LMAC_BCN0)
		val |= MT_TXD1_TGID;

	txwi[1] = cpu_to_le32(val);

	txwi[2] = 0;

	val = MT_TXD3_SW_POWER_MGMT |
	      FIELD_PREP(MT_TXD3_REM_TX_COUNT, tx_count);
	if (key)
		val |= MT_TXD3_PROTECT_FRAME;
	if (info->flags & IEEE80211_TX_CTL_NO_ACK)
		val |= MT_TXD3_NO_ACK;

	txwi[3] = cpu_to_le32(val);
	txwi[4] = 0;

	val = FIELD_PREP(MT_TXD5_PID, pid);
	if (pid >= MT_PACKET_ID_FIRST)
		val |= MT_TXD5_TX_STATUS_HOST;
	txwi[5] = cpu_to_le32(val);

	txwi[6] = 0;
	txwi[7] = wcid->amsdu ? cpu_to_le32(MT_TXD7_HW_AMSDU) : 0;

	if (is_8023)
		mt7915_mac_write_txwi_8023(dev, txwi, skb, wcid);
	else
		mt7915_mac_write_txwi_80211(dev, txwi, skb, key, &mcast);

	if (txwi[2] & cpu_to_le32(MT_TXD2_FIX_RATE)) {
		u16 rate = mt7915_mac_tx_rate_val(mphy, vif, beacon, mcast);

		/* hardware won't add HTC for mgmt/ctrl frame */
		txwi[2] |= cpu_to_le32(MT_TXD2_HTC_VLD);

		val = MT_TXD6_FIXED_BW |
		      FIELD_PREP(MT_TXD6_TX_RATE, rate);
		txwi[6] |= cpu_to_le32(val);
		txwi[3] |= cpu_to_le32(MT_TXD3_BA_DISABLE);
	}

	if (mt76_testmode_enabled(mphy))
		mt7915_mac_write_txwi_tm(mphy->priv, txwi, skb);
}

int mt7915_tx_prepare_skb(struct mt76_dev *mdev, void *txwi_ptr,
			  enum mt76_txq_id qid, struct mt76_wcid *wcid,
			  struct ieee80211_sta *sta,
			  struct mt76_tx_info *tx_info)
{
	struct ieee80211_hdr *hdr = (struct ieee80211_hdr *)tx_info->skb->data;
	struct mt7915_dev *dev = container_of(mdev, struct mt7915_dev, mt76);
	struct ieee80211_tx_info *info = IEEE80211_SKB_CB(tx_info->skb);
	struct ieee80211_key_conf *key = info->control.hw_key;
	struct ieee80211_vif *vif = info->control.vif;
	struct mt76_txwi_cache *t;
	struct mt7915_txp *txp;
	int id, i, nbuf = tx_info->nbuf - 1;
	u8 *txwi = (u8 *)txwi_ptr;
	int pid;

	if (unlikely(tx_info->skb->len <= ETH_HLEN))
		return -EINVAL;

	if (!wcid)
		wcid = &dev->mt76.global_wcid;

	if (sta) {
		struct mt7915_sta *msta;

		msta = (struct mt7915_sta *)sta->drv_priv;

		if (time_after(jiffies, msta->jiffies + HZ / 4)) {
			info->flags |= IEEE80211_TX_CTL_REQ_TX_STATUS;
			msta->jiffies = jiffies;
		}
	}
<<<<<<< HEAD

	t = (struct mt76_txwi_cache *)(txwi + mdev->drv->txwi_size);
	t->skb = tx_info->skb;

=======

	t = (struct mt76_txwi_cache *)(txwi + mdev->drv->txwi_size);
	t->skb = tx_info->skb;

>>>>>>> 754e0b0e
	id = mt76_token_consume(mdev, &t);
	if (id < 0)
		return id;

	pid = mt76_tx_status_skb_add(mdev, wcid, tx_info->skb);
	mt7915_mac_write_txwi(dev, txwi_ptr, tx_info->skb, wcid, pid, key,
			      false);

	txp = (struct mt7915_txp *)(txwi + MT_TXD_SIZE);
	for (i = 0; i < nbuf; i++) {
		txp->buf[i] = cpu_to_le32(tx_info->buf[i + 1].addr);
		txp->len[i] = cpu_to_le16(tx_info->buf[i + 1].len);
	}
	txp->nbuf = nbuf;

	txp->flags = cpu_to_le16(MT_CT_INFO_APPLY_TXD | MT_CT_INFO_FROM_HOST);

	if (!key)
		txp->flags |= cpu_to_le16(MT_CT_INFO_NONE_CIPHER_FRAME);

	if (!(info->flags & IEEE80211_TX_CTL_HW_80211_ENCAP) &&
	    ieee80211_is_mgmt(hdr->frame_control))
		txp->flags |= cpu_to_le16(MT_CT_INFO_MGMT_FRAME);

	if (vif) {
		struct mt7915_vif *mvif = (struct mt7915_vif *)vif->drv_priv;

		txp->bss_idx = mvif->mt76.idx;
	}

	txp->token = cpu_to_le16(id);
	if (test_bit(MT_WCID_FLAG_4ADDR, &wcid->flags))
		txp->rept_wds_wcid = cpu_to_le16(wcid->idx);
	else
		txp->rept_wds_wcid = cpu_to_le16(0x3ff);
	tx_info->skb = DMA_DUMMY_DATA;

	/* pass partial skb header to fw */
	tx_info->buf[1].len = MT_CT_PARSE_LEN;
	tx_info->buf[1].skip_unmap = true;
	tx_info->nbuf = MT_CT_DMA_BUF_NUM;

	return 0;
}

static void
mt7915_tx_check_aggr(struct ieee80211_sta *sta, __le32 *txwi)
{
	struct mt7915_sta *msta;
	u16 fc, tid;
	u32 val;

	if (!sta || !sta->ht_cap.ht_supported)
		return;

	tid = FIELD_GET(MT_TXD1_TID, le32_to_cpu(txwi[1]));
	if (tid >= 6) /* skip VO queue */
		return;

	val = le32_to_cpu(txwi[2]);
	fc = FIELD_GET(MT_TXD2_FRAME_TYPE, val) << 2 |
	     FIELD_GET(MT_TXD2_SUB_TYPE, val) << 4;
	if (unlikely(fc != (IEEE80211_FTYPE_DATA | IEEE80211_STYPE_QOS_DATA)))
		return;

	msta = (struct mt7915_sta *)sta->drv_priv;
	if (!test_and_set_bit(tid, &msta->ampdu_state))
		ieee80211_start_tx_ba_session(sta, tid, 0);
}

static void
mt7915_txp_skb_unmap(struct mt76_dev *dev, struct mt76_txwi_cache *t)
{
	struct mt7915_txp *txp;
	int i;

	txp = mt7915_txwi_to_txp(dev, t);
	for (i = 0; i < txp->nbuf; i++)
		dma_unmap_single(dev->dev, le32_to_cpu(txp->buf[i]),
				 le16_to_cpu(txp->len[i]), DMA_TO_DEVICE);
}

static void
mt7915_txwi_free(struct mt7915_dev *dev, struct mt76_txwi_cache *t,
		 struct ieee80211_sta *sta, struct list_head *free_list)
{
	struct mt76_dev *mdev = &dev->mt76;
	struct mt76_wcid *wcid;
	__le32 *txwi;
	u16 wcid_idx;

	mt7915_txp_skb_unmap(mdev, t);
	if (!t->skb)
		goto out;

	txwi = (__le32 *)mt76_get_txwi_ptr(mdev, t);
	if (sta) {
		wcid = (struct mt76_wcid *)sta->drv_priv;
		wcid_idx = wcid->idx;

		if (likely(t->skb->protocol != cpu_to_be16(ETH_P_PAE)))
			mt7915_tx_check_aggr(sta, txwi);
	} else {
		wcid_idx = FIELD_GET(MT_TXD1_WLAN_IDX, le32_to_cpu(txwi[1]));
	}

	__mt76_tx_complete_skb(mdev, wcid_idx, t->skb, free_list);

out:
	t->skb = NULL;
	mt76_put_txwi(mdev, t);
}

static void
mt7915_mac_tx_free(struct mt7915_dev *dev, void *data, int len)
{
	struct mt7915_tx_free *free = (struct mt7915_tx_free *)data;
	struct mt76_dev *mdev = &dev->mt76;
	struct mt76_phy *mphy_ext = mdev->phy2;
	struct mt76_txwi_cache *txwi;
	struct ieee80211_sta *sta = NULL;
	LIST_HEAD(free_list);
	struct sk_buff *skb, *tmp;
	void *end = data + len;
	u8 i, count;
	bool wake = false;

	/* clean DMA queues and unmap buffers first */
	mt76_queue_tx_cleanup(dev, dev->mphy.q_tx[MT_TXQ_PSD], false);
	mt76_queue_tx_cleanup(dev, dev->mphy.q_tx[MT_TXQ_BE], false);
	if (mphy_ext) {
		mt76_queue_tx_cleanup(dev, mphy_ext->q_tx[MT_TXQ_PSD], false);
		mt76_queue_tx_cleanup(dev, mphy_ext->q_tx[MT_TXQ_BE], false);
	}

	/*
	 * TODO: MT_TX_FREE_LATENCY is msdu time from the TXD is queued into PLE,
	 * to the time ack is received or dropped by hw (air + hw queue time).
	 * Should avoid accessing WTBL to get Tx airtime, and use it instead.
	 */
	count = FIELD_GET(MT_TX_FREE_MSDU_CNT, le16_to_cpu(free->ctrl));
	if (WARN_ON_ONCE((void *)&free->info[count] > end))
		return;

	for (i = 0; i < count; i++) {
		u32 msdu, info = le32_to_cpu(free->info[i]);

		/*
		 * 1'b1: new wcid pair.
		 * 1'b0: msdu_id with the same 'wcid pair' as above.
		 */
		if (info & MT_TX_FREE_PAIR) {
			struct mt7915_sta *msta;
			struct mt76_wcid *wcid;
			u16 idx;

			count++;
			idx = FIELD_GET(MT_TX_FREE_WLAN_ID, info);
			wcid = rcu_dereference(dev->mt76.wcid[idx]);
			sta = wcid_to_sta(wcid);
			if (!sta)
				continue;

			msta = container_of(wcid, struct mt7915_sta, wcid);
			spin_lock_bh(&dev->sta_poll_lock);
			if (list_empty(&msta->poll_list))
				list_add_tail(&msta->poll_list, &dev->sta_poll_list);
			spin_unlock_bh(&dev->sta_poll_lock);
			continue;
		}

		msdu = FIELD_GET(MT_TX_FREE_MSDU_ID, info);
		txwi = mt76_token_release(mdev, msdu, &wake);
		if (!txwi)
			continue;

		mt7915_txwi_free(dev, txwi, sta, &free_list);
	}

	mt7915_mac_sta_poll(dev);

	if (wake)
		mt76_set_tx_blocked(&dev->mt76, false);

	mt76_worker_schedule(&dev->mt76.tx_worker);

	list_for_each_entry_safe(skb, tmp, &free_list, list) {
		skb_list_del_init(skb);
		napi_consume_skb(skb, 1);
	}
}

static bool
mt7915_mac_add_txs_skb(struct mt7915_dev *dev, struct mt76_wcid *wcid, int pid,
		       __le32 *txs_data, struct mt76_sta_stats *stats)
{
	struct ieee80211_supported_band *sband;
	struct mt76_dev *mdev = &dev->mt76;
	struct mt76_phy *mphy;
	struct ieee80211_tx_info *info;
	struct sk_buff_head list;
	struct rate_info rate = {};
	struct sk_buff *skb;
	bool cck = false;
	u32 txrate, txs, mode;

	mt76_tx_status_lock(mdev, &list);
	skb = mt76_tx_status_skb_get(mdev, wcid, pid, &list);
	if (!skb)
		goto out_no_skb;

	txs = le32_to_cpu(txs_data[0]);

	info = IEEE80211_SKB_CB(skb);
	if (!(txs & MT_TXS0_ACK_ERROR_MASK))
		info->flags |= IEEE80211_TX_STAT_ACK;

	info->status.ampdu_len = 1;
	info->status.ampdu_ack_len = !!(info->flags &
					IEEE80211_TX_STAT_ACK);

	info->status.rates[0].idx = -1;

	txrate = FIELD_GET(MT_TXS0_TX_RATE, txs);

	rate.mcs = FIELD_GET(MT_TX_RATE_IDX, txrate);
	rate.nss = FIELD_GET(MT_TX_RATE_NSS, txrate) + 1;

	if (rate.nss - 1 < ARRAY_SIZE(stats->tx_nss))
		stats->tx_nss[rate.nss - 1]++;
	if (rate.mcs < ARRAY_SIZE(stats->tx_mcs))
		stats->tx_mcs[rate.mcs]++;

	mode = FIELD_GET(MT_TX_RATE_MODE, txrate);
	switch (mode) {
	case MT_PHY_TYPE_CCK:
		cck = true;
		fallthrough;
	case MT_PHY_TYPE_OFDM:
		mphy = &dev->mphy;
		if (wcid->ext_phy && dev->mt76.phy2)
			mphy = dev->mt76.phy2;

		if (mphy->chandef.chan->band == NL80211_BAND_5GHZ)
			sband = &mphy->sband_5g.sband;
		else
			sband = &mphy->sband_2g.sband;

		rate.mcs = mt76_get_rate(mphy->dev, sband, rate.mcs, cck);
		rate.legacy = sband->bitrates[rate.mcs].bitrate;
		break;
	case MT_PHY_TYPE_HT:
	case MT_PHY_TYPE_HT_GF:
		rate.mcs += (rate.nss - 1) * 8;
		if (rate.mcs > 31)
			goto out;

		rate.flags = RATE_INFO_FLAGS_MCS;
		if (wcid->rate.flags & RATE_INFO_FLAGS_SHORT_GI)
			rate.flags |= RATE_INFO_FLAGS_SHORT_GI;
		break;
	case MT_PHY_TYPE_VHT:
		if (rate.mcs > 9)
			goto out;

		rate.flags = RATE_INFO_FLAGS_VHT_MCS;
		break;
	case MT_PHY_TYPE_HE_SU:
	case MT_PHY_TYPE_HE_EXT_SU:
	case MT_PHY_TYPE_HE_TB:
	case MT_PHY_TYPE_HE_MU:
		if (rate.mcs > 11)
			goto out;

		rate.he_gi = wcid->rate.he_gi;
		rate.he_dcm = FIELD_GET(MT_TX_RATE_DCM, txrate);
		rate.flags = RATE_INFO_FLAGS_HE_MCS;
		break;
	default:
		goto out;
	}

	stats->tx_mode[mode]++;

	switch (FIELD_GET(MT_TXS0_BW, txs)) {
	case IEEE80211_STA_RX_BW_160:
		rate.bw = RATE_INFO_BW_160;
		stats->tx_bw[3]++;
		break;
	case IEEE80211_STA_RX_BW_80:
		rate.bw = RATE_INFO_BW_80;
		stats->tx_bw[2]++;
		break;
	case IEEE80211_STA_RX_BW_40:
		rate.bw = RATE_INFO_BW_40;
		stats->tx_bw[1]++;
		break;
	default:
		rate.bw = RATE_INFO_BW_20;
		stats->tx_bw[0]++;
		break;
	}
	wcid->rate = rate;

out:
	mt76_tx_status_skb_done(mdev, skb, &list);

out_no_skb:
	mt76_tx_status_unlock(mdev, &list);

	return !!skb;
}

static void mt7915_mac_add_txs(struct mt7915_dev *dev, void *data)
{
	struct mt7915_sta *msta = NULL;
	struct mt76_wcid *wcid;
	__le32 *txs_data = data;
	u16 wcidx;
	u32 txs;
	u8 pid;

	txs = le32_to_cpu(txs_data[0]);
	if (FIELD_GET(MT_TXS0_TXS_FORMAT, txs) > 1)
		return;

	txs = le32_to_cpu(txs_data[2]);
	wcidx = FIELD_GET(MT_TXS2_WCID, txs);

	txs = le32_to_cpu(txs_data[3]);
	pid = FIELD_GET(MT_TXS3_PID, txs);

	if (pid < MT_PACKET_ID_FIRST)
		return;

	if (wcidx >= MT7915_WTBL_SIZE)
		return;

	rcu_read_lock();

	wcid = rcu_dereference(dev->mt76.wcid[wcidx]);
	if (!wcid)
		goto out;

	msta = container_of(wcid, struct mt7915_sta, wcid);

	mt7915_mac_add_txs_skb(dev, wcid, pid, txs_data, &msta->stats);

	if (!wcid->sta)
		goto out;

	spin_lock_bh(&dev->sta_poll_lock);
	if (list_empty(&msta->poll_list))
		list_add_tail(&msta->poll_list, &dev->sta_poll_list);
	spin_unlock_bh(&dev->sta_poll_lock);

out:
	rcu_read_unlock();
}

bool mt7915_rx_check(struct mt76_dev *mdev, void *data, int len)
{
	struct mt7915_dev *dev = container_of(mdev, struct mt7915_dev, mt76);
	__le32 *rxd = (__le32 *)data;
	__le32 *end = (__le32 *)&rxd[len / 4];
	enum rx_pkt_type type;

	type = FIELD_GET(MT_RXD0_PKT_TYPE, le32_to_cpu(rxd[0]));
	switch (type) {
	case PKT_TYPE_TXRX_NOTIFY:
		mt7915_mac_tx_free(dev, data, len);
		return false;
	case PKT_TYPE_TXS:
		for (rxd += 2; rxd + 8 <= end; rxd += 8)
		    mt7915_mac_add_txs(dev, rxd);
		return false;
	default:
		return true;
	}
}

void mt7915_queue_rx_skb(struct mt76_dev *mdev, enum mt76_rxq_id q,
			 struct sk_buff *skb)
{
	struct mt7915_dev *dev = container_of(mdev, struct mt7915_dev, mt76);
	__le32 *rxd = (__le32 *)skb->data;
	__le32 *end = (__le32 *)&skb->data[skb->len];
	enum rx_pkt_type type;

	type = FIELD_GET(MT_RXD0_PKT_TYPE, le32_to_cpu(rxd[0]));

	switch (type) {
	case PKT_TYPE_TXRX_NOTIFY:
		mt7915_mac_tx_free(dev, skb->data, skb->len);
		napi_consume_skb(skb, 1);
		break;
	case PKT_TYPE_RX_EVENT:
		mt7915_mcu_rx_event(dev, skb);
		break;
	case PKT_TYPE_TXRXV:
		mt7915_mac_fill_rx_vector(dev, skb);
		break;
	case PKT_TYPE_TXS:
		for (rxd += 2; rxd + 8 <= end; rxd += 8)
		    mt7915_mac_add_txs(dev, rxd);
		dev_kfree_skb(skb);
		break;
	case PKT_TYPE_NORMAL:
		if (!mt7915_mac_fill_rx(dev, skb)) {
			mt76_rx(&dev->mt76, q, skb);
			return;
		}
		fallthrough;
	default:
		dev_kfree_skb(skb);
		break;
	}
}

void mt7915_tx_complete_skb(struct mt76_dev *mdev, struct mt76_queue_entry *e)
{
	if (!e->txwi) {
		dev_kfree_skb_any(e->skb);
		return;
	}

	/* error path */
	if (e->skb == DMA_DUMMY_DATA) {
		struct mt76_txwi_cache *t;
		struct mt7915_txp *txp;

		txp = mt7915_txwi_to_txp(mdev, e->txwi);
		t = mt76_token_put(mdev, le16_to_cpu(txp->token));
		e->skb = t ? t->skb : NULL;
	}

	if (e->skb)
		mt76_tx_complete_skb(mdev, e->wcid, e->skb);
}

void mt7915_mac_cca_stats_reset(struct mt7915_phy *phy)
{
	struct mt7915_dev *dev = phy->dev;
	bool ext_phy = phy != &dev->phy;
	u32 reg = MT_WF_PHY_RX_CTRL1(ext_phy);

	mt76_clear(dev, reg, MT_WF_PHY_RX_CTRL1_STSCNT_EN);
	mt76_set(dev, reg, BIT(11) | BIT(9));
}

void mt7915_mac_reset_counters(struct mt7915_phy *phy)
{
	struct mt7915_dev *dev = phy->dev;
	bool ext_phy = phy != &dev->phy;
	int i;

	for (i = 0; i < 4; i++) {
		mt76_rr(dev, MT_TX_AGG_CNT(ext_phy, i));
		mt76_rr(dev, MT_TX_AGG_CNT2(ext_phy, i));
	}

	if (ext_phy) {
		dev->mt76.phy2->survey_time = ktime_get_boottime();
		i = ARRAY_SIZE(dev->mt76.aggr_stats) / 2;
	} else {
		dev->mt76.phy.survey_time = ktime_get_boottime();
		i = 0;
	}
	memset(&dev->mt76.aggr_stats[i], 0, sizeof(dev->mt76.aggr_stats) / 2);

	/* reset airtime counters */
	mt76_set(dev, MT_WF_RMAC_MIB_AIRTIME0(ext_phy),
		 MT_WF_RMAC_MIB_RXTIME_CLR);

	mt7915_mcu_get_chan_mib_info(phy, true);
}

void mt7915_mac_set_timing(struct mt7915_phy *phy)
{
	s16 coverage_class = phy->coverage_class;
	struct mt7915_dev *dev = phy->dev;
	bool ext_phy = phy != &dev->phy;
	u32 val, reg_offset;
	u32 cck = FIELD_PREP(MT_TIMEOUT_VAL_PLCP, 231) |
		  FIELD_PREP(MT_TIMEOUT_VAL_CCA, 48);
	u32 ofdm = FIELD_PREP(MT_TIMEOUT_VAL_PLCP, 60) |
		   FIELD_PREP(MT_TIMEOUT_VAL_CCA, 28);
	int offset;
	bool is_5ghz = phy->mt76->chandef.chan->band == NL80211_BAND_5GHZ;

	if (!test_bit(MT76_STATE_RUNNING, &phy->mt76->state))
		return;

	if (ext_phy) {
		coverage_class = max_t(s16, dev->phy.coverage_class,
				       coverage_class);
	} else {
		struct mt7915_phy *phy_ext = mt7915_ext_phy(dev);

		if (phy_ext)
			coverage_class = max_t(s16, phy_ext->coverage_class,
					       coverage_class);
	}
	mt76_set(dev, MT_ARB_SCR(ext_phy),
		 MT_ARB_SCR_TX_DISABLE | MT_ARB_SCR_RX_DISABLE);
	udelay(1);

	offset = 3 * coverage_class;
	reg_offset = FIELD_PREP(MT_TIMEOUT_VAL_PLCP, offset) |
		     FIELD_PREP(MT_TIMEOUT_VAL_CCA, offset);

	mt76_wr(dev, MT_TMAC_CDTR(ext_phy), cck + reg_offset);
	mt76_wr(dev, MT_TMAC_ODTR(ext_phy), ofdm + reg_offset);
	mt76_wr(dev, MT_TMAC_ICR0(ext_phy),
		FIELD_PREP(MT_IFS_EIFS_OFDM, is_5ghz ? 84 : 78) |
		FIELD_PREP(MT_IFS_RIFS, 2) |
		FIELD_PREP(MT_IFS_SIFS, 10) |
		FIELD_PREP(MT_IFS_SLOT, phy->slottime));

	mt76_wr(dev, MT_TMAC_ICR1(ext_phy),
		FIELD_PREP(MT_IFS_EIFS_CCK, 314));

	if (phy->slottime < 20 || is_5ghz)
		val = MT7915_CFEND_RATE_DEFAULT;
	else
		val = MT7915_CFEND_RATE_11B;

	mt76_rmw_field(dev, MT_AGG_ACR0(ext_phy), MT_AGG_ACR_CFEND_RATE, val);
	mt76_clear(dev, MT_ARB_SCR(ext_phy),
		   MT_ARB_SCR_TX_DISABLE | MT_ARB_SCR_RX_DISABLE);
}

void mt7915_mac_enable_nf(struct mt7915_dev *dev, bool ext_phy)
{
	mt76_set(dev, MT_WF_PHY_RXTD12(ext_phy),
		 MT_WF_PHY_RXTD12_IRPI_SW_CLR_ONLY |
		 MT_WF_PHY_RXTD12_IRPI_SW_CLR);

	mt76_set(dev, MT_WF_PHY_RX_CTRL1(ext_phy),
		 FIELD_PREP(MT_WF_PHY_RX_CTRL1_IPI_EN, 0x5));
}

static u8
mt7915_phy_get_nf(struct mt7915_phy *phy, int idx)
{
	static const u8 nf_power[] = { 92, 89, 86, 83, 80, 75, 70, 65, 60, 55, 52 };
	struct mt7915_dev *dev = phy->dev;
	u32 val, sum = 0, n = 0;
	int nss, i;

	for (nss = 0; nss < hweight8(phy->mt76->chainmask); nss++) {
		u32 reg = MT_WF_IRPI(nss + (idx << dev->dbdc_support));

		for (i = 0; i < ARRAY_SIZE(nf_power); i++, reg += 4) {
			val = mt76_rr(dev, reg);
			sum += val * nf_power[i];
			n += val;
		}
	}

	if (!n)
		return 0;

	return sum / n;
}

void mt7915_update_channel(struct mt76_phy *mphy)
{
	struct mt7915_phy *phy = (struct mt7915_phy *)mphy->priv;
	struct mt76_channel_state *state = mphy->chan_state;
	bool ext_phy = phy != &phy->dev->phy;
	int nf;

	mt7915_mcu_get_chan_mib_info(phy, false);

	nf = mt7915_phy_get_nf(phy, ext_phy);
	if (!phy->noise)
		phy->noise = nf << 4;
	else if (nf)
		phy->noise += nf - (phy->noise >> 4);

	state->noise = -(phy->noise >> 4);
}

static bool
mt7915_wait_reset_state(struct mt7915_dev *dev, u32 state)
{
	bool ret;

	ret = wait_event_timeout(dev->reset_wait,
				 (READ_ONCE(dev->reset_state) & state),
				 MT7915_RESET_TIMEOUT);

	WARN(!ret, "Timeout waiting for MCU reset state %x\n", state);
	return ret;
}

static void
mt7915_update_vif_beacon(void *priv, u8 *mac, struct ieee80211_vif *vif)
{
	struct ieee80211_hw *hw = priv;

	switch (vif->type) {
	case NL80211_IFTYPE_MESH_POINT:
	case NL80211_IFTYPE_ADHOC:
	case NL80211_IFTYPE_AP:
		mt7915_mcu_add_beacon(hw, vif, vif->bss_conf.enable_beacon);
		break;
	default:
		break;
	}
}

static void
mt7915_update_beacons(struct mt7915_dev *dev)
{
	ieee80211_iterate_active_interfaces(dev->mt76.hw,
		IEEE80211_IFACE_ITER_RESUME_ALL,
		mt7915_update_vif_beacon, dev->mt76.hw);

	if (!dev->mt76.phy2)
		return;

	ieee80211_iterate_active_interfaces(dev->mt76.phy2->hw,
		IEEE80211_IFACE_ITER_RESUME_ALL,
		mt7915_update_vif_beacon, dev->mt76.phy2->hw);
}

static void
mt7915_dma_reset(struct mt7915_dev *dev)
{
	struct mt76_phy *mphy_ext = dev->mt76.phy2;
	u32 hif1_ofs = MT_WFDMA1_PCIE1_BASE - MT_WFDMA1_BASE;
	int i;

	mt76_clear(dev, MT_WFDMA0_GLO_CFG,
		   MT_WFDMA0_GLO_CFG_TX_DMA_EN | MT_WFDMA0_GLO_CFG_RX_DMA_EN);
	mt76_clear(dev, MT_WFDMA1_GLO_CFG,
		   MT_WFDMA1_GLO_CFG_TX_DMA_EN | MT_WFDMA1_GLO_CFG_RX_DMA_EN);
	if (dev->hif2) {
		mt76_clear(dev, MT_WFDMA0_GLO_CFG + hif1_ofs,
			   (MT_WFDMA0_GLO_CFG_TX_DMA_EN |
			    MT_WFDMA0_GLO_CFG_RX_DMA_EN));
		mt76_clear(dev, MT_WFDMA1_GLO_CFG + hif1_ofs,
			   (MT_WFDMA1_GLO_CFG_TX_DMA_EN |
			    MT_WFDMA1_GLO_CFG_RX_DMA_EN));
	}

	usleep_range(1000, 2000);

	for (i = 0; i < __MT_TXQ_MAX; i++) {
		mt76_queue_tx_cleanup(dev, dev->mphy.q_tx[i], true);
		if (mphy_ext)
			mt76_queue_tx_cleanup(dev, mphy_ext->q_tx[i], true);
	}

	for (i = 0; i < __MT_MCUQ_MAX; i++)
		mt76_queue_tx_cleanup(dev, dev->mt76.q_mcu[i], true);

	mt76_for_each_q_rx(&dev->mt76, i)
		mt76_queue_rx_reset(dev, i);

	mt76_tx_status_check(&dev->mt76, true);

	/* re-init prefetch settings after reset */
	mt7915_dma_prefetch(dev);

	mt76_set(dev, MT_WFDMA0_GLO_CFG,
		 MT_WFDMA0_GLO_CFG_TX_DMA_EN | MT_WFDMA0_GLO_CFG_RX_DMA_EN);
	mt76_set(dev, MT_WFDMA1_GLO_CFG,
		 MT_WFDMA1_GLO_CFG_TX_DMA_EN | MT_WFDMA1_GLO_CFG_RX_DMA_EN |
		 MT_WFDMA1_GLO_CFG_OMIT_TX_INFO |
		 MT_WFDMA1_GLO_CFG_OMIT_RX_INFO);
	if (dev->hif2) {
		mt76_set(dev, MT_WFDMA0_GLO_CFG + hif1_ofs,
			(MT_WFDMA0_GLO_CFG_TX_DMA_EN |
			 MT_WFDMA0_GLO_CFG_RX_DMA_EN));
		mt76_set(dev, MT_WFDMA1_GLO_CFG + hif1_ofs,
			(MT_WFDMA1_GLO_CFG_TX_DMA_EN |
			 MT_WFDMA1_GLO_CFG_RX_DMA_EN |
			 MT_WFDMA1_GLO_CFG_OMIT_TX_INFO |
			 MT_WFDMA1_GLO_CFG_OMIT_RX_INFO));
	}
}

void mt7915_tx_token_put(struct mt7915_dev *dev)
{
	struct mt76_txwi_cache *txwi;
	int id;

	spin_lock_bh(&dev->mt76.token_lock);
	idr_for_each_entry(&dev->mt76.token, txwi, id) {
		mt7915_txwi_free(dev, txwi, NULL, NULL);
		dev->mt76.token_count--;
	}
	spin_unlock_bh(&dev->mt76.token_lock);
	idr_destroy(&dev->mt76.token);
}

/* system error recovery */
void mt7915_mac_reset_work(struct work_struct *work)
{
	struct mt7915_phy *phy2;
	struct mt76_phy *ext_phy;
	struct mt7915_dev *dev;

	dev = container_of(work, struct mt7915_dev, reset_work);
	ext_phy = dev->mt76.phy2;
	phy2 = ext_phy ? ext_phy->priv : NULL;

	if (!(READ_ONCE(dev->reset_state) & MT_MCU_CMD_STOP_DMA))
		return;

	ieee80211_stop_queues(mt76_hw(dev));
	if (ext_phy)
		ieee80211_stop_queues(ext_phy->hw);

	set_bit(MT76_RESET, &dev->mphy.state);
	set_bit(MT76_MCU_RESET, &dev->mphy.state);
	wake_up(&dev->mt76.mcu.wait);
	cancel_delayed_work_sync(&dev->mphy.mac_work);
	if (phy2) {
		set_bit(MT76_RESET, &phy2->mt76->state);
		cancel_delayed_work_sync(&phy2->mt76->mac_work);
	}
	mt76_worker_disable(&dev->mt76.tx_worker);
	napi_disable(&dev->mt76.napi[0]);
	napi_disable(&dev->mt76.napi[1]);
	napi_disable(&dev->mt76.napi[2]);
	napi_disable(&dev->mt76.tx_napi);

	mutex_lock(&dev->mt76.mutex);

	mt76_wr(dev, MT_MCU_INT_EVENT, MT_MCU_INT_EVENT_DMA_STOPPED);

	if (mt7915_wait_reset_state(dev, MT_MCU_CMD_RESET_DONE)) {
		mt7915_dma_reset(dev);

		mt7915_tx_token_put(dev);
		idr_init(&dev->mt76.token);

		mt76_wr(dev, MT_MCU_INT_EVENT, MT_MCU_INT_EVENT_DMA_INIT);
		mt7915_wait_reset_state(dev, MT_MCU_CMD_RECOVERY_DONE);
	}

	clear_bit(MT76_MCU_RESET, &dev->mphy.state);
	clear_bit(MT76_RESET, &dev->mphy.state);
	if (phy2)
		clear_bit(MT76_RESET, &phy2->mt76->state);

	local_bh_disable();
	napi_enable(&dev->mt76.napi[0]);
	napi_schedule(&dev->mt76.napi[0]);

	napi_enable(&dev->mt76.napi[1]);
	napi_schedule(&dev->mt76.napi[1]);

	napi_enable(&dev->mt76.napi[2]);
	napi_schedule(&dev->mt76.napi[2]);
	local_bh_enable();

	tasklet_schedule(&dev->irq_tasklet);

	mt76_wr(dev, MT_MCU_INT_EVENT, MT_MCU_INT_EVENT_RESET_DONE);
	mt7915_wait_reset_state(dev, MT_MCU_CMD_NORMAL_STATE);

	mt76_worker_enable(&dev->mt76.tx_worker);

	napi_enable(&dev->mt76.tx_napi);
	napi_schedule(&dev->mt76.tx_napi);

	ieee80211_wake_queues(mt76_hw(dev));
	if (ext_phy)
		ieee80211_wake_queues(ext_phy->hw);

	mutex_unlock(&dev->mt76.mutex);

	mt7915_update_beacons(dev);

	ieee80211_queue_delayed_work(mt76_hw(dev), &dev->mphy.mac_work,
				     MT7915_WATCHDOG_TIME);
	if (phy2)
		ieee80211_queue_delayed_work(ext_phy->hw,
					     &phy2->mt76->mac_work,
					     MT7915_WATCHDOG_TIME);
}

void mt7915_mac_update_stats(struct mt7915_phy *phy)
{
	struct mt7915_dev *dev = phy->dev;
	struct mib_stats *mib = &phy->mib;
	bool ext_phy = phy != &dev->phy;
	int i, aggr0, aggr1, cnt;

	mib->fcs_err_cnt += mt76_get_field(dev, MT_MIB_SDR3(ext_phy),
					   MT_MIB_SDR3_FCS_ERR_MASK);

	cnt = mt76_rr(dev, MT_MIB_SDR4(ext_phy));
	mib->rx_fifo_full_cnt += FIELD_GET(MT_MIB_SDR4_RX_FIFO_FULL_MASK, cnt);

	cnt = mt76_rr(dev, MT_MIB_SDR5(ext_phy));
	mib->rx_mpdu_cnt += cnt;

	cnt = mt76_rr(dev, MT_MIB_SDR6(ext_phy));
	mib->channel_idle_cnt += FIELD_GET(MT_MIB_SDR6_CHANNEL_IDL_CNT_MASK, cnt);

	cnt = mt76_rr(dev, MT_MIB_SDR7(ext_phy));
	mib->rx_vector_mismatch_cnt += FIELD_GET(MT_MIB_SDR7_RX_VECTOR_MISMATCH_CNT_MASK, cnt);

	cnt = mt76_rr(dev, MT_MIB_SDR8(ext_phy));
	mib->rx_delimiter_fail_cnt += FIELD_GET(MT_MIB_SDR8_RX_DELIMITER_FAIL_CNT_MASK, cnt);

	cnt = mt76_rr(dev, MT_MIB_SDR11(ext_phy));
	mib->rx_len_mismatch_cnt += FIELD_GET(MT_MIB_SDR11_RX_LEN_MISMATCH_CNT_MASK, cnt);

	cnt = mt76_rr(dev, MT_MIB_SDR12(ext_phy));
	mib->tx_ampdu_cnt += cnt;

	cnt = mt76_rr(dev, MT_MIB_SDR13(ext_phy));
	mib->tx_stop_q_empty_cnt += FIELD_GET(MT_MIB_SDR13_TX_STOP_Q_EMPTY_CNT_MASK, cnt);

	cnt = mt76_rr(dev, MT_MIB_SDR14(ext_phy));
	mib->tx_mpdu_attempts_cnt += FIELD_GET(MT_MIB_SDR14_TX_MPDU_ATTEMPTS_CNT_MASK, cnt);

	cnt = mt76_rr(dev, MT_MIB_SDR15(ext_phy));
	mib->tx_mpdu_success_cnt += FIELD_GET(MT_MIB_SDR15_TX_MPDU_SUCCESS_CNT_MASK, cnt);

	cnt = mt76_rr(dev, MT_MIB_SDR22(ext_phy));
	mib->rx_ampdu_cnt += cnt;

	cnt = mt76_rr(dev, MT_MIB_SDR23(ext_phy));
	mib->rx_ampdu_bytes_cnt += cnt;

	cnt = mt76_rr(dev, MT_MIB_SDR24(ext_phy));
	mib->rx_ampdu_valid_subframe_cnt += FIELD_GET(MT_MIB_SDR24_RX_AMPDU_SF_CNT_MASK, cnt);

	cnt = mt76_rr(dev, MT_MIB_SDR25(ext_phy));
	mib->rx_ampdu_valid_subframe_bytes_cnt += cnt;

	cnt = mt76_rr(dev, MT_MIB_SDR27(ext_phy));
	mib->tx_rwp_fail_cnt += FIELD_GET(MT_MIB_SDR27_TX_RWP_FAIL_CNT_MASK, cnt);

	cnt = mt76_rr(dev, MT_MIB_SDR28(ext_phy));
	mib->tx_rwp_need_cnt += FIELD_GET(MT_MIB_SDR28_TX_RWP_NEED_CNT_MASK, cnt);

	cnt = mt76_rr(dev, MT_MIB_SDR29(ext_phy));
	mib->rx_pfdrop_cnt += FIELD_GET(MT_MIB_SDR29_RX_PFDROP_CNT_MASK, cnt);

	cnt = mt76_rr(dev, MT_MIB_SDR30(ext_phy));
	mib->rx_vec_queue_overflow_drop_cnt +=
		FIELD_GET(MT_MIB_SDR30_RX_VEC_QUEUE_OVERFLOW_DROP_CNT_MASK, cnt);

	cnt = mt76_rr(dev, MT_MIB_SDR31(ext_phy));
	mib->rx_ba_cnt += cnt;

	cnt = mt76_rr(dev, MT_MIB_SDR32(ext_phy));
	mib->tx_pkt_ebf_cnt += FIELD_GET(MT_MIB_SDR32_TX_PKT_EBF_CNT_MASK, cnt);

	cnt = mt76_rr(dev, MT_MIB_SDR33(ext_phy));
	mib->tx_pkt_ibf_cnt += FIELD_GET(MT_MIB_SDR33_TX_PKT_IBF_CNT_MASK, cnt);

	cnt = mt76_rr(dev, MT_MIB_SDR34(ext_phy));
	mib->tx_bf_cnt += FIELD_GET(MT_MIB_MU_BF_TX_CNT, cnt);

	cnt = mt76_rr(dev, MT_MIB_DR8(ext_phy));
	mib->tx_mu_mpdu_cnt += cnt;

	cnt = mt76_rr(dev, MT_MIB_DR9(ext_phy));
	mib->tx_mu_acked_mpdu_cnt += cnt;

	cnt = mt76_rr(dev, MT_MIB_DR11(ext_phy));
	mib->tx_su_acked_mpdu_cnt += cnt;

	cnt = mt76_rr(dev, MT_ETBF_TX_APP_CNT(ext_phy));
	mib->tx_bf_ibf_ppdu_cnt += FIELD_GET(MT_ETBF_TX_IBF_CNT, cnt);
	mib->tx_bf_ebf_ppdu_cnt += FIELD_GET(MT_ETBF_TX_EBF_CNT, cnt);

	cnt = mt76_rr(dev, MT_ETBF_RX_FB_CNT(ext_phy));
	mib->tx_bf_rx_fb_all_cnt += FIELD_GET(MT_ETBF_RX_FB_ALL, cnt);
	mib->tx_bf_rx_fb_he_cnt += FIELD_GET(MT_ETBF_RX_FB_HE, cnt);
	mib->tx_bf_rx_fb_vht_cnt += FIELD_GET(MT_ETBF_RX_FB_VHT, cnt);
	mib->tx_bf_rx_fb_ht_cnt += FIELD_GET(MT_ETBF_RX_FB_HT, cnt);

	cnt = mt76_rr(dev, MT_ETBF_RX_FB_CONT(ext_phy));
	mib->tx_bf_rx_fb_bw = FIELD_GET(MT_ETBF_RX_FB_BW, cnt);
	mib->tx_bf_rx_fb_nc_cnt += FIELD_GET(MT_ETBF_RX_FB_NC, cnt);
	mib->tx_bf_rx_fb_nr_cnt += FIELD_GET(MT_ETBF_RX_FB_NR, cnt);

	cnt = mt76_rr(dev, MT_ETBF_TX_NDP_BFRP(ext_phy));
	mib->tx_bf_fb_cpl_cnt += FIELD_GET(MT_ETBF_TX_FB_CPL, cnt);
	mib->tx_bf_fb_trig_cnt += FIELD_GET(MT_ETBF_TX_FB_TRI, cnt);

	for (i = 0; i < ARRAY_SIZE(mib->tx_amsdu); i++) {
		cnt = mt76_rr(dev, MT_PLE_AMSDU_PACK_MSDU_CNT(i));
		mib->tx_amsdu[i] += cnt;
		mib->tx_amsdu_cnt += cnt;
	}

	aggr0 = ext_phy ? ARRAY_SIZE(dev->mt76.aggr_stats) / 2 : 0;
	for (i = 0, aggr1 = aggr0 + 4; i < 4; i++) {
		u32 val;

		val = mt76_rr(dev, MT_MIB_MB_SDR1(ext_phy, i));
		mib->ba_miss_cnt += FIELD_GET(MT_MIB_BA_MISS_COUNT_MASK, val);
		mib->ack_fail_cnt +=
			FIELD_GET(MT_MIB_ACK_FAIL_COUNT_MASK, val);

		val = mt76_rr(dev, MT_MIB_MB_SDR0(ext_phy, i));
		mib->rts_cnt += FIELD_GET(MT_MIB_RTS_COUNT_MASK, val);
		mib->rts_retries_cnt +=
			FIELD_GET(MT_MIB_RTS_RETRIES_COUNT_MASK, val);

		val = mt76_rr(dev, MT_TX_AGG_CNT(ext_phy, i));
		dev->mt76.aggr_stats[aggr0++] += val & 0xffff;
		dev->mt76.aggr_stats[aggr0++] += val >> 16;

		val = mt76_rr(dev, MT_TX_AGG_CNT2(ext_phy, i));
		dev->mt76.aggr_stats[aggr1++] += val & 0xffff;
		dev->mt76.aggr_stats[aggr1++] += val >> 16;
	}
}

void mt7915_mac_sta_rc_work(struct work_struct *work)
{
	struct mt7915_dev *dev = container_of(work, struct mt7915_dev, rc_work);
	struct ieee80211_sta *sta;
	struct ieee80211_vif *vif;
	struct mt7915_sta *msta;
	u32 changed;
	LIST_HEAD(list);

	spin_lock_bh(&dev->sta_poll_lock);
	list_splice_init(&dev->sta_rc_list, &list);

	while (!list_empty(&list)) {
		msta = list_first_entry(&list, struct mt7915_sta, rc_list);
		list_del_init(&msta->rc_list);
		changed = msta->changed;
		msta->changed = 0;
		spin_unlock_bh(&dev->sta_poll_lock);

		sta = container_of((void *)msta, struct ieee80211_sta, drv_priv);
		vif = container_of((void *)msta->vif, struct ieee80211_vif, drv_priv);

		if (changed & (IEEE80211_RC_SUPP_RATES_CHANGED |
			       IEEE80211_RC_NSS_CHANGED |
			       IEEE80211_RC_BW_CHANGED))
			mt7915_mcu_add_rate_ctrl(dev, vif, sta, true);

		if (changed & IEEE80211_RC_SMPS_CHANGED)
			mt7915_mcu_add_smps(dev, vif, sta);

		spin_lock_bh(&dev->sta_poll_lock);
	}

	spin_unlock_bh(&dev->sta_poll_lock);
}

void mt7915_mac_work(struct work_struct *work)
{
	struct mt7915_phy *phy;
	struct mt76_phy *mphy;

	mphy = (struct mt76_phy *)container_of(work, struct mt76_phy,
					       mac_work.work);
	phy = mphy->priv;

	mutex_lock(&mphy->dev->mutex);

	mt76_update_survey(mphy);
	if (++mphy->mac_work_count == 5) {
		mphy->mac_work_count = 0;

		mt7915_mac_update_stats(phy);
	}

	mutex_unlock(&mphy->dev->mutex);

	mt76_tx_status_check(mphy->dev, false);

	ieee80211_queue_delayed_work(mphy->hw, &mphy->mac_work,
				     MT7915_WATCHDOG_TIME);
}

static void mt7915_dfs_stop_radar_detector(struct mt7915_phy *phy)
{
	struct mt7915_dev *dev = phy->dev;

	if (phy->rdd_state & BIT(0))
		mt7915_mcu_rdd_cmd(dev, RDD_STOP, 0, MT_RX_SEL0, 0);
	if (phy->rdd_state & BIT(1))
		mt7915_mcu_rdd_cmd(dev, RDD_STOP, 1, MT_RX_SEL0, 0);
}

static int mt7915_dfs_start_rdd(struct mt7915_dev *dev, int chain)
{
	int err;

	err = mt7915_mcu_rdd_cmd(dev, RDD_START, chain, MT_RX_SEL0, 0);
	if (err < 0)
		return err;

	return mt7915_mcu_rdd_cmd(dev, RDD_DET_MODE, chain, MT_RX_SEL0, 1);
}

static int mt7915_dfs_start_radar_detector(struct mt7915_phy *phy)
{
	struct cfg80211_chan_def *chandef = &phy->mt76->chandef;
	struct mt7915_dev *dev = phy->dev;
	bool ext_phy = phy != &dev->phy;
	int err;

	/* start CAC */
	err = mt7915_mcu_rdd_cmd(dev, RDD_CAC_START, ext_phy, MT_RX_SEL0, 0);
	if (err < 0)
		return err;

	err = mt7915_dfs_start_rdd(dev, ext_phy);
	if (err < 0)
		return err;

	phy->rdd_state |= BIT(ext_phy);

	if (chandef->width == NL80211_CHAN_WIDTH_160 ||
	    chandef->width == NL80211_CHAN_WIDTH_80P80) {
		err = mt7915_dfs_start_rdd(dev, 1);
		if (err < 0)
			return err;

		phy->rdd_state |= BIT(1);
	}

	return 0;
}

static int
mt7915_dfs_init_radar_specs(struct mt7915_phy *phy)
{
	const struct mt7915_dfs_radar_spec *radar_specs;
	struct mt7915_dev *dev = phy->dev;
	int err, i;

	switch (dev->mt76.region) {
	case NL80211_DFS_FCC:
		radar_specs = &fcc_radar_specs;
		err = mt7915_mcu_set_fcc5_lpn(dev, 8);
		if (err < 0)
			return err;
		break;
	case NL80211_DFS_ETSI:
		radar_specs = &etsi_radar_specs;
		break;
	case NL80211_DFS_JP:
		radar_specs = &jp_radar_specs;
		break;
	default:
		return -EINVAL;
	}

	for (i = 0; i < ARRAY_SIZE(radar_specs->radar_pattern); i++) {
		err = mt7915_mcu_set_radar_th(dev, i,
					      &radar_specs->radar_pattern[i]);
		if (err < 0)
			return err;
	}

	return mt7915_mcu_set_pulse_th(dev, &radar_specs->pulse_th);
}

int mt7915_dfs_init_radar_detector(struct mt7915_phy *phy)
{
	struct cfg80211_chan_def *chandef = &phy->mt76->chandef;
	struct mt7915_dev *dev = phy->dev;
	bool ext_phy = phy != &dev->phy;
	int err;

	if (dev->mt76.region == NL80211_DFS_UNSET) {
		phy->dfs_state = -1;
		if (phy->rdd_state)
			goto stop;

		return 0;
	}

	if (test_bit(MT76_SCANNING, &phy->mt76->state))
		return 0;

	if (phy->dfs_state == chandef->chan->dfs_state)
		return 0;

	err = mt7915_dfs_init_radar_specs(phy);
	if (err < 0) {
		phy->dfs_state = -1;
		goto stop;
	}

	phy->dfs_state = chandef->chan->dfs_state;

	if (chandef->chan->flags & IEEE80211_CHAN_RADAR) {
		if (chandef->chan->dfs_state != NL80211_DFS_AVAILABLE)
			return mt7915_dfs_start_radar_detector(phy);

		return mt7915_mcu_rdd_cmd(dev, RDD_CAC_END, ext_phy,
					  MT_RX_SEL0, 0);
	}

stop:
	err = mt7915_mcu_rdd_cmd(dev, RDD_NORMAL_START, ext_phy,
				 MT_RX_SEL0, 0);
	if (err < 0)
		return err;

	mt7915_dfs_stop_radar_detector(phy);
	return 0;
}

static int
mt7915_mac_twt_duration_align(int duration)
{
	return duration << 8;
}

static u64
mt7915_mac_twt_sched_list_add(struct mt7915_dev *dev,
			      struct mt7915_twt_flow *flow)
{
	struct mt7915_twt_flow *iter, *iter_next;
	u32 duration = flow->duration << 8;
	u64 start_tsf;

	iter = list_first_entry_or_null(&dev->twt_list,
					struct mt7915_twt_flow, list);
	if (!iter || !iter->sched || iter->start_tsf > duration) {
		/* add flow as first entry in the list */
		list_add(&flow->list, &dev->twt_list);
		return 0;
	}

	list_for_each_entry_safe(iter, iter_next, &dev->twt_list, list) {
		start_tsf = iter->start_tsf +
			    mt7915_mac_twt_duration_align(iter->duration);
		if (list_is_last(&iter->list, &dev->twt_list))
			break;

		if (!iter_next->sched ||
		    iter_next->start_tsf > start_tsf + duration) {
			list_add(&flow->list, &iter->list);
			goto out;
		}
	}

	/* add flow as last entry in the list */
	list_add_tail(&flow->list, &dev->twt_list);
out:
	return start_tsf;
}

static int mt7915_mac_check_twt_req(struct ieee80211_twt_setup *twt)
{
	struct ieee80211_twt_params *twt_agrt;
	u64 interval, duration;
	u16 mantissa;
	u8 exp;

	/* only individual agreement supported */
	if (twt->control & IEEE80211_TWT_CONTROL_NEG_TYPE_BROADCAST)
		return -EOPNOTSUPP;

	/* only 256us unit supported */
	if (twt->control & IEEE80211_TWT_CONTROL_WAKE_DUR_UNIT)
		return -EOPNOTSUPP;

	twt_agrt = (struct ieee80211_twt_params *)twt->params;

	/* explicit agreement not supported */
	if (!(twt_agrt->req_type & cpu_to_le16(IEEE80211_TWT_REQTYPE_IMPLICIT)))
		return -EOPNOTSUPP;

	exp = FIELD_GET(IEEE80211_TWT_REQTYPE_WAKE_INT_EXP,
			le16_to_cpu(twt_agrt->req_type));
	mantissa = le16_to_cpu(twt_agrt->mantissa);
	duration = twt_agrt->min_twt_dur << 8;

	interval = (u64)mantissa << exp;
	if (interval < duration)
		return -EOPNOTSUPP;

	return 0;
}

void mt7915_mac_add_twt_setup(struct ieee80211_hw *hw,
			      struct ieee80211_sta *sta,
			      struct ieee80211_twt_setup *twt)
{
	enum ieee80211_twt_setup_cmd setup_cmd = TWT_SETUP_CMD_REJECT;
	struct mt7915_sta *msta = (struct mt7915_sta *)sta->drv_priv;
	struct ieee80211_twt_params *twt_agrt = (void *)twt->params;
	u16 req_type = le16_to_cpu(twt_agrt->req_type);
	enum ieee80211_twt_setup_cmd sta_setup_cmd;
	struct mt7915_dev *dev = mt7915_hw_dev(hw);
	struct mt7915_twt_flow *flow;
	int flowid, table_id;
	u8 exp;

	if (mt7915_mac_check_twt_req(twt))
		goto out;

	mutex_lock(&dev->mt76.mutex);

	if (dev->twt.n_agrt == MT7915_MAX_TWT_AGRT)
		goto unlock;

	if (hweight8(msta->twt.flowid_mask) == ARRAY_SIZE(msta->twt.flow))
		goto unlock;

	flowid = ffs(~msta->twt.flowid_mask) - 1;
	le16p_replace_bits(&twt_agrt->req_type, flowid,
			   IEEE80211_TWT_REQTYPE_FLOWID);

	table_id = ffs(~dev->twt.table_mask) - 1;
	exp = FIELD_GET(IEEE80211_TWT_REQTYPE_WAKE_INT_EXP, req_type);
	sta_setup_cmd = FIELD_GET(IEEE80211_TWT_REQTYPE_SETUP_CMD, req_type);

	flow = &msta->twt.flow[flowid];
	memset(flow, 0, sizeof(*flow));
	INIT_LIST_HEAD(&flow->list);
	flow->wcid = msta->wcid.idx;
	flow->table_id = table_id;
	flow->id = flowid;
	flow->duration = twt_agrt->min_twt_dur;
	flow->mantissa = twt_agrt->mantissa;
	flow->exp = exp;
	flow->protection = !!(req_type & IEEE80211_TWT_REQTYPE_PROTECTION);
	flow->flowtype = !!(req_type & IEEE80211_TWT_REQTYPE_FLOWTYPE);
	flow->trigger = !!(req_type & IEEE80211_TWT_REQTYPE_TRIGGER);

	if (sta_setup_cmd == TWT_SETUP_CMD_REQUEST ||
	    sta_setup_cmd == TWT_SETUP_CMD_SUGGEST) {
		u64 interval = (u64)le16_to_cpu(twt_agrt->mantissa) << exp;
		u64 flow_tsf, curr_tsf;
		u32 rem;

		flow->sched = true;
		flow->start_tsf = mt7915_mac_twt_sched_list_add(dev, flow);
		curr_tsf = __mt7915_get_tsf(hw, msta->vif);
		div_u64_rem(curr_tsf - flow->start_tsf, interval, &rem);
		flow_tsf = curr_tsf + interval - rem;
		twt_agrt->twt = cpu_to_le64(flow_tsf);
	} else {
		list_add_tail(&flow->list, &dev->twt_list);
	}
	flow->tsf = le64_to_cpu(twt_agrt->twt);

	if (mt7915_mcu_twt_agrt_update(dev, msta->vif, flow, MCU_TWT_AGRT_ADD))
		goto unlock;

	setup_cmd = TWT_SETUP_CMD_ACCEPT;
	dev->twt.table_mask |= BIT(table_id);
	msta->twt.flowid_mask |= BIT(flowid);
	dev->twt.n_agrt++;

unlock:
	mutex_unlock(&dev->mt76.mutex);
out:
	le16p_replace_bits(&twt_agrt->req_type, setup_cmd,
			   IEEE80211_TWT_REQTYPE_SETUP_CMD);
	twt->control = (twt->control & IEEE80211_TWT_CONTROL_WAKE_DUR_UNIT) |
		       (twt->control & IEEE80211_TWT_CONTROL_RX_DISABLED);
}

void mt7915_mac_twt_teardown_flow(struct mt7915_dev *dev,
				  struct mt7915_sta *msta,
				  u8 flowid)
{
	struct mt7915_twt_flow *flow;

	lockdep_assert_held(&dev->mt76.mutex);

	if (flowid >= ARRAY_SIZE(msta->twt.flow))
		return;

	if (!(msta->twt.flowid_mask & BIT(flowid)))
		return;

	flow = &msta->twt.flow[flowid];
	if (mt7915_mcu_twt_agrt_update(dev, msta->vif, flow,
				       MCU_TWT_AGRT_DELETE))
		return;

	list_del_init(&flow->list);
	msta->twt.flowid_mask &= ~BIT(flowid);
	dev->twt.table_mask &= ~BIT(flow->table_id);
	dev->twt.n_agrt--;
}<|MERGE_RESOLUTION|>--- conflicted
+++ resolved
@@ -268,16 +268,9 @@
 }
 
 static void
-<<<<<<< HEAD
-mt7915_mac_decode_he_mu_radiotap(struct sk_buff *skb,
-				 struct mt76_rx_status *status,
-				 __le32 *rxv)
-{
-=======
 mt7915_mac_decode_he_mu_radiotap(struct sk_buff *skb, __le32 *rxv)
 {
 	struct mt76_rx_status *status = (struct mt76_rx_status *)skb->cb;
->>>>>>> 754e0b0e
 	static const struct ieee80211_radiotap_he_mu mu_known = {
 		.flags1 = HE_BITS(MU_FLAGS1_SIG_B_MCS_KNOWN) |
 			  HE_BITS(MU_FLAGS1_SIG_B_DCM_KNOWN) |
@@ -287,11 +280,8 @@
 	};
 	struct ieee80211_radiotap_he_mu *he_mu = NULL;
 
-<<<<<<< HEAD
-=======
 	status->flag |= RX_FLAG_RADIOTAP_HE_MU;
 
->>>>>>> 754e0b0e
 	he_mu = skb_push(skb, sizeof(mu_known));
 	memcpy(he_mu, &mu_known, sizeof(mu_known));
 
@@ -319,16 +309,9 @@
 }
 
 static void
-<<<<<<< HEAD
-mt7915_mac_decode_he_radiotap(struct sk_buff *skb,
-			      struct mt76_rx_status *status,
-			      __le32 *rxv, u32 phy)
-{
-=======
 mt7915_mac_decode_he_radiotap(struct sk_buff *skb, __le32 *rxv, u32 mode)
 {
 	struct mt76_rx_status *status = (struct mt76_rx_status *)skb->cb;
->>>>>>> 754e0b0e
 	static const struct ieee80211_radiotap_he known = {
 		.data1 = HE_BITS(DATA1_DATA_MCS_KNOWN) |
 			 HE_BITS(DATA1_DATA_DCM_KNOWN) |
@@ -812,16 +795,8 @@
 		status->flag |= RX_FLAG_8023;
 	}
 
-<<<<<<< HEAD
-	if (rxv && status->flag & RX_FLAG_RADIOTAP_HE) {
-		mt7915_mac_decode_he_radiotap(skb, status, rxv, mode);
-		if (status->flag & RX_FLAG_RADIOTAP_HE_MU)
-			mt7915_mac_decode_he_mu_radiotap(skb, status, rxv);
-	}
-=======
 	if (rxv && mode >= MT_PHY_TYPE_HE_SU && !(status->flag & RX_FLAG_8023))
 		mt7915_mac_decode_he_radiotap(skb, rxv, mode);
->>>>>>> 754e0b0e
 
 	if (!status->wcid || !ieee80211_is_data_qos(fc))
 		return 0;
@@ -1280,17 +1255,10 @@
 			msta->jiffies = jiffies;
 		}
 	}
-<<<<<<< HEAD
 
 	t = (struct mt76_txwi_cache *)(txwi + mdev->drv->txwi_size);
 	t->skb = tx_info->skb;
 
-=======
-
-	t = (struct mt76_txwi_cache *)(txwi + mdev->drv->txwi_size);
-	t->skb = tx_info->skb;
-
->>>>>>> 754e0b0e
 	id = mt76_token_consume(mdev, &t);
 	if (id < 0)
 		return id;
