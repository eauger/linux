// SPDX-License-Identifier: GPL-2.0-only
/*
 * Copyright (C) 1999 Eric Youngdale
 * Copyright (C) 2014 Christoph Hellwig
 *
 *  SCSI queueing library.
 *      Initial versions: Eric Youngdale (eric@andante.org).
 *                        Based upon conversations with large numbers
 *                        of people at Linux Expo.
 */

#include <linux/bio.h>
#include <linux/bitops.h>
#include <linux/blkdev.h>
#include <linux/completion.h>
#include <linux/kernel.h>
#include <linux/export.h>
#include <linux/init.h>
#include <linux/pci.h>
#include <linux/delay.h>
#include <linux/hardirq.h>
#include <linux/scatterlist.h>
#include <linux/blk-mq.h>
#include <linux/blk-integrity.h>
#include <linux/ratelimit.h>
#include <asm/unaligned.h>

#include <scsi/scsi.h>
#include <scsi/scsi_cmnd.h>
#include <scsi/scsi_dbg.h>
#include <scsi/scsi_device.h>
#include <scsi/scsi_driver.h>
#include <scsi/scsi_eh.h>
#include <scsi/scsi_host.h>
#include <scsi/scsi_transport.h> /* __scsi_init_queue() */
#include <scsi/scsi_dh.h>

#include <trace/events/scsi.h>

#include "scsi_debugfs.h"
#include "scsi_priv.h"
#include "scsi_logging.h"

/*
 * Size of integrity metadata is usually small, 1 inline sg should
 * cover normal cases.
 */
#ifdef CONFIG_ARCH_NO_SG_CHAIN
#define  SCSI_INLINE_PROT_SG_CNT  0
#define  SCSI_INLINE_SG_CNT  0
#else
#define  SCSI_INLINE_PROT_SG_CNT  1
#define  SCSI_INLINE_SG_CNT  2
#endif

static struct kmem_cache *scsi_sense_cache;
static DEFINE_MUTEX(scsi_sense_cache_mutex);

static void scsi_mq_uninit_cmd(struct scsi_cmnd *cmd);

int scsi_init_sense_cache(struct Scsi_Host *shost)
{
	int ret = 0;

	mutex_lock(&scsi_sense_cache_mutex);
	if (!scsi_sense_cache) {
		scsi_sense_cache =
			kmem_cache_create_usercopy("scsi_sense_cache",
				SCSI_SENSE_BUFFERSIZE, 0, SLAB_HWCACHE_ALIGN,
				0, SCSI_SENSE_BUFFERSIZE, NULL);
		if (!scsi_sense_cache)
			ret = -ENOMEM;
	}
	mutex_unlock(&scsi_sense_cache_mutex);
	return ret;
}

/*
 * When to reinvoke queueing after a resource shortage. It's 3 msecs to
 * not change behaviour from the previous unplug mechanism, experimentation
 * may prove this needs changing.
 */
#define SCSI_QUEUE_DELAY	3

static void
scsi_set_blocked(struct scsi_cmnd *cmd, int reason)
{
	struct Scsi_Host *host = cmd->device->host;
	struct scsi_device *device = cmd->device;
	struct scsi_target *starget = scsi_target(device);

	/*
	 * Set the appropriate busy bit for the device/host.
	 *
	 * If the host/device isn't busy, assume that something actually
	 * completed, and that we should be able to queue a command now.
	 *
	 * Note that the prior mid-layer assumption that any host could
	 * always queue at least one command is now broken.  The mid-layer
	 * will implement a user specifiable stall (see
	 * scsi_host.max_host_blocked and scsi_device.max_device_blocked)
	 * if a command is requeued with no other commands outstanding
	 * either for the device or for the host.
	 */
	switch (reason) {
	case SCSI_MLQUEUE_HOST_BUSY:
		atomic_set(&host->host_blocked, host->max_host_blocked);
		break;
	case SCSI_MLQUEUE_DEVICE_BUSY:
	case SCSI_MLQUEUE_EH_RETRY:
		atomic_set(&device->device_blocked,
			   device->max_device_blocked);
		break;
	case SCSI_MLQUEUE_TARGET_BUSY:
		atomic_set(&starget->target_blocked,
			   starget->max_target_blocked);
		break;
	}
}

static void scsi_mq_requeue_cmd(struct scsi_cmnd *cmd)
{
	struct request *rq = scsi_cmd_to_rq(cmd);

	if (rq->rq_flags & RQF_DONTPREP) {
		rq->rq_flags &= ~RQF_DONTPREP;
		scsi_mq_uninit_cmd(cmd);
	} else {
		WARN_ON_ONCE(true);
	}
	blk_mq_requeue_request(rq, true);
}

/**
 * __scsi_queue_insert - private queue insertion
 * @cmd: The SCSI command being requeued
 * @reason:  The reason for the requeue
 * @unbusy: Whether the queue should be unbusied
 *
 * This is a private queue insertion.  The public interface
 * scsi_queue_insert() always assumes the queue should be unbusied
 * because it's always called before the completion.  This function is
 * for a requeue after completion, which should only occur in this
 * file.
 */
static void __scsi_queue_insert(struct scsi_cmnd *cmd, int reason, bool unbusy)
{
	struct scsi_device *device = cmd->device;

	SCSI_LOG_MLQUEUE(1, scmd_printk(KERN_INFO, cmd,
		"Inserting command %p into mlqueue\n", cmd));

	scsi_set_blocked(cmd, reason);

	/*
	 * Decrement the counters, since these commands are no longer
	 * active on the host/device.
	 */
	if (unbusy)
		scsi_device_unbusy(device, cmd);

	/*
	 * Requeue this command.  It will go before all other commands
	 * that are already in the queue. Schedule requeue work under
	 * lock such that the kblockd_schedule_work() call happens
	 * before blk_cleanup_queue() finishes.
	 */
	cmd->result = 0;

	blk_mq_requeue_request(scsi_cmd_to_rq(cmd), true);
}

/**
 * scsi_queue_insert - Reinsert a command in the queue.
 * @cmd:    command that we are adding to queue.
 * @reason: why we are inserting command to queue.
 *
 * We do this for one of two cases. Either the host is busy and it cannot accept
 * any more commands for the time being, or the device returned QUEUE_FULL and
 * can accept no more commands.
 *
 * Context: This could be called either from an interrupt context or a normal
 * process context.
 */
void scsi_queue_insert(struct scsi_cmnd *cmd, int reason)
{
	__scsi_queue_insert(cmd, reason, true);
}


/**
 * __scsi_execute - insert request and wait for the result
 * @sdev:	scsi device
 * @cmd:	scsi command
 * @data_direction: data direction
 * @buffer:	data buffer
 * @bufflen:	len of buffer
 * @sense:	optional sense buffer
 * @sshdr:	optional decoded sense header
 * @timeout:	request timeout in HZ
 * @retries:	number of times to retry request
 * @flags:	flags for ->cmd_flags
 * @rq_flags:	flags for ->rq_flags
 * @resid:	optional residual length
 *
 * Returns the scsi_cmnd result field if a command was executed, or a negative
 * Linux error code if we didn't get that far.
 */
int __scsi_execute(struct scsi_device *sdev, const unsigned char *cmd,
		 int data_direction, void *buffer, unsigned bufflen,
		 unsigned char *sense, struct scsi_sense_hdr *sshdr,
		 int timeout, int retries, u64 flags, req_flags_t rq_flags,
		 int *resid)
{
	struct request *req;
	struct scsi_request *rq;
	int ret;

	req = scsi_alloc_request(sdev->request_queue,
			data_direction == DMA_TO_DEVICE ?
			REQ_OP_DRV_OUT : REQ_OP_DRV_IN,
			rq_flags & RQF_PM ? BLK_MQ_REQ_PM : 0);
	if (IS_ERR(req))
		return PTR_ERR(req);

	rq = scsi_req(req);

	if (bufflen) {
		ret = blk_rq_map_kern(sdev->request_queue, req,
				      buffer, bufflen, GFP_NOIO);
		if (ret)
			goto out;
	}
	rq->cmd_len = COMMAND_SIZE(cmd[0]);
	memcpy(rq->cmd, cmd, rq->cmd_len);
	rq->retries = retries;
	req->timeout = timeout;
	req->cmd_flags |= flags;
	req->rq_flags |= rq_flags | RQF_QUIET;

	/*
	 * head injection *required* here otherwise quiesce won't work
	 */
	blk_execute_rq(NULL, req, 1);

	/*
	 * Some devices (USB mass-storage in particular) may transfer
	 * garbage data together with a residue indicating that the data
	 * is invalid.  Prevent the garbage from being misinterpreted
	 * and prevent security leaks by zeroing out the excess data.
	 */
	if (unlikely(rq->resid_len > 0 && rq->resid_len <= bufflen))
		memset(buffer + (bufflen - rq->resid_len), 0, rq->resid_len);

	if (resid)
		*resid = rq->resid_len;
	if (sense && rq->sense_len)
		memcpy(sense, rq->sense, SCSI_SENSE_BUFFERSIZE);
	if (sshdr)
		scsi_normalize_sense(rq->sense, rq->sense_len, sshdr);
	ret = rq->result;
 out:
	blk_mq_free_request(req);

	return ret;
}
EXPORT_SYMBOL(__scsi_execute);

/*
 * Wake up the error handler if necessary. Avoid as follows that the error
 * handler is not woken up if host in-flight requests number ==
 * shost->host_failed: use call_rcu() in scsi_eh_scmd_add() in combination
 * with an RCU read lock in this function to ensure that this function in
 * its entirety either finishes before scsi_eh_scmd_add() increases the
 * host_failed counter or that it notices the shost state change made by
 * scsi_eh_scmd_add().
 */
static void scsi_dec_host_busy(struct Scsi_Host *shost, struct scsi_cmnd *cmd)
{
	unsigned long flags;

	rcu_read_lock();
	__clear_bit(SCMD_STATE_INFLIGHT, &cmd->state);
	if (unlikely(scsi_host_in_recovery(shost))) {
		spin_lock_irqsave(shost->host_lock, flags);
		if (shost->host_failed || shost->host_eh_scheduled)
			scsi_eh_wakeup(shost);
		spin_unlock_irqrestore(shost->host_lock, flags);
	}
	rcu_read_unlock();
}

void scsi_device_unbusy(struct scsi_device *sdev, struct scsi_cmnd *cmd)
{
	struct Scsi_Host *shost = sdev->host;
	struct scsi_target *starget = scsi_target(sdev);

	scsi_dec_host_busy(shost, cmd);

	if (starget->can_queue > 0)
		atomic_dec(&starget->target_busy);

	sbitmap_put(&sdev->budget_map, cmd->budget_token);
	cmd->budget_token = -1;
}

static void scsi_kick_queue(struct request_queue *q)
{
	blk_mq_run_hw_queues(q, false);
}

/*
 * Called for single_lun devices on IO completion. Clear starget_sdev_user,
 * and call blk_run_queue for all the scsi_devices on the target -
 * including current_sdev first.
 *
 * Called with *no* scsi locks held.
 */
static void scsi_single_lun_run(struct scsi_device *current_sdev)
{
	struct Scsi_Host *shost = current_sdev->host;
	struct scsi_device *sdev, *tmp;
	struct scsi_target *starget = scsi_target(current_sdev);
	unsigned long flags;

	spin_lock_irqsave(shost->host_lock, flags);
	starget->starget_sdev_user = NULL;
	spin_unlock_irqrestore(shost->host_lock, flags);

	/*
	 * Call blk_run_queue for all LUNs on the target, starting with
	 * current_sdev. We race with others (to set starget_sdev_user),
	 * but in most cases, we will be first. Ideally, each LU on the
	 * target would get some limited time or requests on the target.
	 */
	scsi_kick_queue(current_sdev->request_queue);

	spin_lock_irqsave(shost->host_lock, flags);
	if (starget->starget_sdev_user)
		goto out;
	list_for_each_entry_safe(sdev, tmp, &starget->devices,
			same_target_siblings) {
		if (sdev == current_sdev)
			continue;
		if (scsi_device_get(sdev))
			continue;

		spin_unlock_irqrestore(shost->host_lock, flags);
		scsi_kick_queue(sdev->request_queue);
		spin_lock_irqsave(shost->host_lock, flags);

		scsi_device_put(sdev);
	}
 out:
	spin_unlock_irqrestore(shost->host_lock, flags);
}

static inline bool scsi_device_is_busy(struct scsi_device *sdev)
{
	if (scsi_device_busy(sdev) >= sdev->queue_depth)
		return true;
	if (atomic_read(&sdev->device_blocked) > 0)
		return true;
	return false;
}

static inline bool scsi_target_is_busy(struct scsi_target *starget)
{
	if (starget->can_queue > 0) {
		if (atomic_read(&starget->target_busy) >= starget->can_queue)
			return true;
		if (atomic_read(&starget->target_blocked) > 0)
			return true;
	}
	return false;
}

static inline bool scsi_host_is_busy(struct Scsi_Host *shost)
{
	if (atomic_read(&shost->host_blocked) > 0)
		return true;
	if (shost->host_self_blocked)
		return true;
	return false;
}

static void scsi_starved_list_run(struct Scsi_Host *shost)
{
	LIST_HEAD(starved_list);
	struct scsi_device *sdev;
	unsigned long flags;

	spin_lock_irqsave(shost->host_lock, flags);
	list_splice_init(&shost->starved_list, &starved_list);

	while (!list_empty(&starved_list)) {
		struct request_queue *slq;

		/*
		 * As long as shost is accepting commands and we have
		 * starved queues, call blk_run_queue. scsi_request_fn
		 * drops the queue_lock and can add us back to the
		 * starved_list.
		 *
		 * host_lock protects the starved_list and starved_entry.
		 * scsi_request_fn must get the host_lock before checking
		 * or modifying starved_list or starved_entry.
		 */
		if (scsi_host_is_busy(shost))
			break;

		sdev = list_entry(starved_list.next,
				  struct scsi_device, starved_entry);
		list_del_init(&sdev->starved_entry);
		if (scsi_target_is_busy(scsi_target(sdev))) {
			list_move_tail(&sdev->starved_entry,
				       &shost->starved_list);
			continue;
		}

		/*
		 * Once we drop the host lock, a racing scsi_remove_device()
		 * call may remove the sdev from the starved list and destroy
		 * it and the queue.  Mitigate by taking a reference to the
		 * queue and never touching the sdev again after we drop the
		 * host lock.  Note: if __scsi_remove_device() invokes
		 * blk_cleanup_queue() before the queue is run from this
		 * function then blk_run_queue() will return immediately since
		 * blk_cleanup_queue() marks the queue with QUEUE_FLAG_DYING.
		 */
		slq = sdev->request_queue;
		if (!blk_get_queue(slq))
			continue;
		spin_unlock_irqrestore(shost->host_lock, flags);

		scsi_kick_queue(slq);
		blk_put_queue(slq);

		spin_lock_irqsave(shost->host_lock, flags);
	}
	/* put any unprocessed entries back */
	list_splice(&starved_list, &shost->starved_list);
	spin_unlock_irqrestore(shost->host_lock, flags);
}

/**
 * scsi_run_queue - Select a proper request queue to serve next.
 * @q:  last request's queue
 *
 * The previous command was completely finished, start a new one if possible.
 */
static void scsi_run_queue(struct request_queue *q)
{
	struct scsi_device *sdev = q->queuedata;

	if (scsi_target(sdev)->single_lun)
		scsi_single_lun_run(sdev);
	if (!list_empty(&sdev->host->starved_list))
		scsi_starved_list_run(sdev->host);

	blk_mq_run_hw_queues(q, false);
}

void scsi_requeue_run_queue(struct work_struct *work)
{
	struct scsi_device *sdev;
	struct request_queue *q;

	sdev = container_of(work, struct scsi_device, requeue_work);
	q = sdev->request_queue;
	scsi_run_queue(q);
}

void scsi_run_host_queues(struct Scsi_Host *shost)
{
	struct scsi_device *sdev;

	shost_for_each_device(sdev, shost)
		scsi_run_queue(sdev->request_queue);
}

static void scsi_uninit_cmd(struct scsi_cmnd *cmd)
{
	if (!blk_rq_is_passthrough(scsi_cmd_to_rq(cmd))) {
		struct scsi_driver *drv = scsi_cmd_to_driver(cmd);

		if (drv->uninit_command)
			drv->uninit_command(cmd);
	}
}

void scsi_free_sgtables(struct scsi_cmnd *cmd)
{
	if (cmd->sdb.table.nents)
		sg_free_table_chained(&cmd->sdb.table,
				SCSI_INLINE_SG_CNT);
	if (scsi_prot_sg_count(cmd))
		sg_free_table_chained(&cmd->prot_sdb->table,
				SCSI_INLINE_PROT_SG_CNT);
}
EXPORT_SYMBOL_GPL(scsi_free_sgtables);

static void scsi_mq_uninit_cmd(struct scsi_cmnd *cmd)
{
	scsi_free_sgtables(cmd);
	scsi_uninit_cmd(cmd);
}

static void scsi_run_queue_async(struct scsi_device *sdev)
{
	if (scsi_target(sdev)->single_lun ||
	    !list_empty(&sdev->host->starved_list)) {
		kblockd_schedule_work(&sdev->requeue_work);
	} else {
		/*
		 * smp_mb() present in sbitmap_queue_clear() or implied in
		 * .end_io is for ordering writing .device_busy in
		 * scsi_device_unbusy() and reading sdev->restarts.
		 */
		int old = atomic_read(&sdev->restarts);

		/*
		 * ->restarts has to be kept as non-zero if new budget
		 *  contention occurs.
		 *
		 *  No need to run queue when either another re-run
		 *  queue wins in updating ->restarts or a new budget
		 *  contention occurs.
		 */
		if (old && atomic_cmpxchg(&sdev->restarts, old, 0) == old)
			blk_mq_run_hw_queues(sdev->request_queue, true);
	}
}

/* Returns false when no more bytes to process, true if there are more */
static bool scsi_end_request(struct request *req, blk_status_t error,
		unsigned int bytes)
{
	struct scsi_cmnd *cmd = blk_mq_rq_to_pdu(req);
	struct scsi_device *sdev = cmd->device;
	struct request_queue *q = sdev->request_queue;

	if (blk_update_request(req, error, bytes))
		return true;

	if (blk_queue_add_random(q))
		add_disk_randomness(req->rq_disk);

	if (!blk_rq_is_passthrough(req)) {
		WARN_ON_ONCE(!(cmd->flags & SCMD_INITIALIZED));
		cmd->flags &= ~SCMD_INITIALIZED;
	}

	/*
	 * Calling rcu_barrier() is not necessary here because the
	 * SCSI error handler guarantees that the function called by
	 * call_rcu() has been called before scsi_end_request() is
	 * called.
	 */
	destroy_rcu_head(&cmd->rcu);

	/*
	 * In the MQ case the command gets freed by __blk_mq_end_request,
	 * so we have to do all cleanup that depends on it earlier.
	 *
	 * We also can't kick the queues from irq context, so we
	 * will have to defer it to a workqueue.
	 */
	scsi_mq_uninit_cmd(cmd);

	/*
	 * queue is still alive, so grab the ref for preventing it
	 * from being cleaned up during running queue.
	 */
	percpu_ref_get(&q->q_usage_counter);

	__blk_mq_end_request(req, error);

	scsi_run_queue_async(sdev);

	percpu_ref_put(&q->q_usage_counter);
	return false;
}

/**
 * scsi_result_to_blk_status - translate a SCSI result code into blk_status_t
 * @cmd:	SCSI command
 * @result:	scsi error code
 *
 * Translate a SCSI result code into a blk_status_t value. May reset the host
 * byte of @cmd->result.
 */
static blk_status_t scsi_result_to_blk_status(struct scsi_cmnd *cmd, int result)
{
	switch (host_byte(result)) {
	case DID_OK:
		if (scsi_status_is_good(result))
			return BLK_STS_OK;
		return BLK_STS_IOERR;
	case DID_TRANSPORT_FAILFAST:
	case DID_TRANSPORT_MARGINAL:
		return BLK_STS_TRANSPORT;
	case DID_TARGET_FAILURE:
		set_host_byte(cmd, DID_OK);
		return BLK_STS_TARGET;
	case DID_NEXUS_FAILURE:
		set_host_byte(cmd, DID_OK);
		return BLK_STS_NEXUS;
	case DID_ALLOC_FAILURE:
		set_host_byte(cmd, DID_OK);
		return BLK_STS_NOSPC;
	case DID_MEDIUM_ERROR:
		set_host_byte(cmd, DID_OK);
		return BLK_STS_MEDIUM;
	default:
		return BLK_STS_IOERR;
	}
}

/* Helper for scsi_io_completion() when "reprep" action required. */
static void scsi_io_completion_reprep(struct scsi_cmnd *cmd,
				      struct request_queue *q)
{
	/* A new command will be prepared and issued. */
	scsi_mq_requeue_cmd(cmd);
}

static bool scsi_cmd_runtime_exceeced(struct scsi_cmnd *cmd)
{
	struct request *req = scsi_cmd_to_rq(cmd);
	unsigned long wait_for;

	if (cmd->allowed == SCSI_CMD_RETRIES_NO_LIMIT)
		return false;

	wait_for = (cmd->allowed + 1) * req->timeout;
	if (time_before(cmd->jiffies_at_alloc + wait_for, jiffies)) {
		scmd_printk(KERN_ERR, cmd, "timing out command, waited %lus\n",
			    wait_for/HZ);
		return true;
	}
	return false;
}

/* Helper for scsi_io_completion() when special action required. */
static void scsi_io_completion_action(struct scsi_cmnd *cmd, int result)
{
	struct request_queue *q = cmd->device->request_queue;
	struct request *req = scsi_cmd_to_rq(cmd);
	int level = 0;
	enum {ACTION_FAIL, ACTION_REPREP, ACTION_RETRY,
	      ACTION_DELAYED_RETRY} action;
	struct scsi_sense_hdr sshdr;
	bool sense_valid;
	bool sense_current = true;      /* false implies "deferred sense" */
	blk_status_t blk_stat;

	sense_valid = scsi_command_normalize_sense(cmd, &sshdr);
	if (sense_valid)
		sense_current = !scsi_sense_is_deferred(&sshdr);

	blk_stat = scsi_result_to_blk_status(cmd, result);

	if (host_byte(result) == DID_RESET) {
		/* Third party bus reset or reset for error recovery
		 * reasons.  Just retry the command and see what
		 * happens.
		 */
		action = ACTION_RETRY;
	} else if (sense_valid && sense_current) {
		switch (sshdr.sense_key) {
		case UNIT_ATTENTION:
			if (cmd->device->removable) {
				/* Detected disc change.  Set a bit
				 * and quietly refuse further access.
				 */
				cmd->device->changed = 1;
				action = ACTION_FAIL;
			} else {
				/* Must have been a power glitch, or a
				 * bus reset.  Could not have been a
				 * media change, so we just retry the
				 * command and see what happens.
				 */
				action = ACTION_RETRY;
			}
			break;
		case ILLEGAL_REQUEST:
			/* If we had an ILLEGAL REQUEST returned, then
			 * we may have performed an unsupported
			 * command.  The only thing this should be
			 * would be a ten byte read where only a six
			 * byte read was supported.  Also, on a system
			 * where READ CAPACITY failed, we may have
			 * read past the end of the disk.
			 */
			if ((cmd->device->use_10_for_rw &&
			    sshdr.asc == 0x20 && sshdr.ascq == 0x00) &&
			    (cmd->cmnd[0] == READ_10 ||
			     cmd->cmnd[0] == WRITE_10)) {
				/* This will issue a new 6-byte command. */
				cmd->device->use_10_for_rw = 0;
				action = ACTION_REPREP;
			} else if (sshdr.asc == 0x10) /* DIX */ {
				action = ACTION_FAIL;
				blk_stat = BLK_STS_PROTECTION;
			/* INVALID COMMAND OPCODE or INVALID FIELD IN CDB */
			} else if (sshdr.asc == 0x20 || sshdr.asc == 0x24) {
				action = ACTION_FAIL;
				blk_stat = BLK_STS_TARGET;
			} else
				action = ACTION_FAIL;
			break;
		case ABORTED_COMMAND:
			action = ACTION_FAIL;
			if (sshdr.asc == 0x10) /* DIF */
				blk_stat = BLK_STS_PROTECTION;
			break;
		case NOT_READY:
			/* If the device is in the process of becoming
			 * ready, or has a temporary blockage, retry.
			 */
			if (sshdr.asc == 0x04) {
				switch (sshdr.ascq) {
				case 0x01: /* becoming ready */
				case 0x04: /* format in progress */
				case 0x05: /* rebuild in progress */
				case 0x06: /* recalculation in progress */
				case 0x07: /* operation in progress */
				case 0x08: /* Long write in progress */
				case 0x09: /* self test in progress */
				case 0x11: /* notify (enable spinup) required */
				case 0x14: /* space allocation in progress */
				case 0x1a: /* start stop unit in progress */
				case 0x1b: /* sanitize in progress */
				case 0x1d: /* configuration in progress */
				case 0x24: /* depopulation in progress */
					action = ACTION_DELAYED_RETRY;
					break;
				case 0x0a: /* ALUA state transition */
					blk_stat = BLK_STS_AGAIN;
					fallthrough;
				default:
					action = ACTION_FAIL;
					break;
				}
			} else
				action = ACTION_FAIL;
			break;
		case VOLUME_OVERFLOW:
			/* See SSC3rXX or current. */
			action = ACTION_FAIL;
			break;
		case DATA_PROTECT:
			action = ACTION_FAIL;
			if ((sshdr.asc == 0x0C && sshdr.ascq == 0x12) ||
			    (sshdr.asc == 0x55 &&
			     (sshdr.ascq == 0x0E || sshdr.ascq == 0x0F))) {
				/* Insufficient zone resources */
				blk_stat = BLK_STS_ZONE_OPEN_RESOURCE;
			}
			break;
		default:
			action = ACTION_FAIL;
			break;
		}
	} else
		action = ACTION_FAIL;

	if (action != ACTION_FAIL && scsi_cmd_runtime_exceeced(cmd))
		action = ACTION_FAIL;

	switch (action) {
	case ACTION_FAIL:
		/* Give up and fail the remainder of the request */
		if (!(req->rq_flags & RQF_QUIET)) {
			static DEFINE_RATELIMIT_STATE(_rs,
					DEFAULT_RATELIMIT_INTERVAL,
					DEFAULT_RATELIMIT_BURST);

			if (unlikely(scsi_logging_level))
				level =
				     SCSI_LOG_LEVEL(SCSI_LOG_MLCOMPLETE_SHIFT,
						    SCSI_LOG_MLCOMPLETE_BITS);

			/*
			 * if logging is enabled the failure will be printed
			 * in scsi_log_completion(), so avoid duplicate messages
			 */
			if (!level && __ratelimit(&_rs)) {
				scsi_print_result(cmd, NULL, FAILED);
				if (sense_valid)
					scsi_print_sense(cmd);
				scsi_print_command(cmd);
			}
		}
		if (!scsi_end_request(req, blk_stat, blk_rq_err_bytes(req)))
			return;
		fallthrough;
	case ACTION_REPREP:
		scsi_io_completion_reprep(cmd, q);
		break;
	case ACTION_RETRY:
		/* Retry the same command immediately */
		__scsi_queue_insert(cmd, SCSI_MLQUEUE_EH_RETRY, false);
		break;
	case ACTION_DELAYED_RETRY:
		/* Retry the same command after a delay */
		__scsi_queue_insert(cmd, SCSI_MLQUEUE_DEVICE_BUSY, false);
		break;
	}
}

/*
 * Helper for scsi_io_completion() when cmd->result is non-zero. Returns a
 * new result that may suppress further error checking. Also modifies
 * *blk_statp in some cases.
 */
static int scsi_io_completion_nz_result(struct scsi_cmnd *cmd, int result,
					blk_status_t *blk_statp)
{
	bool sense_valid;
	bool sense_current = true;	/* false implies "deferred sense" */
	struct request *req = scsi_cmd_to_rq(cmd);
	struct scsi_sense_hdr sshdr;

	sense_valid = scsi_command_normalize_sense(cmd, &sshdr);
	if (sense_valid)
		sense_current = !scsi_sense_is_deferred(&sshdr);

	if (blk_rq_is_passthrough(req)) {
		if (sense_valid) {
			/*
			 * SG_IO wants current and deferred errors
			 */
			scsi_req(req)->sense_len =
				min(8 + cmd->sense_buffer[7],
				    SCSI_SENSE_BUFFERSIZE);
		}
		if (sense_current)
			*blk_statp = scsi_result_to_blk_status(cmd, result);
	} else if (blk_rq_bytes(req) == 0 && sense_current) {
		/*
		 * Flush commands do not transfers any data, and thus cannot use
		 * good_bytes != blk_rq_bytes(req) as the signal for an error.
		 * This sets *blk_statp explicitly for the problem case.
		 */
		*blk_statp = scsi_result_to_blk_status(cmd, result);
	}
	/*
	 * Recovered errors need reporting, but they're always treated as
	 * success, so fiddle the result code here.  For passthrough requests
	 * we already took a copy of the original into sreq->result which
	 * is what gets returned to the user
	 */
	if (sense_valid && (sshdr.sense_key == RECOVERED_ERROR)) {
		bool do_print = true;
		/*
		 * if ATA PASS-THROUGH INFORMATION AVAILABLE [0x0, 0x1d]
		 * skip print since caller wants ATA registers. Only occurs
		 * on SCSI ATA PASS_THROUGH commands when CK_COND=1
		 */
		if ((sshdr.asc == 0x0) && (sshdr.ascq == 0x1d))
			do_print = false;
		else if (req->rq_flags & RQF_QUIET)
			do_print = false;
		if (do_print)
			scsi_print_sense(cmd);
		result = 0;
		/* for passthrough, *blk_statp may be set */
		*blk_statp = BLK_STS_OK;
	}
	/*
	 * Another corner case: the SCSI status byte is non-zero but 'good'.
	 * Example: PRE-FETCH command returns SAM_STAT_CONDITION_MET when
	 * it is able to fit nominated LBs in its cache (and SAM_STAT_GOOD
	 * if it can't fit). Treat SAM_STAT_CONDITION_MET and the related
	 * intermediate statuses (both obsolete in SAM-4) as good.
	 */
	if ((result & 0xff) && scsi_status_is_good(result)) {
		result = 0;
		*blk_statp = BLK_STS_OK;
	}
	return result;
}

/**
 * scsi_io_completion - Completion processing for SCSI commands.
 * @cmd:	command that is finished.
 * @good_bytes:	number of processed bytes.
 *
 * We will finish off the specified number of sectors. If we are done, the
 * command block will be released and the queue function will be goosed. If we
 * are not done then we have to figure out what to do next:
 *
 *   a) We can call scsi_io_completion_reprep().  The request will be
 *	unprepared and put back on the queue.  Then a new command will
 *	be created for it.  This should be used if we made forward
 *	progress, or if we want to switch from READ(10) to READ(6) for
 *	example.
 *
 *   b) We can call scsi_io_completion_action().  The request will be
 *	put back on the queue and retried using the same command as
 *	before, possibly after a delay.
 *
 *   c) We can call scsi_end_request() with blk_stat other than
 *	BLK_STS_OK, to fail the remainder of the request.
 */
void scsi_io_completion(struct scsi_cmnd *cmd, unsigned int good_bytes)
{
	int result = cmd->result;
	struct request_queue *q = cmd->device->request_queue;
	struct request *req = scsi_cmd_to_rq(cmd);
	blk_status_t blk_stat = BLK_STS_OK;

	if (unlikely(result))	/* a nz result may or may not be an error */
		result = scsi_io_completion_nz_result(cmd, result, &blk_stat);

	if (unlikely(blk_rq_is_passthrough(req))) {
		/*
		 * scsi_result_to_blk_status may have reset the host_byte
		 */
		scsi_req(req)->result = cmd->result;
	}

	/*
	 * Next deal with any sectors which we were able to correctly
	 * handle.
	 */
	SCSI_LOG_HLCOMPLETE(1, scmd_printk(KERN_INFO, cmd,
		"%u sectors total, %d bytes done.\n",
		blk_rq_sectors(req), good_bytes));

	/*
	 * Failed, zero length commands always need to drop down
	 * to retry code. Fast path should return in this block.
	 */
	if (likely(blk_rq_bytes(req) > 0 || blk_stat == BLK_STS_OK)) {
		if (likely(!scsi_end_request(req, blk_stat, good_bytes)))
			return; /* no bytes remaining */
	}

	/* Kill remainder if no retries. */
	if (unlikely(blk_stat && scsi_noretry_cmd(cmd))) {
		if (scsi_end_request(req, blk_stat, blk_rq_bytes(req)))
			WARN_ONCE(true,
			    "Bytes remaining after failed, no-retry command");
		return;
	}

	/*
	 * If there had been no error, but we have leftover bytes in the
	 * request just queue the command up again.
	 */
	if (likely(result == 0))
		scsi_io_completion_reprep(cmd, q);
	else
		scsi_io_completion_action(cmd, result);
}

static inline bool scsi_cmd_needs_dma_drain(struct scsi_device *sdev,
		struct request *rq)
{
	return sdev->dma_drain_len && blk_rq_is_passthrough(rq) &&
	       !op_is_write(req_op(rq)) &&
	       sdev->host->hostt->dma_need_drain(rq);
}

/**
 * scsi_alloc_sgtables - Allocate and initialize data and integrity scatterlists
 * @cmd: SCSI command data structure to initialize.
 *
 * Initializes @cmd->sdb and also @cmd->prot_sdb if data integrity is enabled
 * for @cmd.
 *
 * Returns:
 * * BLK_STS_OK       - on success
 * * BLK_STS_RESOURCE - if the failure is retryable
 * * BLK_STS_IOERR    - if the failure is fatal
 */
blk_status_t scsi_alloc_sgtables(struct scsi_cmnd *cmd)
{
	struct scsi_device *sdev = cmd->device;
	struct request *rq = scsi_cmd_to_rq(cmd);
	unsigned short nr_segs = blk_rq_nr_phys_segments(rq);
	struct scatterlist *last_sg = NULL;
	blk_status_t ret;
	bool need_drain = scsi_cmd_needs_dma_drain(sdev, rq);
	int count;

	if (WARN_ON_ONCE(!nr_segs))
		return BLK_STS_IOERR;

	/*
	 * Make sure there is space for the drain.  The driver must adjust
	 * max_hw_segments to be prepared for this.
	 */
	if (need_drain)
		nr_segs++;

	/*
	 * If sg table allocation fails, requeue request later.
	 */
	if (unlikely(sg_alloc_table_chained(&cmd->sdb.table, nr_segs,
			cmd->sdb.table.sgl, SCSI_INLINE_SG_CNT)))
		return BLK_STS_RESOURCE;

	/*
	 * Next, walk the list, and fill in the addresses and sizes of
	 * each segment.
	 */
	count = __blk_rq_map_sg(rq->q, rq, cmd->sdb.table.sgl, &last_sg);

	if (blk_rq_bytes(rq) & rq->q->dma_pad_mask) {
		unsigned int pad_len =
			(rq->q->dma_pad_mask & ~blk_rq_bytes(rq)) + 1;

		last_sg->length += pad_len;
		cmd->extra_len += pad_len;
	}

	if (need_drain) {
		sg_unmark_end(last_sg);
		last_sg = sg_next(last_sg);
		sg_set_buf(last_sg, sdev->dma_drain_buf, sdev->dma_drain_len);
		sg_mark_end(last_sg);

		cmd->extra_len += sdev->dma_drain_len;
		count++;
	}

	BUG_ON(count > cmd->sdb.table.nents);
	cmd->sdb.table.nents = count;
	cmd->sdb.length = blk_rq_payload_bytes(rq);

	if (blk_integrity_rq(rq)) {
		struct scsi_data_buffer *prot_sdb = cmd->prot_sdb;
		int ivecs;

		if (WARN_ON_ONCE(!prot_sdb)) {
			/*
			 * This can happen if someone (e.g. multipath)
			 * queues a command to a device on an adapter
			 * that does not support DIX.
			 */
			ret = BLK_STS_IOERR;
			goto out_free_sgtables;
		}

		ivecs = blk_rq_count_integrity_sg(rq->q, rq->bio);

		if (sg_alloc_table_chained(&prot_sdb->table, ivecs,
				prot_sdb->table.sgl,
				SCSI_INLINE_PROT_SG_CNT)) {
			ret = BLK_STS_RESOURCE;
			goto out_free_sgtables;
		}

		count = blk_rq_map_integrity_sg(rq->q, rq->bio,
						prot_sdb->table.sgl);
		BUG_ON(count > ivecs);
		BUG_ON(count > queue_max_integrity_segments(rq->q));

		cmd->prot_sdb = prot_sdb;
		cmd->prot_sdb->table.nents = count;
	}

	return BLK_STS_OK;
out_free_sgtables:
	scsi_free_sgtables(cmd);
	return ret;
}
EXPORT_SYMBOL(scsi_alloc_sgtables);

/**
 * scsi_initialize_rq - initialize struct scsi_cmnd partially
 * @rq: Request associated with the SCSI command to be initialized.
 *
 * This function initializes the members of struct scsi_cmnd that must be
 * initialized before request processing starts and that won't be
 * reinitialized if a SCSI command is requeued.
 */
static void scsi_initialize_rq(struct request *rq)
{
	struct scsi_cmnd *cmd = blk_mq_rq_to_pdu(rq);
	struct scsi_request *req = &cmd->req;

	memset(req->__cmd, 0, sizeof(req->__cmd));
	req->cmd = req->__cmd;
	req->cmd_len = BLK_MAX_CDB;
	req->sense_len = 0;

	init_rcu_head(&cmd->rcu);
	cmd->jiffies_at_alloc = jiffies;
	cmd->retries = 0;
}

struct request *scsi_alloc_request(struct request_queue *q,
		unsigned int op, blk_mq_req_flags_t flags)
{
	struct request *rq;

	rq = blk_mq_alloc_request(q, op, flags);
	if (!IS_ERR(rq))
		scsi_initialize_rq(rq);
	return rq;
}
EXPORT_SYMBOL_GPL(scsi_alloc_request);

/*
 * Only called when the request isn't completed by SCSI, and not freed by
 * SCSI
 */
static void scsi_cleanup_rq(struct request *rq)
{
	if (rq->rq_flags & RQF_DONTPREP) {
		scsi_mq_uninit_cmd(blk_mq_rq_to_pdu(rq));
		rq->rq_flags &= ~RQF_DONTPREP;
	}
}

/* Called before a request is prepared. See also scsi_mq_prep_fn(). */
void scsi_init_command(struct scsi_device *dev, struct scsi_cmnd *cmd)
{
	void *buf = cmd->sense_buffer;
	void *prot = cmd->prot_sdb;
	struct request *rq = scsi_cmd_to_rq(cmd);
	unsigned int flags = cmd->flags & SCMD_PRESERVED_FLAGS;
	unsigned long jiffies_at_alloc;
	int retries, to_clear;
	bool in_flight;
	int budget_token = cmd->budget_token;

	if (!blk_rq_is_passthrough(rq) && !(flags & SCMD_INITIALIZED)) {
		flags |= SCMD_INITIALIZED;
		scsi_initialize_rq(rq);
	}

	jiffies_at_alloc = cmd->jiffies_at_alloc;
	retries = cmd->retries;
	in_flight = test_bit(SCMD_STATE_INFLIGHT, &cmd->state);
	/*
	 * Zero out the cmd, except for the embedded scsi_request. Only clear
	 * the driver-private command data if the LLD does not supply a
	 * function to initialize that data.
	 */
	to_clear = sizeof(*cmd) - sizeof(cmd->req);
	if (!dev->host->hostt->init_cmd_priv)
		to_clear += dev->host->hostt->cmd_size;
	memset((char *)cmd + sizeof(cmd->req), 0, to_clear);

	cmd->device = dev;
	cmd->sense_buffer = buf;
	cmd->prot_sdb = prot;
	cmd->flags = flags;
	INIT_LIST_HEAD(&cmd->eh_entry);
	INIT_DELAYED_WORK(&cmd->abort_work, scmd_eh_abort_handler);
	cmd->jiffies_at_alloc = jiffies_at_alloc;
	cmd->retries = retries;
	if (in_flight)
		__set_bit(SCMD_STATE_INFLIGHT, &cmd->state);
	cmd->budget_token = budget_token;

}

static blk_status_t scsi_setup_scsi_cmnd(struct scsi_device *sdev,
		struct request *req)
{
	struct scsi_cmnd *cmd = blk_mq_rq_to_pdu(req);

	/*
	 * Passthrough requests may transfer data, in which case they must
	 * a bio attached to them.  Or they might contain a SCSI command
	 * that does not transfer data, in which case they may optionally
	 * submit a request without an attached bio.
	 */
	if (req->bio) {
		blk_status_t ret = scsi_alloc_sgtables(cmd);
		if (unlikely(ret != BLK_STS_OK))
			return ret;
	} else {
		BUG_ON(blk_rq_bytes(req));

		memset(&cmd->sdb, 0, sizeof(cmd->sdb));
	}

	cmd->cmd_len = scsi_req(req)->cmd_len;
	cmd->cmnd = scsi_req(req)->cmd;
	cmd->transfersize = blk_rq_bytes(req);
	cmd->allowed = scsi_req(req)->retries;
	return BLK_STS_OK;
}

static blk_status_t
scsi_device_state_check(struct scsi_device *sdev, struct request *req)
{
	switch (sdev->sdev_state) {
	case SDEV_CREATED:
		return BLK_STS_OK;
	case SDEV_OFFLINE:
	case SDEV_TRANSPORT_OFFLINE:
		/*
		 * If the device is offline we refuse to process any
		 * commands.  The device must be brought online
		 * before trying any recovery commands.
		 */
		if (!sdev->offline_already) {
			sdev->offline_already = true;
			sdev_printk(KERN_ERR, sdev,
				    "rejecting I/O to offline device\n");
		}
		return BLK_STS_IOERR;
	case SDEV_DEL:
		/*
		 * If the device is fully deleted, we refuse to
		 * process any commands as well.
		 */
		sdev_printk(KERN_ERR, sdev,
			    "rejecting I/O to dead device\n");
		return BLK_STS_IOERR;
	case SDEV_BLOCK:
	case SDEV_CREATED_BLOCK:
		return BLK_STS_RESOURCE;
	case SDEV_QUIESCE:
		/*
		 * If the device is blocked we only accept power management
		 * commands.
		 */
		if (req && WARN_ON_ONCE(!(req->rq_flags & RQF_PM)))
			return BLK_STS_RESOURCE;
		return BLK_STS_OK;
	default:
		/*
		 * For any other not fully online state we only allow
		 * power management commands.
		 */
		if (req && !(req->rq_flags & RQF_PM))
			return BLK_STS_IOERR;
		return BLK_STS_OK;
	}
}

/*
 * scsi_dev_queue_ready: if we can send requests to sdev, assign one token
 * and return the token else return -1.
 */
static inline int scsi_dev_queue_ready(struct request_queue *q,
				  struct scsi_device *sdev)
{
	int token;

	token = sbitmap_get(&sdev->budget_map);
	if (atomic_read(&sdev->device_blocked)) {
		if (token < 0)
			goto out;

		if (scsi_device_busy(sdev) > 1)
			goto out_dec;

		/*
		 * unblock after device_blocked iterates to zero
		 */
		if (atomic_dec_return(&sdev->device_blocked) > 0)
			goto out_dec;
		SCSI_LOG_MLQUEUE(3, sdev_printk(KERN_INFO, sdev,
				   "unblocking device at zero depth\n"));
	}

	return token;
out_dec:
	if (token >= 0)
		sbitmap_put(&sdev->budget_map, token);
out:
	return -1;
}

/*
 * scsi_target_queue_ready: checks if there we can send commands to target
 * @sdev: scsi device on starget to check.
 */
static inline int scsi_target_queue_ready(struct Scsi_Host *shost,
					   struct scsi_device *sdev)
{
	struct scsi_target *starget = scsi_target(sdev);
	unsigned int busy;

	if (starget->single_lun) {
		spin_lock_irq(shost->host_lock);
		if (starget->starget_sdev_user &&
		    starget->starget_sdev_user != sdev) {
			spin_unlock_irq(shost->host_lock);
			return 0;
		}
		starget->starget_sdev_user = sdev;
		spin_unlock_irq(shost->host_lock);
	}

	if (starget->can_queue <= 0)
		return 1;

	busy = atomic_inc_return(&starget->target_busy) - 1;
	if (atomic_read(&starget->target_blocked) > 0) {
		if (busy)
			goto starved;

		/*
		 * unblock after target_blocked iterates to zero
		 */
		if (atomic_dec_return(&starget->target_blocked) > 0)
			goto out_dec;

		SCSI_LOG_MLQUEUE(3, starget_printk(KERN_INFO, starget,
				 "unblocking target at zero depth\n"));
	}

	if (busy >= starget->can_queue)
		goto starved;

	return 1;

starved:
	spin_lock_irq(shost->host_lock);
	list_move_tail(&sdev->starved_entry, &shost->starved_list);
	spin_unlock_irq(shost->host_lock);
out_dec:
	if (starget->can_queue > 0)
		atomic_dec(&starget->target_busy);
	return 0;
}

/*
 * scsi_host_queue_ready: if we can send requests to shost, return 1 else
 * return 0. We must end up running the queue again whenever 0 is
 * returned, else IO can hang.
 */
static inline int scsi_host_queue_ready(struct request_queue *q,
				   struct Scsi_Host *shost,
				   struct scsi_device *sdev,
				   struct scsi_cmnd *cmd)
{
	if (scsi_host_in_recovery(shost))
		return 0;

	if (atomic_read(&shost->host_blocked) > 0) {
		if (scsi_host_busy(shost) > 0)
			goto starved;

		/*
		 * unblock after host_blocked iterates to zero
		 */
		if (atomic_dec_return(&shost->host_blocked) > 0)
			goto out_dec;

		SCSI_LOG_MLQUEUE(3,
			shost_printk(KERN_INFO, shost,
				     "unblocking host at zero depth\n"));
	}

	if (shost->host_self_blocked)
		goto starved;

	/* We're OK to process the command, so we can't be starved */
	if (!list_empty(&sdev->starved_entry)) {
		spin_lock_irq(shost->host_lock);
		if (!list_empty(&sdev->starved_entry))
			list_del_init(&sdev->starved_entry);
		spin_unlock_irq(shost->host_lock);
	}

	__set_bit(SCMD_STATE_INFLIGHT, &cmd->state);

	return 1;

starved:
	spin_lock_irq(shost->host_lock);
	if (list_empty(&sdev->starved_entry))
		list_add_tail(&sdev->starved_entry, &shost->starved_list);
	spin_unlock_irq(shost->host_lock);
out_dec:
	scsi_dec_host_busy(shost, cmd);
	return 0;
}

/*
 * Busy state exporting function for request stacking drivers.
 *
 * For efficiency, no lock is taken to check the busy state of
 * shost/starget/sdev, since the returned value is not guaranteed and
 * may be changed after request stacking drivers call the function,
 * regardless of taking lock or not.
 *
 * When scsi can't dispatch I/Os anymore and needs to kill I/Os scsi
 * needs to return 'not busy'. Otherwise, request stacking drivers
 * may hold requests forever.
 */
static bool scsi_mq_lld_busy(struct request_queue *q)
{
	struct scsi_device *sdev = q->queuedata;
	struct Scsi_Host *shost;

	if (blk_queue_dying(q))
		return false;

	shost = sdev->host;

	/*
	 * Ignore host/starget busy state.
	 * Since block layer does not have a concept of fairness across
	 * multiple queues, congestion of host/starget needs to be handled
	 * in SCSI layer.
	 */
	if (scsi_host_in_recovery(shost) || scsi_device_is_busy(sdev))
		return true;

	return false;
}

/*
 * Block layer request completion callback. May be called from interrupt
 * context.
 */
static void scsi_complete(struct request *rq)
{
	struct scsi_cmnd *cmd = blk_mq_rq_to_pdu(rq);
	enum scsi_disposition disposition;

	INIT_LIST_HEAD(&cmd->eh_entry);

	atomic_inc(&cmd->device->iodone_cnt);
	if (cmd->result)
		atomic_inc(&cmd->device->ioerr_cnt);

	disposition = scsi_decide_disposition(cmd);
	if (disposition != SUCCESS && scsi_cmd_runtime_exceeced(cmd))
		disposition = SUCCESS;

	scsi_log_completion(cmd, disposition);

	switch (disposition) {
	case SUCCESS:
		scsi_finish_command(cmd);
		break;
	case NEEDS_RETRY:
		scsi_queue_insert(cmd, SCSI_MLQUEUE_EH_RETRY);
		break;
	case ADD_TO_MLQUEUE:
		scsi_queue_insert(cmd, SCSI_MLQUEUE_DEVICE_BUSY);
		break;
	default:
		scsi_eh_scmd_add(cmd);
		break;
	}
}

/**
 * scsi_dispatch_cmd - Dispatch a command to the low-level driver.
 * @cmd: command block we are dispatching.
 *
 * Return: nonzero return request was rejected and device's queue needs to be
 * plugged.
 */
static int scsi_dispatch_cmd(struct scsi_cmnd *cmd)
{
	struct Scsi_Host *host = cmd->device->host;
	int rtn = 0;

	atomic_inc(&cmd->device->iorequest_cnt);

	/* check if the device is still usable */
	if (unlikely(cmd->device->sdev_state == SDEV_DEL)) {
		/* in SDEV_DEL we error all commands. DID_NO_CONNECT
		 * returns an immediate error upwards, and signals
		 * that the device is no longer present */
		cmd->result = DID_NO_CONNECT << 16;
		goto done;
	}

	/* Check to see if the scsi lld made this device blocked. */
	if (unlikely(scsi_device_blocked(cmd->device))) {
		/*
		 * in blocked state, the command is just put back on
		 * the device queue.  The suspend state has already
		 * blocked the queue so future requests should not
		 * occur until the device transitions out of the
		 * suspend state.
		 */
		SCSI_LOG_MLQUEUE(3, scmd_printk(KERN_INFO, cmd,
			"queuecommand : device blocked\n"));
		return SCSI_MLQUEUE_DEVICE_BUSY;
	}

	/* Store the LUN value in cmnd, if needed. */
	if (cmd->device->lun_in_cdb)
		cmd->cmnd[1] = (cmd->cmnd[1] & 0x1f) |
			       (cmd->device->lun << 5 & 0xe0);

	scsi_log_send(cmd);

	/*
	 * Before we queue this command, check if the command
	 * length exceeds what the host adapter can handle.
	 */
	if (cmd->cmd_len > cmd->device->host->max_cmd_len) {
		SCSI_LOG_MLQUEUE(3, scmd_printk(KERN_INFO, cmd,
			       "queuecommand : command too long. "
			       "cdb_size=%d host->max_cmd_len=%d\n",
			       cmd->cmd_len, cmd->device->host->max_cmd_len));
		cmd->result = (DID_ABORT << 16);
		goto done;
	}

	if (unlikely(host->shost_state == SHOST_DEL)) {
		cmd->result = (DID_NO_CONNECT << 16);
		goto done;

	}

	trace_scsi_dispatch_cmd_start(cmd);
	rtn = host->hostt->queuecommand(host, cmd);
	if (rtn) {
		trace_scsi_dispatch_cmd_error(cmd, rtn);
		if (rtn != SCSI_MLQUEUE_DEVICE_BUSY &&
		    rtn != SCSI_MLQUEUE_TARGET_BUSY)
			rtn = SCSI_MLQUEUE_HOST_BUSY;

		SCSI_LOG_MLQUEUE(3, scmd_printk(KERN_INFO, cmd,
			"queuecommand : request rejected\n"));
	}

	return rtn;
 done:
	scsi_done(cmd);
	return 0;
}

/* Size in bytes of the sg-list stored in the scsi-mq command-private data. */
static unsigned int scsi_mq_inline_sgl_size(struct Scsi_Host *shost)
{
	return min_t(unsigned int, shost->sg_tablesize, SCSI_INLINE_SG_CNT) *
		sizeof(struct scatterlist);
}

static blk_status_t scsi_prepare_cmd(struct request *req)
{
	struct scsi_cmnd *cmd = blk_mq_rq_to_pdu(req);
	struct scsi_device *sdev = req->q->queuedata;
	struct Scsi_Host *shost = sdev->host;
	struct scatterlist *sg;

	scsi_init_command(sdev, cmd);

	cmd->prot_op = SCSI_PROT_NORMAL;
	if (blk_rq_bytes(req))
		cmd->sc_data_direction = rq_dma_dir(req);
	else
		cmd->sc_data_direction = DMA_NONE;

	sg = (void *)cmd + sizeof(struct scsi_cmnd) + shost->hostt->cmd_size;
	cmd->sdb.table.sgl = sg;

	if (scsi_host_get_prot(shost)) {
		memset(cmd->prot_sdb, 0, sizeof(struct scsi_data_buffer));

		cmd->prot_sdb->table.sgl =
			(struct scatterlist *)(cmd->prot_sdb + 1);
	}

	/*
	 * Special handling for passthrough commands, which don't go to the ULP
	 * at all:
	 */
	if (blk_rq_is_passthrough(req))
		return scsi_setup_scsi_cmnd(sdev, req);

	if (sdev->handler && sdev->handler->prep_fn) {
		blk_status_t ret = sdev->handler->prep_fn(sdev, req);

		if (ret != BLK_STS_OK)
			return ret;
	}

	cmd->cmnd = scsi_req(req)->cmd = scsi_req(req)->__cmd;
	memset(cmd->cmnd, 0, BLK_MAX_CDB);
	return scsi_cmd_to_driver(cmd)->init_command(cmd);
}

void scsi_done(struct scsi_cmnd *cmd)
{
<<<<<<< HEAD
=======
	switch (cmd->submitter) {
	case SUBMITTED_BY_BLOCK_LAYER:
		break;
	case SUBMITTED_BY_SCSI_ERROR_HANDLER:
		return scsi_eh_done(cmd);
	case SUBMITTED_BY_SCSI_RESET_IOCTL:
		return;
	}

>>>>>>> df0cc57e
	if (unlikely(blk_should_fake_timeout(scsi_cmd_to_rq(cmd)->q)))
		return;
	if (unlikely(test_and_set_bit(SCMD_STATE_COMPLETE, &cmd->state)))
		return;
	trace_scsi_dispatch_cmd_done(cmd);
	blk_mq_complete_request(scsi_cmd_to_rq(cmd));
}
EXPORT_SYMBOL(scsi_done);

static void scsi_mq_put_budget(struct request_queue *q, int budget_token)
{
	struct scsi_device *sdev = q->queuedata;

	sbitmap_put(&sdev->budget_map, budget_token);
}

static int scsi_mq_get_budget(struct request_queue *q)
{
	struct scsi_device *sdev = q->queuedata;
	int token = scsi_dev_queue_ready(q, sdev);

	if (token >= 0)
		return token;

	atomic_inc(&sdev->restarts);

	/*
	 * Orders atomic_inc(&sdev->restarts) and atomic_read(&sdev->device_busy).
	 * .restarts must be incremented before .device_busy is read because the
	 * code in scsi_run_queue_async() depends on the order of these operations.
	 */
	smp_mb__after_atomic();

	/*
	 * If all in-flight requests originated from this LUN are completed
	 * before reading .device_busy, sdev->device_busy will be observed as
	 * zero, then blk_mq_delay_run_hw_queues() will dispatch this request
	 * soon. Otherwise, completion of one of these requests will observe
	 * the .restarts flag, and the request queue will be run for handling
	 * this request, see scsi_end_request().
	 */
	if (unlikely(scsi_device_busy(sdev) == 0 &&
				!scsi_device_blocked(sdev)))
		blk_mq_delay_run_hw_queues(sdev->request_queue, SCSI_QUEUE_DELAY);
	return -1;
}

static void scsi_mq_set_rq_budget_token(struct request *req, int token)
{
	struct scsi_cmnd *cmd = blk_mq_rq_to_pdu(req);

	cmd->budget_token = token;
}

static int scsi_mq_get_rq_budget_token(struct request *req)
{
	struct scsi_cmnd *cmd = blk_mq_rq_to_pdu(req);

	return cmd->budget_token;
}

static blk_status_t scsi_queue_rq(struct blk_mq_hw_ctx *hctx,
			 const struct blk_mq_queue_data *bd)
{
	struct request *req = bd->rq;
	struct request_queue *q = req->q;
	struct scsi_device *sdev = q->queuedata;
	struct Scsi_Host *shost = sdev->host;
	struct scsi_cmnd *cmd = blk_mq_rq_to_pdu(req);
	blk_status_t ret;
	int reason;

	WARN_ON_ONCE(cmd->budget_token < 0);

	/*
	 * If the device is not in running state we will reject some or all
	 * commands.
	 */
	if (unlikely(sdev->sdev_state != SDEV_RUNNING)) {
		ret = scsi_device_state_check(sdev, req);
		if (ret != BLK_STS_OK)
			goto out_put_budget;
	}

	ret = BLK_STS_RESOURCE;
	if (!scsi_target_queue_ready(shost, sdev))
		goto out_put_budget;
	if (!scsi_host_queue_ready(q, shost, sdev, cmd))
		goto out_dec_target_busy;

	if (!(req->rq_flags & RQF_DONTPREP)) {
		ret = scsi_prepare_cmd(req);
		if (ret != BLK_STS_OK)
			goto out_dec_host_busy;
		req->rq_flags |= RQF_DONTPREP;
	} else {
		clear_bit(SCMD_STATE_COMPLETE, &cmd->state);
	}

	cmd->flags &= SCMD_PRESERVED_FLAGS;
	if (sdev->simple_tags)
		cmd->flags |= SCMD_TAGGED;
	if (bd->last)
		cmd->flags |= SCMD_LAST;

	scsi_set_resid(cmd, 0);
	memset(cmd->sense_buffer, 0, SCSI_SENSE_BUFFERSIZE);
	cmd->submitter = SUBMITTED_BY_BLOCK_LAYER;

	blk_mq_start_request(req);
	reason = scsi_dispatch_cmd(cmd);
	if (reason) {
		scsi_set_blocked(cmd, reason);
		ret = BLK_STS_RESOURCE;
		goto out_dec_host_busy;
	}

	return BLK_STS_OK;

out_dec_host_busy:
	scsi_dec_host_busy(shost, cmd);
out_dec_target_busy:
	if (scsi_target(sdev)->can_queue > 0)
		atomic_dec(&scsi_target(sdev)->target_busy);
out_put_budget:
	scsi_mq_put_budget(q, cmd->budget_token);
	cmd->budget_token = -1;
	switch (ret) {
	case BLK_STS_OK:
		break;
	case BLK_STS_RESOURCE:
	case BLK_STS_ZONE_RESOURCE:
		if (scsi_device_blocked(sdev))
			ret = BLK_STS_DEV_RESOURCE;
		break;
	case BLK_STS_AGAIN:
		scsi_req(req)->result = DID_BUS_BUSY << 16;
		if (req->rq_flags & RQF_DONTPREP)
			scsi_mq_uninit_cmd(cmd);
		break;
	default:
		if (unlikely(!scsi_device_online(sdev)))
			scsi_req(req)->result = DID_NO_CONNECT << 16;
		else
			scsi_req(req)->result = DID_ERROR << 16;
		/*
		 * Make sure to release all allocated resources when
		 * we hit an error, as we will never see this command
		 * again.
		 */
		if (req->rq_flags & RQF_DONTPREP)
			scsi_mq_uninit_cmd(cmd);
		scsi_run_queue_async(sdev);
		break;
	}
	return ret;
}

static enum blk_eh_timer_return scsi_timeout(struct request *req,
		bool reserved)
{
	if (reserved)
		return BLK_EH_RESET_TIMER;
	return scsi_times_out(req);
}

static int scsi_mq_init_request(struct blk_mq_tag_set *set, struct request *rq,
				unsigned int hctx_idx, unsigned int numa_node)
{
	struct Scsi_Host *shost = set->driver_data;
	struct scsi_cmnd *cmd = blk_mq_rq_to_pdu(rq);
	struct scatterlist *sg;
	int ret = 0;

	cmd->sense_buffer =
		kmem_cache_alloc_node(scsi_sense_cache, GFP_KERNEL, numa_node);
	if (!cmd->sense_buffer)
		return -ENOMEM;
	cmd->req.sense = cmd->sense_buffer;

	if (scsi_host_get_prot(shost)) {
		sg = (void *)cmd + sizeof(struct scsi_cmnd) +
			shost->hostt->cmd_size;
		cmd->prot_sdb = (void *)sg + scsi_mq_inline_sgl_size(shost);
	}

	if (shost->hostt->init_cmd_priv) {
		ret = shost->hostt->init_cmd_priv(shost, cmd);
		if (ret < 0)
			kmem_cache_free(scsi_sense_cache, cmd->sense_buffer);
	}

	return ret;
}

static void scsi_mq_exit_request(struct blk_mq_tag_set *set, struct request *rq,
				 unsigned int hctx_idx)
{
	struct Scsi_Host *shost = set->driver_data;
	struct scsi_cmnd *cmd = blk_mq_rq_to_pdu(rq);

	if (shost->hostt->exit_cmd_priv)
		shost->hostt->exit_cmd_priv(shost, cmd);
	kmem_cache_free(scsi_sense_cache, cmd->sense_buffer);
}


static int scsi_mq_poll(struct blk_mq_hw_ctx *hctx, struct io_comp_batch *iob)
{
	struct Scsi_Host *shost = hctx->driver_data;

	if (shost->hostt->mq_poll)
		return shost->hostt->mq_poll(shost, hctx->queue_num);

	return 0;
}

static int scsi_init_hctx(struct blk_mq_hw_ctx *hctx, void *data,
			  unsigned int hctx_idx)
{
	struct Scsi_Host *shost = data;

	hctx->driver_data = shost;
	return 0;
}

static int scsi_map_queues(struct blk_mq_tag_set *set)
{
	struct Scsi_Host *shost = container_of(set, struct Scsi_Host, tag_set);

	if (shost->hostt->map_queues)
		return shost->hostt->map_queues(shost);
	return blk_mq_map_queues(&set->map[HCTX_TYPE_DEFAULT]);
}

void __scsi_init_queue(struct Scsi_Host *shost, struct request_queue *q)
{
	struct device *dev = shost->dma_dev;

	/*
	 * this limit is imposed by hardware restrictions
	 */
	blk_queue_max_segments(q, min_t(unsigned short, shost->sg_tablesize,
					SG_MAX_SEGMENTS));

	if (scsi_host_prot_dma(shost)) {
		shost->sg_prot_tablesize =
			min_not_zero(shost->sg_prot_tablesize,
				     (unsigned short)SCSI_MAX_PROT_SG_SEGMENTS);
		BUG_ON(shost->sg_prot_tablesize < shost->sg_tablesize);
		blk_queue_max_integrity_segments(q, shost->sg_prot_tablesize);
	}

	if (dev->dma_mask) {
		shost->max_sectors = min_t(unsigned int, shost->max_sectors,
				dma_max_mapping_size(dev) >> SECTOR_SHIFT);
	}
	blk_queue_max_hw_sectors(q, shost->max_sectors);
	blk_queue_segment_boundary(q, shost->dma_boundary);
	dma_set_seg_boundary(dev, shost->dma_boundary);

	blk_queue_max_segment_size(q, shost->max_segment_size);
	blk_queue_virt_boundary(q, shost->virt_boundary_mask);
	dma_set_max_seg_size(dev, queue_max_segment_size(q));

	/*
	 * Set a reasonable default alignment:  The larger of 32-byte (dword),
	 * which is a common minimum for HBAs, and the minimum DMA alignment,
	 * which is set by the platform.
	 *
	 * Devices that require a bigger alignment can increase it later.
	 */
	blk_queue_dma_alignment(q, max(4, dma_get_cache_alignment()) - 1);
}
EXPORT_SYMBOL_GPL(__scsi_init_queue);

static const struct blk_mq_ops scsi_mq_ops_no_commit = {
	.get_budget	= scsi_mq_get_budget,
	.put_budget	= scsi_mq_put_budget,
	.queue_rq	= scsi_queue_rq,
	.complete	= scsi_complete,
	.timeout	= scsi_timeout,
#ifdef CONFIG_BLK_DEBUG_FS
	.show_rq	= scsi_show_rq,
#endif
	.init_request	= scsi_mq_init_request,
	.exit_request	= scsi_mq_exit_request,
	.cleanup_rq	= scsi_cleanup_rq,
	.busy		= scsi_mq_lld_busy,
	.map_queues	= scsi_map_queues,
	.init_hctx	= scsi_init_hctx,
	.poll		= scsi_mq_poll,
	.set_rq_budget_token = scsi_mq_set_rq_budget_token,
	.get_rq_budget_token = scsi_mq_get_rq_budget_token,
};


static void scsi_commit_rqs(struct blk_mq_hw_ctx *hctx)
{
	struct Scsi_Host *shost = hctx->driver_data;

	shost->hostt->commit_rqs(shost, hctx->queue_num);
}

static const struct blk_mq_ops scsi_mq_ops = {
	.get_budget	= scsi_mq_get_budget,
	.put_budget	= scsi_mq_put_budget,
	.queue_rq	= scsi_queue_rq,
	.commit_rqs	= scsi_commit_rqs,
	.complete	= scsi_complete,
	.timeout	= scsi_timeout,
#ifdef CONFIG_BLK_DEBUG_FS
	.show_rq	= scsi_show_rq,
#endif
	.init_request	= scsi_mq_init_request,
	.exit_request	= scsi_mq_exit_request,
	.cleanup_rq	= scsi_cleanup_rq,
	.busy		= scsi_mq_lld_busy,
	.map_queues	= scsi_map_queues,
	.init_hctx	= scsi_init_hctx,
	.poll		= scsi_mq_poll,
	.set_rq_budget_token = scsi_mq_set_rq_budget_token,
	.get_rq_budget_token = scsi_mq_get_rq_budget_token,
};

int scsi_mq_setup_tags(struct Scsi_Host *shost)
{
	unsigned int cmd_size, sgl_size;
	struct blk_mq_tag_set *tag_set = &shost->tag_set;

	sgl_size = max_t(unsigned int, sizeof(struct scatterlist),
				scsi_mq_inline_sgl_size(shost));
	cmd_size = sizeof(struct scsi_cmnd) + shost->hostt->cmd_size + sgl_size;
	if (scsi_host_get_prot(shost))
		cmd_size += sizeof(struct scsi_data_buffer) +
			sizeof(struct scatterlist) * SCSI_INLINE_PROT_SG_CNT;

	memset(tag_set, 0, sizeof(*tag_set));
	if (shost->hostt->commit_rqs)
		tag_set->ops = &scsi_mq_ops;
	else
		tag_set->ops = &scsi_mq_ops_no_commit;
	tag_set->nr_hw_queues = shost->nr_hw_queues ? : 1;
	tag_set->nr_maps = shost->nr_maps ? : 1;
	tag_set->queue_depth = shost->can_queue;
	tag_set->cmd_size = cmd_size;
	tag_set->numa_node = NUMA_NO_NODE;
	tag_set->flags = BLK_MQ_F_SHOULD_MERGE;
	tag_set->flags |=
		BLK_ALLOC_POLICY_TO_MQ_FLAG(shost->hostt->tag_alloc_policy);
	tag_set->driver_data = shost;
	if (shost->host_tagset)
		tag_set->flags |= BLK_MQ_F_TAG_HCTX_SHARED;

	return blk_mq_alloc_tag_set(tag_set);
}

void scsi_mq_destroy_tags(struct Scsi_Host *shost)
{
	blk_mq_free_tag_set(&shost->tag_set);
}

/**
 * scsi_device_from_queue - return sdev associated with a request_queue
 * @q: The request queue to return the sdev from
 *
 * Return the sdev associated with a request queue or NULL if the
 * request_queue does not reference a SCSI device.
 */
struct scsi_device *scsi_device_from_queue(struct request_queue *q)
{
	struct scsi_device *sdev = NULL;

	if (q->mq_ops == &scsi_mq_ops_no_commit ||
	    q->mq_ops == &scsi_mq_ops)
		sdev = q->queuedata;
	if (!sdev || !get_device(&sdev->sdev_gendev))
		sdev = NULL;

	return sdev;
}
/*
 * pktcdvd should have been integrated into the SCSI layers, but for historical
 * reasons like the old IDE driver it isn't.  This export allows it to safely
 * probe if a given device is a SCSI one and only attach to that.
 */
#ifdef CONFIG_CDROM_PKTCDVD_MODULE
EXPORT_SYMBOL_GPL(scsi_device_from_queue);
#endif

/**
 * scsi_block_requests - Utility function used by low-level drivers to prevent
 * further commands from being queued to the device.
 * @shost:  host in question
 *
 * There is no timer nor any other means by which the requests get unblocked
 * other than the low-level driver calling scsi_unblock_requests().
 */
void scsi_block_requests(struct Scsi_Host *shost)
{
	shost->host_self_blocked = 1;
}
EXPORT_SYMBOL(scsi_block_requests);

/**
 * scsi_unblock_requests - Utility function used by low-level drivers to allow
 * further commands to be queued to the device.
 * @shost:  host in question
 *
 * There is no timer nor any other means by which the requests get unblocked
 * other than the low-level driver calling scsi_unblock_requests(). This is done
 * as an API function so that changes to the internals of the scsi mid-layer
 * won't require wholesale changes to drivers that use this feature.
 */
void scsi_unblock_requests(struct Scsi_Host *shost)
{
	shost->host_self_blocked = 0;
	scsi_run_host_queues(shost);
}
EXPORT_SYMBOL(scsi_unblock_requests);

void scsi_exit_queue(void)
{
	kmem_cache_destroy(scsi_sense_cache);
}

/**
 *	scsi_mode_select - issue a mode select
 *	@sdev:	SCSI device to be queried
 *	@pf:	Page format bit (1 == standard, 0 == vendor specific)
 *	@sp:	Save page bit (0 == don't save, 1 == save)
 *	@modepage: mode page being requested
 *	@buffer: request buffer (may not be smaller than eight bytes)
 *	@len:	length of request buffer.
 *	@timeout: command timeout
 *	@retries: number of retries before failing
 *	@data: returns a structure abstracting the mode header data
 *	@sshdr: place to put sense data (or NULL if no sense to be collected).
 *		must be SCSI_SENSE_BUFFERSIZE big.
 *
 *	Returns zero if successful; negative error number or scsi
 *	status on error
 *
 */
int
scsi_mode_select(struct scsi_device *sdev, int pf, int sp, int modepage,
		 unsigned char *buffer, int len, int timeout, int retries,
		 struct scsi_mode_data *data, struct scsi_sense_hdr *sshdr)
{
	unsigned char cmd[10];
	unsigned char *real_buffer;
	int ret;

	memset(cmd, 0, sizeof(cmd));
	cmd[1] = (pf ? 0x10 : 0) | (sp ? 0x01 : 0);

	/*
	 * Use MODE SELECT(10) if the device asked for it or if the mode page
	 * and the mode select header cannot fit within the maximumm 255 bytes
	 * of the MODE SELECT(6) command.
	 */
	if (sdev->use_10_for_ms ||
	    len + 4 > 255 ||
	    data->block_descriptor_length > 255) {
		if (len > 65535 - 8)
			return -EINVAL;
		real_buffer = kmalloc(8 + len, GFP_KERNEL);
		if (!real_buffer)
			return -ENOMEM;
		memcpy(real_buffer + 8, buffer, len);
		len += 8;
		real_buffer[0] = 0;
		real_buffer[1] = 0;
		real_buffer[2] = data->medium_type;
		real_buffer[3] = data->device_specific;
		real_buffer[4] = data->longlba ? 0x01 : 0;
		real_buffer[5] = 0;
		put_unaligned_be16(data->block_descriptor_length,
				   &real_buffer[6]);

		cmd[0] = MODE_SELECT_10;
		put_unaligned_be16(len, &cmd[7]);
	} else {
		if (data->longlba)
			return -EINVAL;

		real_buffer = kmalloc(4 + len, GFP_KERNEL);
		if (!real_buffer)
			return -ENOMEM;
		memcpy(real_buffer + 4, buffer, len);
		len += 4;
		real_buffer[0] = 0;
		real_buffer[1] = data->medium_type;
		real_buffer[2] = data->device_specific;
		real_buffer[3] = data->block_descriptor_length;

		cmd[0] = MODE_SELECT;
		cmd[4] = len;
	}

	ret = scsi_execute_req(sdev, cmd, DMA_TO_DEVICE, real_buffer, len,
			       sshdr, timeout, retries, NULL);
	kfree(real_buffer);
	return ret;
}
EXPORT_SYMBOL_GPL(scsi_mode_select);

/**
 *	scsi_mode_sense - issue a mode sense, falling back from 10 to six bytes if necessary.
 *	@sdev:	SCSI device to be queried
 *	@dbd:	set to prevent mode sense from returning block descriptors
 *	@modepage: mode page being requested
 *	@buffer: request buffer (may not be smaller than eight bytes)
 *	@len:	length of request buffer.
 *	@timeout: command timeout
 *	@retries: number of retries before failing
 *	@data: returns a structure abstracting the mode header data
 *	@sshdr: place to put sense data (or NULL if no sense to be collected).
 *		must be SCSI_SENSE_BUFFERSIZE big.
 *
 *	Returns zero if successful, or a negative error number on failure
 */
int
scsi_mode_sense(struct scsi_device *sdev, int dbd, int modepage,
		  unsigned char *buffer, int len, int timeout, int retries,
		  struct scsi_mode_data *data, struct scsi_sense_hdr *sshdr)
{
	unsigned char cmd[12];
	int use_10_for_ms;
	int header_length;
	int result, retry_count = retries;
	struct scsi_sense_hdr my_sshdr;

	memset(data, 0, sizeof(*data));
	memset(&cmd[0], 0, 12);

	dbd = sdev->set_dbd_for_ms ? 8 : dbd;
	cmd[1] = dbd & 0x18;	/* allows DBD and LLBA bits */
	cmd[2] = modepage;

	/* caller might not be interested in sense, but we need it */
	if (!sshdr)
		sshdr = &my_sshdr;

 retry:
	use_10_for_ms = sdev->use_10_for_ms || len > 255;

	if (use_10_for_ms) {
		if (len < 8 || len > 65535)
			return -EINVAL;

		cmd[0] = MODE_SENSE_10;
		put_unaligned_be16(len, &cmd[7]);
		header_length = 8;
	} else {
		if (len < 4)
			return -EINVAL;

		cmd[0] = MODE_SENSE;
		cmd[4] = len;
		header_length = 4;
	}

	memset(buffer, 0, len);

	result = scsi_execute_req(sdev, cmd, DMA_FROM_DEVICE, buffer, len,
				  sshdr, timeout, retries, NULL);
	if (result < 0)
		return result;

	/* This code looks awful: what it's doing is making sure an
	 * ILLEGAL REQUEST sense return identifies the actual command
	 * byte as the problem.  MODE_SENSE commands can return
	 * ILLEGAL REQUEST if the code page isn't supported */

	if (!scsi_status_is_good(result)) {
		if (scsi_sense_valid(sshdr)) {
			if ((sshdr->sense_key == ILLEGAL_REQUEST) &&
			    (sshdr->asc == 0x20) && (sshdr->ascq == 0)) {
				/*
				 * Invalid command operation code: retry using
				 * MODE SENSE(6) if this was a MODE SENSE(10)
				 * request, except if the request mode page is
				 * too large for MODE SENSE single byte
				 * allocation length field.
				 */
				if (use_10_for_ms) {
<<<<<<< HEAD
=======
					if (len > 255)
						return -EIO;
>>>>>>> df0cc57e
					sdev->use_10_for_ms = 0;
					goto retry;
				}
			}
			if (scsi_status_is_check_condition(result) &&
			    sshdr->sense_key == UNIT_ATTENTION &&
			    retry_count) {
				retry_count--;
				goto retry;
			}
		}
		return -EIO;
	}
	if (unlikely(buffer[0] == 0x86 && buffer[1] == 0x0b &&
		     (modepage == 6 || modepage == 8))) {
		/* Initio breakage? */
		header_length = 0;
		data->length = 13;
		data->medium_type = 0;
		data->device_specific = 0;
		data->longlba = 0;
		data->block_descriptor_length = 0;
	} else if (use_10_for_ms) {
<<<<<<< HEAD
		data->length = buffer[0]*256 + buffer[1] + 2;
		data->medium_type = buffer[2];
		data->device_specific = buffer[3];
		data->longlba = buffer[4] & 0x01;
		data->block_descriptor_length = buffer[6]*256
			+ buffer[7];
=======
		data->length = get_unaligned_be16(&buffer[0]) + 2;
		data->medium_type = buffer[2];
		data->device_specific = buffer[3];
		data->longlba = buffer[4] & 0x01;
		data->block_descriptor_length = get_unaligned_be16(&buffer[6]);
>>>>>>> df0cc57e
	} else {
		data->length = buffer[0] + 1;
		data->medium_type = buffer[1];
		data->device_specific = buffer[2];
		data->block_descriptor_length = buffer[3];
	}
	data->header_length = header_length;

	return 0;
}
EXPORT_SYMBOL(scsi_mode_sense);

/**
 *	scsi_test_unit_ready - test if unit is ready
 *	@sdev:	scsi device to change the state of.
 *	@timeout: command timeout
 *	@retries: number of retries before failing
 *	@sshdr: outpout pointer for decoded sense information.
 *
 *	Returns zero if unsuccessful or an error if TUR failed.  For
 *	removable media, UNIT_ATTENTION sets ->changed flag.
 **/
int
scsi_test_unit_ready(struct scsi_device *sdev, int timeout, int retries,
		     struct scsi_sense_hdr *sshdr)
{
	char cmd[] = {
		TEST_UNIT_READY, 0, 0, 0, 0, 0,
	};
	int result;

	/* try to eat the UNIT_ATTENTION if there are enough retries */
	do {
		result = scsi_execute_req(sdev, cmd, DMA_NONE, NULL, 0, sshdr,
					  timeout, 1, NULL);
		if (sdev->removable && scsi_sense_valid(sshdr) &&
		    sshdr->sense_key == UNIT_ATTENTION)
			sdev->changed = 1;
	} while (scsi_sense_valid(sshdr) &&
		 sshdr->sense_key == UNIT_ATTENTION && --retries);

	return result;
}
EXPORT_SYMBOL(scsi_test_unit_ready);

/**
 *	scsi_device_set_state - Take the given device through the device state model.
 *	@sdev:	scsi device to change the state of.
 *	@state:	state to change to.
 *
 *	Returns zero if successful or an error if the requested
 *	transition is illegal.
 */
int
scsi_device_set_state(struct scsi_device *sdev, enum scsi_device_state state)
{
	enum scsi_device_state oldstate = sdev->sdev_state;

	if (state == oldstate)
		return 0;

	switch (state) {
	case SDEV_CREATED:
		switch (oldstate) {
		case SDEV_CREATED_BLOCK:
			break;
		default:
			goto illegal;
		}
		break;

	case SDEV_RUNNING:
		switch (oldstate) {
		case SDEV_CREATED:
		case SDEV_OFFLINE:
		case SDEV_TRANSPORT_OFFLINE:
		case SDEV_QUIESCE:
		case SDEV_BLOCK:
			break;
		default:
			goto illegal;
		}
		break;

	case SDEV_QUIESCE:
		switch (oldstate) {
		case SDEV_RUNNING:
		case SDEV_OFFLINE:
		case SDEV_TRANSPORT_OFFLINE:
			break;
		default:
			goto illegal;
		}
		break;

	case SDEV_OFFLINE:
	case SDEV_TRANSPORT_OFFLINE:
		switch (oldstate) {
		case SDEV_CREATED:
		case SDEV_RUNNING:
		case SDEV_QUIESCE:
		case SDEV_BLOCK:
			break;
		default:
			goto illegal;
		}
		break;

	case SDEV_BLOCK:
		switch (oldstate) {
		case SDEV_RUNNING:
		case SDEV_CREATED_BLOCK:
		case SDEV_QUIESCE:
		case SDEV_OFFLINE:
			break;
		default:
			goto illegal;
		}
		break;

	case SDEV_CREATED_BLOCK:
		switch (oldstate) {
		case SDEV_CREATED:
			break;
		default:
			goto illegal;
		}
		break;

	case SDEV_CANCEL:
		switch (oldstate) {
		case SDEV_CREATED:
		case SDEV_RUNNING:
		case SDEV_QUIESCE:
		case SDEV_OFFLINE:
		case SDEV_TRANSPORT_OFFLINE:
			break;
		default:
			goto illegal;
		}
		break;

	case SDEV_DEL:
		switch (oldstate) {
		case SDEV_CREATED:
		case SDEV_RUNNING:
		case SDEV_OFFLINE:
		case SDEV_TRANSPORT_OFFLINE:
		case SDEV_CANCEL:
		case SDEV_BLOCK:
		case SDEV_CREATED_BLOCK:
			break;
		default:
			goto illegal;
		}
		break;

	}
	sdev->offline_already = false;
	sdev->sdev_state = state;
	return 0;

 illegal:
	SCSI_LOG_ERROR_RECOVERY(1,
				sdev_printk(KERN_ERR, sdev,
					    "Illegal state transition %s->%s",
					    scsi_device_state_name(oldstate),
					    scsi_device_state_name(state))
				);
	return -EINVAL;
}
EXPORT_SYMBOL(scsi_device_set_state);

/**
 *	scsi_evt_emit - emit a single SCSI device uevent
 *	@sdev: associated SCSI device
 *	@evt: event to emit
 *
 *	Send a single uevent (scsi_event) to the associated scsi_device.
 */
static void scsi_evt_emit(struct scsi_device *sdev, struct scsi_event *evt)
{
	int idx = 0;
	char *envp[3];

	switch (evt->evt_type) {
	case SDEV_EVT_MEDIA_CHANGE:
		envp[idx++] = "SDEV_MEDIA_CHANGE=1";
		break;
	case SDEV_EVT_INQUIRY_CHANGE_REPORTED:
		scsi_rescan_device(&sdev->sdev_gendev);
		envp[idx++] = "SDEV_UA=INQUIRY_DATA_HAS_CHANGED";
		break;
	case SDEV_EVT_CAPACITY_CHANGE_REPORTED:
		envp[idx++] = "SDEV_UA=CAPACITY_DATA_HAS_CHANGED";
		break;
	case SDEV_EVT_SOFT_THRESHOLD_REACHED_REPORTED:
	       envp[idx++] = "SDEV_UA=THIN_PROVISIONING_SOFT_THRESHOLD_REACHED";
		break;
	case SDEV_EVT_MODE_PARAMETER_CHANGE_REPORTED:
		envp[idx++] = "SDEV_UA=MODE_PARAMETERS_CHANGED";
		break;
	case SDEV_EVT_LUN_CHANGE_REPORTED:
		envp[idx++] = "SDEV_UA=REPORTED_LUNS_DATA_HAS_CHANGED";
		break;
	case SDEV_EVT_ALUA_STATE_CHANGE_REPORTED:
		envp[idx++] = "SDEV_UA=ASYMMETRIC_ACCESS_STATE_CHANGED";
		break;
	case SDEV_EVT_POWER_ON_RESET_OCCURRED:
		envp[idx++] = "SDEV_UA=POWER_ON_RESET_OCCURRED";
		break;
	default:
		/* do nothing */
		break;
	}

	envp[idx++] = NULL;

	kobject_uevent_env(&sdev->sdev_gendev.kobj, KOBJ_CHANGE, envp);
}

/**
 *	scsi_evt_thread - send a uevent for each scsi event
 *	@work: work struct for scsi_device
 *
 *	Dispatch queued events to their associated scsi_device kobjects
 *	as uevents.
 */
void scsi_evt_thread(struct work_struct *work)
{
	struct scsi_device *sdev;
	enum scsi_device_event evt_type;
	LIST_HEAD(event_list);

	sdev = container_of(work, struct scsi_device, event_work);

	for (evt_type = SDEV_EVT_FIRST; evt_type <= SDEV_EVT_LAST; evt_type++)
		if (test_and_clear_bit(evt_type, sdev->pending_events))
			sdev_evt_send_simple(sdev, evt_type, GFP_KERNEL);

	while (1) {
		struct scsi_event *evt;
		struct list_head *this, *tmp;
		unsigned long flags;

		spin_lock_irqsave(&sdev->list_lock, flags);
		list_splice_init(&sdev->event_list, &event_list);
		spin_unlock_irqrestore(&sdev->list_lock, flags);

		if (list_empty(&event_list))
			break;

		list_for_each_safe(this, tmp, &event_list) {
			evt = list_entry(this, struct scsi_event, node);
			list_del(&evt->node);
			scsi_evt_emit(sdev, evt);
			kfree(evt);
		}
	}
}

/**
 * 	sdev_evt_send - send asserted event to uevent thread
 *	@sdev: scsi_device event occurred on
 *	@evt: event to send
 *
 *	Assert scsi device event asynchronously.
 */
void sdev_evt_send(struct scsi_device *sdev, struct scsi_event *evt)
{
	unsigned long flags;

#if 0
	/* FIXME: currently this check eliminates all media change events
	 * for polled devices.  Need to update to discriminate between AN
	 * and polled events */
	if (!test_bit(evt->evt_type, sdev->supported_events)) {
		kfree(evt);
		return;
	}
#endif

	spin_lock_irqsave(&sdev->list_lock, flags);
	list_add_tail(&evt->node, &sdev->event_list);
	schedule_work(&sdev->event_work);
	spin_unlock_irqrestore(&sdev->list_lock, flags);
}
EXPORT_SYMBOL_GPL(sdev_evt_send);

/**
 * 	sdev_evt_alloc - allocate a new scsi event
 *	@evt_type: type of event to allocate
 *	@gfpflags: GFP flags for allocation
 *
 *	Allocates and returns a new scsi_event.
 */
struct scsi_event *sdev_evt_alloc(enum scsi_device_event evt_type,
				  gfp_t gfpflags)
{
	struct scsi_event *evt = kzalloc(sizeof(struct scsi_event), gfpflags);
	if (!evt)
		return NULL;

	evt->evt_type = evt_type;
	INIT_LIST_HEAD(&evt->node);

	/* evt_type-specific initialization, if any */
	switch (evt_type) {
	case SDEV_EVT_MEDIA_CHANGE:
	case SDEV_EVT_INQUIRY_CHANGE_REPORTED:
	case SDEV_EVT_CAPACITY_CHANGE_REPORTED:
	case SDEV_EVT_SOFT_THRESHOLD_REACHED_REPORTED:
	case SDEV_EVT_MODE_PARAMETER_CHANGE_REPORTED:
	case SDEV_EVT_LUN_CHANGE_REPORTED:
	case SDEV_EVT_ALUA_STATE_CHANGE_REPORTED:
	case SDEV_EVT_POWER_ON_RESET_OCCURRED:
	default:
		/* do nothing */
		break;
	}

	return evt;
}
EXPORT_SYMBOL_GPL(sdev_evt_alloc);

/**
 * 	sdev_evt_send_simple - send asserted event to uevent thread
 *	@sdev: scsi_device event occurred on
 *	@evt_type: type of event to send
 *	@gfpflags: GFP flags for allocation
 *
 *	Assert scsi device event asynchronously, given an event type.
 */
void sdev_evt_send_simple(struct scsi_device *sdev,
			  enum scsi_device_event evt_type, gfp_t gfpflags)
{
	struct scsi_event *evt = sdev_evt_alloc(evt_type, gfpflags);
	if (!evt) {
		sdev_printk(KERN_ERR, sdev, "event %d eaten due to OOM\n",
			    evt_type);
		return;
	}

	sdev_evt_send(sdev, evt);
}
EXPORT_SYMBOL_GPL(sdev_evt_send_simple);

/**
 *	scsi_device_quiesce - Block all commands except power management.
 *	@sdev:	scsi device to quiesce.
 *
 *	This works by trying to transition to the SDEV_QUIESCE state
 *	(which must be a legal transition).  When the device is in this
 *	state, only power management requests will be accepted, all others will
 *	be deferred.
 *
 *	Must be called with user context, may sleep.
 *
 *	Returns zero if unsuccessful or an error if not.
 */
int
scsi_device_quiesce(struct scsi_device *sdev)
{
	struct request_queue *q = sdev->request_queue;
	int err;

	/*
	 * It is allowed to call scsi_device_quiesce() multiple times from
	 * the same context but concurrent scsi_device_quiesce() calls are
	 * not allowed.
	 */
	WARN_ON_ONCE(sdev->quiesced_by && sdev->quiesced_by != current);

	if (sdev->quiesced_by == current)
		return 0;

	blk_set_pm_only(q);

	blk_mq_freeze_queue(q);
	/*
	 * Ensure that the effect of blk_set_pm_only() will be visible
	 * for percpu_ref_tryget() callers that occur after the queue
	 * unfreeze even if the queue was already frozen before this function
	 * was called. See also https://lwn.net/Articles/573497/.
	 */
	synchronize_rcu();
	blk_mq_unfreeze_queue(q);

	mutex_lock(&sdev->state_mutex);
	err = scsi_device_set_state(sdev, SDEV_QUIESCE);
	if (err == 0)
		sdev->quiesced_by = current;
	else
		blk_clear_pm_only(q);
	mutex_unlock(&sdev->state_mutex);

	return err;
}
EXPORT_SYMBOL(scsi_device_quiesce);

/**
 *	scsi_device_resume - Restart user issued commands to a quiesced device.
 *	@sdev:	scsi device to resume.
 *
 *	Moves the device from quiesced back to running and restarts the
 *	queues.
 *
 *	Must be called with user context, may sleep.
 */
void scsi_device_resume(struct scsi_device *sdev)
{
	/* check if the device state was mutated prior to resume, and if
	 * so assume the state is being managed elsewhere (for example
	 * device deleted during suspend)
	 */
	mutex_lock(&sdev->state_mutex);
	if (sdev->sdev_state == SDEV_QUIESCE)
		scsi_device_set_state(sdev, SDEV_RUNNING);
	if (sdev->quiesced_by) {
		sdev->quiesced_by = NULL;
		blk_clear_pm_only(sdev->request_queue);
	}
	mutex_unlock(&sdev->state_mutex);
}
EXPORT_SYMBOL(scsi_device_resume);

static void
device_quiesce_fn(struct scsi_device *sdev, void *data)
{
	scsi_device_quiesce(sdev);
}

void
scsi_target_quiesce(struct scsi_target *starget)
{
	starget_for_each_device(starget, NULL, device_quiesce_fn);
}
EXPORT_SYMBOL(scsi_target_quiesce);

static void
device_resume_fn(struct scsi_device *sdev, void *data)
{
	scsi_device_resume(sdev);
}

void
scsi_target_resume(struct scsi_target *starget)
{
	starget_for_each_device(starget, NULL, device_resume_fn);
}
EXPORT_SYMBOL(scsi_target_resume);

static int __scsi_internal_device_block_nowait(struct scsi_device *sdev)
{
	if (scsi_device_set_state(sdev, SDEV_BLOCK))
		return scsi_device_set_state(sdev, SDEV_CREATED_BLOCK);

	return 0;
}

void scsi_start_queue(struct scsi_device *sdev)
{
	if (cmpxchg(&sdev->queue_stopped, 1, 0))
		blk_mq_unquiesce_queue(sdev->request_queue);
}

static void scsi_stop_queue(struct scsi_device *sdev, bool nowait)
{
	/*
	 * The atomic variable of ->queue_stopped covers that
	 * blk_mq_quiesce_queue* is balanced with blk_mq_unquiesce_queue.
	 *
	 * However, we still need to wait until quiesce is done
	 * in case that queue has been stopped.
	 */
	if (!cmpxchg(&sdev->queue_stopped, 0, 1)) {
		if (nowait)
			blk_mq_quiesce_queue_nowait(sdev->request_queue);
		else
			blk_mq_quiesce_queue(sdev->request_queue);
	} else {
		if (!nowait)
			blk_mq_wait_quiesce_done(sdev->request_queue);
	}
}

/**
 * scsi_internal_device_block_nowait - try to transition to the SDEV_BLOCK state
 * @sdev: device to block
 *
 * Pause SCSI command processing on the specified device. Does not sleep.
 *
 * Returns zero if successful or a negative error code upon failure.
 *
 * Notes:
 * This routine transitions the device to the SDEV_BLOCK state (which must be
 * a legal transition). When the device is in this state, command processing
 * is paused until the device leaves the SDEV_BLOCK state. See also
 * scsi_internal_device_unblock_nowait().
 */
int scsi_internal_device_block_nowait(struct scsi_device *sdev)
{
	int ret = __scsi_internal_device_block_nowait(sdev);

	/*
	 * The device has transitioned to SDEV_BLOCK.  Stop the
	 * block layer from calling the midlayer with this device's
	 * request queue.
	 */
	if (!ret)
		scsi_stop_queue(sdev, true);
	return ret;
}
EXPORT_SYMBOL_GPL(scsi_internal_device_block_nowait);

/**
 * scsi_internal_device_block - try to transition to the SDEV_BLOCK state
 * @sdev: device to block
 *
 * Pause SCSI command processing on the specified device and wait until all
 * ongoing scsi_request_fn() / scsi_queue_rq() calls have finished. May sleep.
 *
 * Returns zero if successful or a negative error code upon failure.
 *
 * Note:
 * This routine transitions the device to the SDEV_BLOCK state (which must be
 * a legal transition). When the device is in this state, command processing
 * is paused until the device leaves the SDEV_BLOCK state. See also
 * scsi_internal_device_unblock().
 */
static int scsi_internal_device_block(struct scsi_device *sdev)
{
	int err;

	mutex_lock(&sdev->state_mutex);
	err = __scsi_internal_device_block_nowait(sdev);
	if (err == 0)
		scsi_stop_queue(sdev, false);
	mutex_unlock(&sdev->state_mutex);

	return err;
}

/**
 * scsi_internal_device_unblock_nowait - resume a device after a block request
 * @sdev:	device to resume
 * @new_state:	state to set the device to after unblocking
 *
 * Restart the device queue for a previously suspended SCSI device. Does not
 * sleep.
 *
 * Returns zero if successful or a negative error code upon failure.
 *
 * Notes:
 * This routine transitions the device to the SDEV_RUNNING state or to one of
 * the offline states (which must be a legal transition) allowing the midlayer
 * to goose the queue for this device.
 */
int scsi_internal_device_unblock_nowait(struct scsi_device *sdev,
					enum scsi_device_state new_state)
{
	switch (new_state) {
	case SDEV_RUNNING:
	case SDEV_TRANSPORT_OFFLINE:
		break;
	default:
		return -EINVAL;
	}

	/*
	 * Try to transition the scsi device to SDEV_RUNNING or one of the
	 * offlined states and goose the device queue if successful.
	 */
	switch (sdev->sdev_state) {
	case SDEV_BLOCK:
	case SDEV_TRANSPORT_OFFLINE:
		sdev->sdev_state = new_state;
		break;
	case SDEV_CREATED_BLOCK:
		if (new_state == SDEV_TRANSPORT_OFFLINE ||
		    new_state == SDEV_OFFLINE)
			sdev->sdev_state = new_state;
		else
			sdev->sdev_state = SDEV_CREATED;
		break;
	case SDEV_CANCEL:
	case SDEV_OFFLINE:
		break;
	default:
		return -EINVAL;
	}
	scsi_start_queue(sdev);

	return 0;
}
EXPORT_SYMBOL_GPL(scsi_internal_device_unblock_nowait);

/**
 * scsi_internal_device_unblock - resume a device after a block request
 * @sdev:	device to resume
 * @new_state:	state to set the device to after unblocking
 *
 * Restart the device queue for a previously suspended SCSI device. May sleep.
 *
 * Returns zero if successful or a negative error code upon failure.
 *
 * Notes:
 * This routine transitions the device to the SDEV_RUNNING state or to one of
 * the offline states (which must be a legal transition) allowing the midlayer
 * to goose the queue for this device.
 */
static int scsi_internal_device_unblock(struct scsi_device *sdev,
					enum scsi_device_state new_state)
{
	int ret;

	mutex_lock(&sdev->state_mutex);
	ret = scsi_internal_device_unblock_nowait(sdev, new_state);
	mutex_unlock(&sdev->state_mutex);

	return ret;
}

static void
device_block(struct scsi_device *sdev, void *data)
{
	int ret;

	ret = scsi_internal_device_block(sdev);

	WARN_ONCE(ret, "scsi_internal_device_block(%s) failed: ret = %d\n",
		  dev_name(&sdev->sdev_gendev), ret);
}

static int
target_block(struct device *dev, void *data)
{
	if (scsi_is_target_device(dev))
		starget_for_each_device(to_scsi_target(dev), NULL,
					device_block);
	return 0;
}

void
scsi_target_block(struct device *dev)
{
	if (scsi_is_target_device(dev))
		starget_for_each_device(to_scsi_target(dev), NULL,
					device_block);
	else
		device_for_each_child(dev, NULL, target_block);
}
EXPORT_SYMBOL_GPL(scsi_target_block);

static void
device_unblock(struct scsi_device *sdev, void *data)
{
	scsi_internal_device_unblock(sdev, *(enum scsi_device_state *)data);
}

static int
target_unblock(struct device *dev, void *data)
{
	if (scsi_is_target_device(dev))
		starget_for_each_device(to_scsi_target(dev), data,
					device_unblock);
	return 0;
}

void
scsi_target_unblock(struct device *dev, enum scsi_device_state new_state)
{
	if (scsi_is_target_device(dev))
		starget_for_each_device(to_scsi_target(dev), &new_state,
					device_unblock);
	else
		device_for_each_child(dev, &new_state, target_unblock);
}
EXPORT_SYMBOL_GPL(scsi_target_unblock);

int
scsi_host_block(struct Scsi_Host *shost)
{
	struct scsi_device *sdev;
	int ret = 0;

	/*
	 * Call scsi_internal_device_block_nowait so we can avoid
	 * calling synchronize_rcu() for each LUN.
	 */
	shost_for_each_device(sdev, shost) {
		mutex_lock(&sdev->state_mutex);
		ret = scsi_internal_device_block_nowait(sdev);
		mutex_unlock(&sdev->state_mutex);
		if (ret) {
			scsi_device_put(sdev);
			break;
		}
	}

	/*
	 * SCSI never enables blk-mq's BLK_MQ_F_BLOCKING flag so
	 * calling synchronize_rcu() once is enough.
	 */
	WARN_ON_ONCE(shost->tag_set.flags & BLK_MQ_F_BLOCKING);

	if (!ret)
		synchronize_rcu();

	return ret;
}
EXPORT_SYMBOL_GPL(scsi_host_block);

int
scsi_host_unblock(struct Scsi_Host *shost, int new_state)
{
	struct scsi_device *sdev;
	int ret = 0;

	shost_for_each_device(sdev, shost) {
		ret = scsi_internal_device_unblock(sdev, new_state);
		if (ret) {
			scsi_device_put(sdev);
			break;
		}
	}
	return ret;
}
EXPORT_SYMBOL_GPL(scsi_host_unblock);

/**
 * scsi_kmap_atomic_sg - find and atomically map an sg-elemnt
 * @sgl:	scatter-gather list
 * @sg_count:	number of segments in sg
 * @offset:	offset in bytes into sg, on return offset into the mapped area
 * @len:	bytes to map, on return number of bytes mapped
 *
 * Returns virtual address of the start of the mapped page
 */
void *scsi_kmap_atomic_sg(struct scatterlist *sgl, int sg_count,
			  size_t *offset, size_t *len)
{
	int i;
	size_t sg_len = 0, len_complete = 0;
	struct scatterlist *sg;
	struct page *page;

	WARN_ON(!irqs_disabled());

	for_each_sg(sgl, sg, sg_count, i) {
		len_complete = sg_len; /* Complete sg-entries */
		sg_len += sg->length;
		if (sg_len > *offset)
			break;
	}

	if (unlikely(i == sg_count)) {
		printk(KERN_ERR "%s: Bytes in sg: %zu, requested offset %zu, "
			"elements %d\n",
		       __func__, sg_len, *offset, sg_count);
		WARN_ON(1);
		return NULL;
	}

	/* Offset starting from the beginning of first page in this sg-entry */
	*offset = *offset - len_complete + sg->offset;

	/* Assumption: contiguous pages can be accessed as "page + i" */
	page = nth_page(sg_page(sg), (*offset >> PAGE_SHIFT));
	*offset &= ~PAGE_MASK;

	/* Bytes in this sg-entry from *offset to the end of the page */
	sg_len = PAGE_SIZE - *offset;
	if (*len > sg_len)
		*len = sg_len;

	return kmap_atomic(page);
}
EXPORT_SYMBOL(scsi_kmap_atomic_sg);

/**
 * scsi_kunmap_atomic_sg - atomically unmap a virtual address, previously mapped with scsi_kmap_atomic_sg
 * @virt:	virtual address to be unmapped
 */
void scsi_kunmap_atomic_sg(void *virt)
{
	kunmap_atomic(virt);
}
EXPORT_SYMBOL(scsi_kunmap_atomic_sg);

void sdev_disable_disk_events(struct scsi_device *sdev)
{
	atomic_inc(&sdev->disk_events_disable_depth);
}
EXPORT_SYMBOL(sdev_disable_disk_events);

void sdev_enable_disk_events(struct scsi_device *sdev)
{
	if (WARN_ON_ONCE(atomic_read(&sdev->disk_events_disable_depth) <= 0))
		return;
	atomic_dec(&sdev->disk_events_disable_depth);
}
EXPORT_SYMBOL(sdev_enable_disk_events);

static unsigned char designator_prio(const unsigned char *d)
{
	if (d[1] & 0x30)
		/* not associated with LUN */
		return 0;

	if (d[3] == 0)
		/* invalid length */
		return 0;

	/*
	 * Order of preference for lun descriptor:
	 * - SCSI name string
	 * - NAA IEEE Registered Extended
	 * - EUI-64 based 16-byte
	 * - EUI-64 based 12-byte
	 * - NAA IEEE Registered
	 * - NAA IEEE Extended
	 * - EUI-64 based 8-byte
	 * - SCSI name string (truncated)
	 * - T10 Vendor ID
	 * as longer descriptors reduce the likelyhood
	 * of identification clashes.
	 */

	switch (d[1] & 0xf) {
	case 8:
		/* SCSI name string, variable-length UTF-8 */
		return 9;
	case 3:
		switch (d[4] >> 4) {
		case 6:
			/* NAA registered extended */
			return 8;
		case 5:
			/* NAA registered */
			return 5;
		case 4:
			/* NAA extended */
			return 4;
		case 3:
			/* NAA locally assigned */
			return 1;
		default:
			break;
		}
		break;
	case 2:
		switch (d[3]) {
		case 16:
			/* EUI64-based, 16 byte */
			return 7;
		case 12:
			/* EUI64-based, 12 byte */
			return 6;
		case 8:
			/* EUI64-based, 8 byte */
			return 3;
		default:
			break;
		}
		break;
	case 1:
		/* T10 vendor ID */
		return 1;
	default:
		break;
	}

	return 0;
}

/**
 * scsi_vpd_lun_id - return a unique device identification
 * @sdev: SCSI device
 * @id:   buffer for the identification
 * @id_len:  length of the buffer
 *
 * Copies a unique device identification into @id based
 * on the information in the VPD page 0x83 of the device.
 * The string will be formatted as a SCSI name string.
 *
 * Returns the length of the identification or error on failure.
 * If the identifier is longer than the supplied buffer the actual
 * identifier length is returned and the buffer is not zero-padded.
 */
int scsi_vpd_lun_id(struct scsi_device *sdev, char *id, size_t id_len)
{
	u8 cur_id_prio = 0;
	u8 cur_id_size = 0;
	const unsigned char *d, *cur_id_str;
	const struct scsi_vpd *vpd_pg83;
	int id_size = -EINVAL;

	rcu_read_lock();
	vpd_pg83 = rcu_dereference(sdev->vpd_pg83);
	if (!vpd_pg83) {
		rcu_read_unlock();
		return -ENXIO;
	}

	/* The id string must be at least 20 bytes + terminating NULL byte */
	if (id_len < 21) {
		rcu_read_unlock();
		return -EINVAL;
	}

	memset(id, 0, id_len);
	for (d = vpd_pg83->data + 4;
	     d < vpd_pg83->data + vpd_pg83->len;
	     d += d[3] + 4) {
		u8 prio = designator_prio(d);

		if (prio == 0 || cur_id_prio > prio)
			continue;

		switch (d[1] & 0xf) {
		case 0x1:
			/* T10 Vendor ID */
			if (cur_id_size > d[3])
				break;
			cur_id_prio = prio;
			cur_id_size = d[3];
			if (cur_id_size + 4 > id_len)
				cur_id_size = id_len - 4;
			cur_id_str = d + 4;
			id_size = snprintf(id, id_len, "t10.%*pE",
					   cur_id_size, cur_id_str);
			break;
		case 0x2:
			/* EUI-64 */
			cur_id_prio = prio;
			cur_id_size = d[3];
			cur_id_str = d + 4;
			switch (cur_id_size) {
			case 8:
				id_size = snprintf(id, id_len,
						   "eui.%8phN",
						   cur_id_str);
				break;
			case 12:
				id_size = snprintf(id, id_len,
						   "eui.%12phN",
						   cur_id_str);
				break;
			case 16:
				id_size = snprintf(id, id_len,
						   "eui.%16phN",
						   cur_id_str);
				break;
			default:
				break;
			}
			break;
		case 0x3:
			/* NAA */
			cur_id_prio = prio;
			cur_id_size = d[3];
			cur_id_str = d + 4;
			switch (cur_id_size) {
			case 8:
				id_size = snprintf(id, id_len,
						   "naa.%8phN",
						   cur_id_str);
				break;
			case 16:
				id_size = snprintf(id, id_len,
						   "naa.%16phN",
						   cur_id_str);
				break;
			default:
				break;
			}
			break;
		case 0x8:
			/* SCSI name string */
			if (cur_id_size > d[3])
				break;
			/* Prefer others for truncated descriptor */
			if (d[3] > id_len) {
				prio = 2;
				if (cur_id_prio > prio)
					break;
			}
			cur_id_prio = prio;
			cur_id_size = id_size = d[3];
			cur_id_str = d + 4;
			if (cur_id_size >= id_len)
				cur_id_size = id_len - 1;
			memcpy(id, cur_id_str, cur_id_size);
			break;
		default:
			break;
		}
	}
	rcu_read_unlock();

	return id_size;
}
EXPORT_SYMBOL(scsi_vpd_lun_id);

/*
 * scsi_vpd_tpg_id - return a target port group identifier
 * @sdev: SCSI device
 *
 * Returns the Target Port Group identifier from the information
 * froom VPD page 0x83 of the device.
 *
 * Returns the identifier or error on failure.
 */
int scsi_vpd_tpg_id(struct scsi_device *sdev, int *rel_id)
{
	const unsigned char *d;
	const struct scsi_vpd *vpd_pg83;
	int group_id = -EAGAIN, rel_port = -1;

	rcu_read_lock();
	vpd_pg83 = rcu_dereference(sdev->vpd_pg83);
	if (!vpd_pg83) {
		rcu_read_unlock();
		return -ENXIO;
	}

	d = vpd_pg83->data + 4;
	while (d < vpd_pg83->data + vpd_pg83->len) {
		switch (d[1] & 0xf) {
		case 0x4:
			/* Relative target port */
			rel_port = get_unaligned_be16(&d[6]);
			break;
		case 0x5:
			/* Target port group */
			group_id = get_unaligned_be16(&d[6]);
			break;
		default:
			break;
		}
		d += d[3] + 4;
	}
	rcu_read_unlock();

	if (group_id >= 0 && rel_id && rel_port != -1)
		*rel_id = rel_port;

	return group_id;
}
EXPORT_SYMBOL(scsi_vpd_tpg_id);

/**
 * scsi_build_sense - build sense data for a command
 * @scmd:	scsi command for which the sense should be formatted
 * @desc:	Sense format (non-zero == descriptor format,
 *              0 == fixed format)
 * @key:	Sense key
 * @asc:	Additional sense code
 * @ascq:	Additional sense code qualifier
 *
 **/
void scsi_build_sense(struct scsi_cmnd *scmd, int desc, u8 key, u8 asc, u8 ascq)
{
	scsi_build_sense_buffer(desc, scmd->sense_buffer, key, asc, ascq);
	scmd->result = SAM_STAT_CHECK_CONDITION;
}
EXPORT_SYMBOL_GPL(scsi_build_sense);<|MERGE_RESOLUTION|>--- conflicted
+++ resolved
@@ -1586,8 +1586,6 @@
 
 void scsi_done(struct scsi_cmnd *cmd)
 {
-<<<<<<< HEAD
-=======
 	switch (cmd->submitter) {
 	case SUBMITTED_BY_BLOCK_LAYER:
 		break;
@@ -1597,7 +1595,6 @@
 		return;
 	}
 
->>>>>>> df0cc57e
 	if (unlikely(blk_should_fake_timeout(scsi_cmd_to_rq(cmd)->q)))
 		return;
 	if (unlikely(test_and_set_bit(SCMD_STATE_COMPLETE, &cmd->state)))
@@ -2185,11 +2182,8 @@
 				 * allocation length field.
 				 */
 				if (use_10_for_ms) {
-<<<<<<< HEAD
-=======
 					if (len > 255)
 						return -EIO;
->>>>>>> df0cc57e
 					sdev->use_10_for_ms = 0;
 					goto retry;
 				}
@@ -2213,20 +2207,11 @@
 		data->longlba = 0;
 		data->block_descriptor_length = 0;
 	} else if (use_10_for_ms) {
-<<<<<<< HEAD
-		data->length = buffer[0]*256 + buffer[1] + 2;
-		data->medium_type = buffer[2];
-		data->device_specific = buffer[3];
-		data->longlba = buffer[4] & 0x01;
-		data->block_descriptor_length = buffer[6]*256
-			+ buffer[7];
-=======
 		data->length = get_unaligned_be16(&buffer[0]) + 2;
 		data->medium_type = buffer[2];
 		data->device_specific = buffer[3];
 		data->longlba = buffer[4] & 0x01;
 		data->block_descriptor_length = get_unaligned_be16(&buffer[6]);
->>>>>>> df0cc57e
 	} else {
 		data->length = buffer[0] + 1;
 		data->medium_type = buffer[1];
