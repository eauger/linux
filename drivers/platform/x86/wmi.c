--- conflicted
+++ resolved
@@ -712,15 +712,9 @@
  *
  * @event: Event to find
  * @out: Buffer to hold event data
-<<<<<<< HEAD
  *
  * Get extra data associated with an WMI event, the caller needs to free @out.
  *
-=======
- *
- * Get extra data associated with an WMI event, the caller needs to free @out.
- *
->>>>>>> 269f399d
  * Return: acpi_status signaling success or error.
  */
 acpi_status wmi_get_event_data(u32 event, struct acpi_buffer *out)
