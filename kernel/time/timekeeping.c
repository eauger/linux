--- conflicted
+++ resolved
@@ -680,11 +680,7 @@
 	clockevents_notify(CLOCK_EVT_NOTIFY_RESUME, NULL);
 
 	/* Resume hrtimers */
-<<<<<<< HEAD
-	hres_timers_resume();
-=======
 	hrtimers_resume();
->>>>>>> d762f438
 }
 
 static int timekeeping_suspend(void)
@@ -1103,8 +1099,6 @@
 }
 
 /**
-<<<<<<< HEAD
-=======
  * ktime_get_monotonic_offset() - get wall_to_monotonic in ktime_t format
  */
 ktime_t ktime_get_monotonic_offset(void)
@@ -1120,7 +1114,6 @@
 }
 
 /**
->>>>>>> d762f438
  * xtime_update() - advances the timekeeping infrastructure
  * @ticks:	number of ticks, that have elapsed since the last call.
  *
