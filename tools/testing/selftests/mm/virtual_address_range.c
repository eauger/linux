// SPDX-License-Identifier: GPL-2.0-only
/*
 * Copyright 2017, Anshuman Khandual, IBM Corp.
 *
 * Works on architectures which support 128TB virtual
 * address range and beyond.
 */
#include <stdio.h>
#include <stdlib.h>
#include <string.h>
#include <unistd.h>
#include <errno.h>
#include <sys/mman.h>
#include <sys/time.h>
<<<<<<< HEAD
=======
#include <fcntl.h>

>>>>>>> 0c383648
#include "../kselftest.h"

/*
 * Maximum address range mapped with a single mmap()
 * call is little bit more than 1GB. Hence 1GB is
 * chosen as the single chunk size for address space
 * mapping.
 */

#define SZ_1GB	(1024 * 1024 * 1024UL)
#define SZ_1TB	(1024 * 1024 * 1024 * 1024UL)

#define MAP_CHUNK_SIZE	SZ_1GB

/*
 * Address space till 128TB is mapped without any hint
 * and is enabled by default. Address space beyond 128TB
 * till 512TB is obtained by passing hint address as the
 * first argument into mmap() system call.
 *
 * The process heap address space is divided into two
 * different areas one below 128TB and one above 128TB
 * till it reaches 512TB. One with size 128TB and the
 * other being 384TB.
 *
 * On Arm64 the address space is 256TB and support for
 * high mappings up to 4PB virtual address space has
 * been added.
 */

#define NR_CHUNKS_128TB   ((128 * SZ_1TB) / MAP_CHUNK_SIZE) /* Number of chunks for 128TB */
#define NR_CHUNKS_256TB   (NR_CHUNKS_128TB * 2UL)
#define NR_CHUNKS_384TB   (NR_CHUNKS_128TB * 3UL)
#define NR_CHUNKS_3840TB  (NR_CHUNKS_128TB * 30UL)

#define ADDR_MARK_128TB  (1UL << 47) /* First address beyond 128TB */
#define ADDR_MARK_256TB  (1UL << 48) /* First address beyond 256TB */

#ifdef __aarch64__
#define HIGH_ADDR_MARK  ADDR_MARK_256TB
#define HIGH_ADDR_SHIFT 49
#define NR_CHUNKS_LOW   NR_CHUNKS_256TB
#define NR_CHUNKS_HIGH  NR_CHUNKS_3840TB
#else
#define HIGH_ADDR_MARK  ADDR_MARK_128TB
#define HIGH_ADDR_SHIFT 48
#define NR_CHUNKS_LOW   NR_CHUNKS_128TB
#define NR_CHUNKS_HIGH  NR_CHUNKS_384TB
#endif

static char *hind_addr(void)
{
	int bits = HIGH_ADDR_SHIFT + rand() % (63 - HIGH_ADDR_SHIFT);

	return (char *) (1UL << bits);
}

static void validate_addr(char *ptr, int high_addr)
{
	unsigned long addr = (unsigned long) ptr;

	if (high_addr && addr < HIGH_ADDR_MARK)
		ksft_exit_fail_msg("Bad address %lx\n", addr);

	if (addr > HIGH_ADDR_MARK)
		ksft_exit_fail_msg("Bad address %lx\n", addr);
}

static int validate_lower_address_hint(void)
{
	char *ptr;

	ptr = mmap((void *) (1UL << 45), MAP_CHUNK_SIZE, PROT_READ |
		   PROT_WRITE, MAP_PRIVATE | MAP_ANONYMOUS, -1, 0);

	if (ptr == MAP_FAILED)
		return 0;

	return 1;
}

static int validate_complete_va_space(void)
{
	unsigned long start_addr, end_addr, prev_end_addr;
	char line[400];
	char prot[6];
	FILE *file;
	int fd;

	fd = open("va_dump", O_CREAT | O_WRONLY, 0600);
	unlink("va_dump");
	if (fd < 0) {
		ksft_test_result_skip("cannot create or open dump file\n");
		ksft_finished();
	}

	file = fopen("/proc/self/maps", "r");
	if (file == NULL)
		ksft_exit_fail_msg("cannot open /proc/self/maps\n");

	prev_end_addr = 0;
	while (fgets(line, sizeof(line), file)) {
		unsigned long hop;

		if (sscanf(line, "%lx-%lx %s[rwxp-]",
			   &start_addr, &end_addr, prot) != 3)
			ksft_exit_fail_msg("cannot parse /proc/self/maps\n");

		/* end of userspace mappings; ignore vsyscall mapping */
		if (start_addr & (1UL << 63))
			return 0;

		/* /proc/self/maps must have gaps less than MAP_CHUNK_SIZE */
		if (start_addr - prev_end_addr >= MAP_CHUNK_SIZE)
			return 1;

		prev_end_addr = end_addr;

		if (prot[0] != 'r')
			continue;

		/*
		 * Confirm whether MAP_CHUNK_SIZE chunk can be found or not.
		 * If write succeeds, no need to check MAP_CHUNK_SIZE - 1
		 * addresses after that. If the address was not held by this
		 * process, write would fail with errno set to EFAULT.
		 * Anyways, if write returns anything apart from 1, exit the
		 * program since that would mean a bug in /proc/self/maps.
		 */
		hop = 0;
		while (start_addr + hop < end_addr) {
			if (write(fd, (void *)(start_addr + hop), 1) != 1)
				return 1;
			lseek(fd, 0, SEEK_SET);

			hop += MAP_CHUNK_SIZE;
		}
	}
	return 0;
}

int main(int argc, char *argv[])
{
	char *ptr[NR_CHUNKS_LOW];
	char **hptr;
	char *hint;
	unsigned long i, lchunks, hchunks;

	ksft_print_header();
	ksft_set_plan(1);

	for (i = 0; i < NR_CHUNKS_LOW; i++) {
		ptr[i] = mmap(NULL, MAP_CHUNK_SIZE, PROT_READ | PROT_WRITE,
			      MAP_PRIVATE | MAP_ANONYMOUS, -1, 0);

		if (ptr[i] == MAP_FAILED) {
<<<<<<< HEAD
			if (validate_lower_address_hint()) {
				ksft_test_result_skip("Memory constraint not fulfilled\n");
				ksft_finished();
			}
=======
			if (validate_lower_address_hint())
				ksft_exit_fail_msg("mmap unexpectedly succeeded with hint\n");
>>>>>>> 0c383648
			break;
		}

		validate_addr(ptr[i], 0);
	}
	lchunks = i;
	hptr = (char **) calloc(NR_CHUNKS_HIGH, sizeof(char *));
	if (hptr == NULL) {
		ksft_test_result_skip("Memory constraint not fulfilled\n");
		ksft_finished();
	}

	for (i = 0; i < NR_CHUNKS_HIGH; i++) {
		hint = hind_addr();
		hptr[i] = mmap(hint, MAP_CHUNK_SIZE, PROT_READ | PROT_WRITE,
			       MAP_PRIVATE | MAP_ANONYMOUS, -1, 0);

		if (hptr[i] == MAP_FAILED)
			break;

		validate_addr(hptr[i], 1);
	}
	hchunks = i;
	if (validate_complete_va_space()) {
		ksft_test_result_fail("BUG in mmap() or /proc/self/maps\n");
		ksft_finished();
	}

	for (i = 0; i < lchunks; i++)
		munmap(ptr[i], MAP_CHUNK_SIZE);

	for (i = 0; i < hchunks; i++)
		munmap(hptr[i], MAP_CHUNK_SIZE);

	free(hptr);

	ksft_test_result_pass("Test\n");
	ksft_finished();
}<|MERGE_RESOLUTION|>--- conflicted
+++ resolved
@@ -12,11 +12,8 @@
 #include <errno.h>
 #include <sys/mman.h>
 #include <sys/time.h>
-<<<<<<< HEAD
-=======
 #include <fcntl.h>
 
->>>>>>> 0c383648
 #include "../kselftest.h"
 
 /*
@@ -173,15 +170,8 @@
 			      MAP_PRIVATE | MAP_ANONYMOUS, -1, 0);
 
 		if (ptr[i] == MAP_FAILED) {
-<<<<<<< HEAD
-			if (validate_lower_address_hint()) {
-				ksft_test_result_skip("Memory constraint not fulfilled\n");
-				ksft_finished();
-			}
-=======
 			if (validate_lower_address_hint())
 				ksft_exit_fail_msg("mmap unexpectedly succeeded with hint\n");
->>>>>>> 0c383648
 			break;
 		}
 
