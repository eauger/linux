// SPDX-License-Identifier: GPL-2.0
/*
 * Copyright (c) 2000-2006 Silicon Graphics, Inc.
 * All Rights Reserved.
 */
#include "xfs.h"
#include "xfs_fs.h"
#include "xfs_shared.h"
#include "xfs_format.h"
#include "xfs_log_format.h"
#include "xfs_trans_resv.h"
#include "xfs_bit.h"
#include "xfs_sb.h"
#include "xfs_mount.h"
#include "xfs_defer.h"
#include "xfs_inode.h"
#include "xfs_trans.h"
#include "xfs_log.h"
#include "xfs_log_priv.h"
#include "xfs_log_recover.h"
#include "xfs_trans_priv.h"
#include "xfs_alloc.h"
#include "xfs_ialloc.h"
#include "xfs_trace.h"
#include "xfs_icache.h"
#include "xfs_error.h"
#include "xfs_buf_item.h"
#include "xfs_ag.h"
#include "xfs_quota.h"
#include "xfs_reflink.h"

#define BLK_AVG(blk1, blk2)	((blk1+blk2) >> 1)

STATIC int
xlog_find_zeroed(
	struct xlog	*,
	xfs_daddr_t	*);
STATIC int
xlog_clear_stale_blocks(
	struct xlog	*,
	xfs_lsn_t);
STATIC int
xlog_do_recovery_pass(
        struct xlog *, xfs_daddr_t, xfs_daddr_t, int, xfs_daddr_t *);

/*
 * Sector aligned buffer routines for buffer create/read/write/access
 */

/*
 * Verify the log-relative block number and length in basic blocks are valid for
 * an operation involving the given XFS log buffer. Returns true if the fields
 * are valid, false otherwise.
 */
static inline bool
xlog_verify_bno(
	struct xlog	*log,
	xfs_daddr_t	blk_no,
	int		bbcount)
{
	if (blk_no < 0 || blk_no >= log->l_logBBsize)
		return false;
	if (bbcount <= 0 || (blk_no + bbcount) > log->l_logBBsize)
		return false;
	return true;
}

/*
 * Allocate a buffer to hold log data.  The buffer needs to be able to map to
 * a range of nbblks basic blocks at any valid offset within the log.
 */
static char *
xlog_alloc_buffer(
	struct xlog	*log,
	int		nbblks)
{
	/*
	 * Pass log block 0 since we don't have an addr yet, buffer will be
	 * verified on read.
	 */
	if (XFS_IS_CORRUPT(log->l_mp, !xlog_verify_bno(log, 0, nbblks))) {
		xfs_warn(log->l_mp, "Invalid block length (0x%x) for buffer",
			nbblks);
		return NULL;
	}

	/*
	 * We do log I/O in units of log sectors (a power-of-2 multiple of the
	 * basic block size), so we round up the requested size to accommodate
	 * the basic blocks required for complete log sectors.
	 *
	 * In addition, the buffer may be used for a non-sector-aligned block
	 * offset, in which case an I/O of the requested size could extend
	 * beyond the end of the buffer.  If the requested size is only 1 basic
	 * block it will never straddle a sector boundary, so this won't be an
	 * issue.  Nor will this be a problem if the log I/O is done in basic
	 * blocks (sector size 1).  But otherwise we extend the buffer by one
	 * extra log sector to ensure there's space to accommodate this
	 * possibility.
	 */
	if (nbblks > 1 && log->l_sectBBsize > 1)
		nbblks += log->l_sectBBsize;
	nbblks = round_up(nbblks, log->l_sectBBsize);
	return kvzalloc(BBTOB(nbblks), GFP_KERNEL | __GFP_RETRY_MAYFAIL);
}

/*
 * Return the address of the start of the given block number's data
 * in a log buffer.  The buffer covers a log sector-aligned region.
 */
static inline unsigned int
xlog_align(
	struct xlog	*log,
	xfs_daddr_t	blk_no)
{
	return BBTOB(blk_no & ((xfs_daddr_t)log->l_sectBBsize - 1));
}

static int
xlog_do_io(
	struct xlog		*log,
	xfs_daddr_t		blk_no,
	unsigned int		nbblks,
	char			*data,
	enum req_op		op)
{
	int			error;

	if (XFS_IS_CORRUPT(log->l_mp, !xlog_verify_bno(log, blk_no, nbblks))) {
		xfs_warn(log->l_mp,
			 "Invalid log block/length (0x%llx, 0x%x) for buffer",
			 blk_no, nbblks);
		return -EFSCORRUPTED;
	}

	blk_no = round_down(blk_no, log->l_sectBBsize);
	nbblks = round_up(nbblks, log->l_sectBBsize);
	ASSERT(nbblks > 0);

	error = xfs_rw_bdev(log->l_targ->bt_bdev, log->l_logBBstart + blk_no,
			BBTOB(nbblks), data, op);
	if (error && !xlog_is_shutdown(log)) {
		xfs_alert(log->l_mp,
			  "log recovery %s I/O error at daddr 0x%llx len %d error %d",
			  op == REQ_OP_WRITE ? "write" : "read",
			  blk_no, nbblks, error);
	}
	return error;
}

STATIC int
xlog_bread_noalign(
	struct xlog	*log,
	xfs_daddr_t	blk_no,
	int		nbblks,
	char		*data)
{
	return xlog_do_io(log, blk_no, nbblks, data, REQ_OP_READ);
}

STATIC int
xlog_bread(
	struct xlog	*log,
	xfs_daddr_t	blk_no,
	int		nbblks,
	char		*data,
	char		**offset)
{
	int		error;

	error = xlog_do_io(log, blk_no, nbblks, data, REQ_OP_READ);
	if (!error)
		*offset = data + xlog_align(log, blk_no);
	return error;
}

STATIC int
xlog_bwrite(
	struct xlog	*log,
	xfs_daddr_t	blk_no,
	int		nbblks,
	char		*data)
{
	return xlog_do_io(log, blk_no, nbblks, data, REQ_OP_WRITE);
}

#ifdef DEBUG
/*
 * dump debug superblock and log record information
 */
STATIC void
xlog_header_check_dump(
	xfs_mount_t		*mp,
	xlog_rec_header_t	*head)
{
	xfs_debug(mp, "%s:  SB : uuid = %pU, fmt = %d",
		__func__, &mp->m_sb.sb_uuid, XLOG_FMT);
	xfs_debug(mp, "    log : uuid = %pU, fmt = %d",
		&head->h_fs_uuid, be32_to_cpu(head->h_fmt));
}
#else
#define xlog_header_check_dump(mp, head)
#endif

/*
 * check log record header for recovery
 */
STATIC int
xlog_header_check_recover(
	xfs_mount_t		*mp,
	xlog_rec_header_t	*head)
{
	ASSERT(head->h_magicno == cpu_to_be32(XLOG_HEADER_MAGIC_NUM));

	/*
	 * IRIX doesn't write the h_fmt field and leaves it zeroed
	 * (XLOG_FMT_UNKNOWN). This stops us from trying to recover
	 * a dirty log created in IRIX.
	 */
	if (XFS_IS_CORRUPT(mp, head->h_fmt != cpu_to_be32(XLOG_FMT))) {
		xfs_warn(mp,
	"dirty log written in incompatible format - can't recover");
		xlog_header_check_dump(mp, head);
		return -EFSCORRUPTED;
	}
	if (XFS_IS_CORRUPT(mp, !uuid_equal(&mp->m_sb.sb_uuid,
					   &head->h_fs_uuid))) {
		xfs_warn(mp,
	"dirty log entry has mismatched uuid - can't recover");
		xlog_header_check_dump(mp, head);
		return -EFSCORRUPTED;
	}
	return 0;
}

/*
 * read the head block of the log and check the header
 */
STATIC int
xlog_header_check_mount(
	xfs_mount_t		*mp,
	xlog_rec_header_t	*head)
{
	ASSERT(head->h_magicno == cpu_to_be32(XLOG_HEADER_MAGIC_NUM));

	if (uuid_is_null(&head->h_fs_uuid)) {
		/*
		 * IRIX doesn't write the h_fs_uuid or h_fmt fields. If
		 * h_fs_uuid is null, we assume this log was last mounted
		 * by IRIX and continue.
		 */
		xfs_warn(mp, "null uuid in log - IRIX style log");
	} else if (XFS_IS_CORRUPT(mp, !uuid_equal(&mp->m_sb.sb_uuid,
						  &head->h_fs_uuid))) {
		xfs_warn(mp, "log has mismatched uuid - can't recover");
		xlog_header_check_dump(mp, head);
		return -EFSCORRUPTED;
	}
	return 0;
}

/*
 * This routine finds (to an approximation) the first block in the physical
 * log which contains the given cycle.  It uses a binary search algorithm.
 * Note that the algorithm can not be perfect because the disk will not
 * necessarily be perfect.
 */
STATIC int
xlog_find_cycle_start(
	struct xlog	*log,
	char		*buffer,
	xfs_daddr_t	first_blk,
	xfs_daddr_t	*last_blk,
	uint		cycle)
{
	char		*offset;
	xfs_daddr_t	mid_blk;
	xfs_daddr_t	end_blk;
	uint		mid_cycle;
	int		error;

	end_blk = *last_blk;
	mid_blk = BLK_AVG(first_blk, end_blk);
	while (mid_blk != first_blk && mid_blk != end_blk) {
		error = xlog_bread(log, mid_blk, 1, buffer, &offset);
		if (error)
			return error;
		mid_cycle = xlog_get_cycle(offset);
		if (mid_cycle == cycle)
			end_blk = mid_blk;   /* last_half_cycle == mid_cycle */
		else
			first_blk = mid_blk; /* first_half_cycle == mid_cycle */
		mid_blk = BLK_AVG(first_blk, end_blk);
	}
	ASSERT((mid_blk == first_blk && mid_blk+1 == end_blk) ||
	       (mid_blk == end_blk && mid_blk-1 == first_blk));

	*last_blk = end_blk;

	return 0;
}

/*
 * Check that a range of blocks does not contain stop_on_cycle_no.
 * Fill in *new_blk with the block offset where such a block is
 * found, or with -1 (an invalid block number) if there is no such
 * block in the range.  The scan needs to occur from front to back
 * and the pointer into the region must be updated since a later
 * routine will need to perform another test.
 */
STATIC int
xlog_find_verify_cycle(
	struct xlog	*log,
	xfs_daddr_t	start_blk,
	int		nbblks,
	uint		stop_on_cycle_no,
	xfs_daddr_t	*new_blk)
{
	xfs_daddr_t	i, j;
	uint		cycle;
	char		*buffer;
	xfs_daddr_t	bufblks;
	char		*buf = NULL;
	int		error = 0;

	/*
	 * Greedily allocate a buffer big enough to handle the full
	 * range of basic blocks we'll be examining.  If that fails,
	 * try a smaller size.  We need to be able to read at least
	 * a log sector, or we're out of luck.
	 */
	bufblks = roundup_pow_of_two(nbblks);
	while (bufblks > log->l_logBBsize)
		bufblks >>= 1;
	while (!(buffer = xlog_alloc_buffer(log, bufblks))) {
		bufblks >>= 1;
		if (bufblks < log->l_sectBBsize)
			return -ENOMEM;
	}

	for (i = start_blk; i < start_blk + nbblks; i += bufblks) {
		int	bcount;

		bcount = min(bufblks, (start_blk + nbblks - i));

		error = xlog_bread(log, i, bcount, buffer, &buf);
		if (error)
			goto out;

		for (j = 0; j < bcount; j++) {
			cycle = xlog_get_cycle(buf);
			if (cycle == stop_on_cycle_no) {
				*new_blk = i+j;
				goto out;
			}

			buf += BBSIZE;
		}
	}

	*new_blk = -1;

out:
	kvfree(buffer);
	return error;
}

static inline int
xlog_logrec_hblks(struct xlog *log, struct xlog_rec_header *rh)
{
	if (xfs_has_logv2(log->l_mp)) {
		int	h_size = be32_to_cpu(rh->h_size);

		if ((be32_to_cpu(rh->h_version) & XLOG_VERSION_2) &&
		    h_size > XLOG_HEADER_CYCLE_SIZE)
			return DIV_ROUND_UP(h_size, XLOG_HEADER_CYCLE_SIZE);
	}
	return 1;
}

/*
 * Potentially backup over partial log record write.
 *
 * In the typical case, last_blk is the number of the block directly after
 * a good log record.  Therefore, we subtract one to get the block number
 * of the last block in the given buffer.  extra_bblks contains the number
 * of blocks we would have read on a previous read.  This happens when the
 * last log record is split over the end of the physical log.
 *
 * extra_bblks is the number of blocks potentially verified on a previous
 * call to this routine.
 */
STATIC int
xlog_find_verify_log_record(
	struct xlog		*log,
	xfs_daddr_t		start_blk,
	xfs_daddr_t		*last_blk,
	int			extra_bblks)
{
	xfs_daddr_t		i;
	char			*buffer;
	char			*offset = NULL;
	xlog_rec_header_t	*head = NULL;
	int			error = 0;
	int			smallmem = 0;
	int			num_blks = *last_blk - start_blk;
	int			xhdrs;

	ASSERT(start_blk != 0 || *last_blk != start_blk);

	buffer = xlog_alloc_buffer(log, num_blks);
	if (!buffer) {
		buffer = xlog_alloc_buffer(log, 1);
		if (!buffer)
			return -ENOMEM;
		smallmem = 1;
	} else {
		error = xlog_bread(log, start_blk, num_blks, buffer, &offset);
		if (error)
			goto out;
		offset += ((num_blks - 1) << BBSHIFT);
	}

	for (i = (*last_blk) - 1; i >= 0; i--) {
		if (i < start_blk) {
			/* valid log record not found */
			xfs_warn(log->l_mp,
		"Log inconsistent (didn't find previous header)");
			ASSERT(0);
			error = -EFSCORRUPTED;
			goto out;
		}

		if (smallmem) {
			error = xlog_bread(log, i, 1, buffer, &offset);
			if (error)
				goto out;
		}

		head = (xlog_rec_header_t *)offset;

		if (head->h_magicno == cpu_to_be32(XLOG_HEADER_MAGIC_NUM))
			break;

		if (!smallmem)
			offset -= BBSIZE;
	}

	/*
	 * We hit the beginning of the physical log & still no header.  Return
	 * to caller.  If caller can handle a return of -1, then this routine
	 * will be called again for the end of the physical log.
	 */
	if (i == -1) {
		error = 1;
		goto out;
	}

	/*
	 * We have the final block of the good log (the first block
	 * of the log record _before_ the head. So we check the uuid.
	 */
	if ((error = xlog_header_check_mount(log->l_mp, head)))
		goto out;

	/*
	 * We may have found a log record header before we expected one.
	 * last_blk will be the 1st block # with a given cycle #.  We may end
	 * up reading an entire log record.  In this case, we don't want to
	 * reset last_blk.  Only when last_blk points in the middle of a log
	 * record do we update last_blk.
	 */
	xhdrs = xlog_logrec_hblks(log, head);

	if (*last_blk - i + extra_bblks !=
	    BTOBB(be32_to_cpu(head->h_len)) + xhdrs)
		*last_blk = i;

out:
	kvfree(buffer);
	return error;
}

/*
 * Head is defined to be the point of the log where the next log write
 * could go.  This means that incomplete LR writes at the end are
 * eliminated when calculating the head.  We aren't guaranteed that previous
 * LR have complete transactions.  We only know that a cycle number of
 * current cycle number -1 won't be present in the log if we start writing
 * from our current block number.
 *
 * last_blk contains the block number of the first block with a given
 * cycle number.
 *
 * Return: zero if normal, non-zero if error.
 */
STATIC int
xlog_find_head(
	struct xlog	*log,
	xfs_daddr_t	*return_head_blk)
{
	char		*buffer;
	char		*offset;
	xfs_daddr_t	new_blk, first_blk, start_blk, last_blk, head_blk;
	int		num_scan_bblks;
	uint		first_half_cycle, last_half_cycle;
	uint		stop_on_cycle;
	int		error, log_bbnum = log->l_logBBsize;

	/* Is the end of the log device zeroed? */
	error = xlog_find_zeroed(log, &first_blk);
	if (error < 0) {
		xfs_warn(log->l_mp, "empty log check failed");
		return error;
	}
	if (error == 1) {
		*return_head_blk = first_blk;

		/* Is the whole lot zeroed? */
		if (!first_blk) {
			/* Linux XFS shouldn't generate totally zeroed logs -
			 * mkfs etc write a dummy unmount record to a fresh
			 * log so we can store the uuid in there
			 */
			xfs_warn(log->l_mp, "totally zeroed log");
		}

		return 0;
	}

	first_blk = 0;			/* get cycle # of 1st block */
	buffer = xlog_alloc_buffer(log, 1);
	if (!buffer)
		return -ENOMEM;

	error = xlog_bread(log, 0, 1, buffer, &offset);
	if (error)
		goto out_free_buffer;

	first_half_cycle = xlog_get_cycle(offset);

	last_blk = head_blk = log_bbnum - 1;	/* get cycle # of last block */
	error = xlog_bread(log, last_blk, 1, buffer, &offset);
	if (error)
		goto out_free_buffer;

	last_half_cycle = xlog_get_cycle(offset);
	ASSERT(last_half_cycle != 0);

	/*
	 * If the 1st half cycle number is equal to the last half cycle number,
	 * then the entire log is stamped with the same cycle number.  In this
	 * case, head_blk can't be set to zero (which makes sense).  The below
	 * math doesn't work out properly with head_blk equal to zero.  Instead,
	 * we set it to log_bbnum which is an invalid block number, but this
	 * value makes the math correct.  If head_blk doesn't changed through
	 * all the tests below, *head_blk is set to zero at the very end rather
	 * than log_bbnum.  In a sense, log_bbnum and zero are the same block
	 * in a circular file.
	 */
	if (first_half_cycle == last_half_cycle) {
		/*
		 * In this case we believe that the entire log should have
		 * cycle number last_half_cycle.  We need to scan backwards
		 * from the end verifying that there are no holes still
		 * containing last_half_cycle - 1.  If we find such a hole,
		 * then the start of that hole will be the new head.  The
		 * simple case looks like
		 *        x | x ... | x - 1 | x
		 * Another case that fits this picture would be
		 *        x | x + 1 | x ... | x
		 * In this case the head really is somewhere at the end of the
		 * log, as one of the latest writes at the beginning was
		 * incomplete.
		 * One more case is
		 *        x | x + 1 | x ... | x - 1 | x
		 * This is really the combination of the above two cases, and
		 * the head has to end up at the start of the x-1 hole at the
		 * end of the log.
		 *
		 * In the 256k log case, we will read from the beginning to the
		 * end of the log and search for cycle numbers equal to x-1.
		 * We don't worry about the x+1 blocks that we encounter,
		 * because we know that they cannot be the head since the log
		 * started with x.
		 */
		head_blk = log_bbnum;
		stop_on_cycle = last_half_cycle - 1;
	} else {
		/*
		 * In this case we want to find the first block with cycle
		 * number matching last_half_cycle.  We expect the log to be
		 * some variation on
		 *        x + 1 ... | x ... | x
		 * The first block with cycle number x (last_half_cycle) will
		 * be where the new head belongs.  First we do a binary search
		 * for the first occurrence of last_half_cycle.  The binary
		 * search may not be totally accurate, so then we scan back
		 * from there looking for occurrences of last_half_cycle before
		 * us.  If that backwards scan wraps around the beginning of
		 * the log, then we look for occurrences of last_half_cycle - 1
		 * at the end of the log.  The cases we're looking for look
		 * like
		 *                               v binary search stopped here
		 *        x + 1 ... | x | x + 1 | x ... | x
		 *                   ^ but we want to locate this spot
		 * or
		 *        <---------> less than scan distance
		 *        x + 1 ... | x ... | x - 1 | x
		 *                           ^ we want to locate this spot
		 */
		stop_on_cycle = last_half_cycle;
		error = xlog_find_cycle_start(log, buffer, first_blk, &head_blk,
				last_half_cycle);
		if (error)
			goto out_free_buffer;
	}

	/*
	 * Now validate the answer.  Scan back some number of maximum possible
	 * blocks and make sure each one has the expected cycle number.  The
	 * maximum is determined by the total possible amount of buffering
	 * in the in-core log.  The following number can be made tighter if
	 * we actually look at the block size of the filesystem.
	 */
	num_scan_bblks = min_t(int, log_bbnum, XLOG_TOTAL_REC_SHIFT(log));
	if (head_blk >= num_scan_bblks) {
		/*
		 * We are guaranteed that the entire check can be performed
		 * in one buffer.
		 */
		start_blk = head_blk - num_scan_bblks;
		if ((error = xlog_find_verify_cycle(log,
						start_blk, num_scan_bblks,
						stop_on_cycle, &new_blk)))
			goto out_free_buffer;
		if (new_blk != -1)
			head_blk = new_blk;
	} else {		/* need to read 2 parts of log */
		/*
		 * We are going to scan backwards in the log in two parts.
		 * First we scan the physical end of the log.  In this part
		 * of the log, we are looking for blocks with cycle number
		 * last_half_cycle - 1.
		 * If we find one, then we know that the log starts there, as
		 * we've found a hole that didn't get written in going around
		 * the end of the physical log.  The simple case for this is
		 *        x + 1 ... | x ... | x - 1 | x
		 *        <---------> less than scan distance
		 * If all of the blocks at the end of the log have cycle number
		 * last_half_cycle, then we check the blocks at the start of
		 * the log looking for occurrences of last_half_cycle.  If we
		 * find one, then our current estimate for the location of the
		 * first occurrence of last_half_cycle is wrong and we move
		 * back to the hole we've found.  This case looks like
		 *        x + 1 ... | x | x + 1 | x ...
		 *                               ^ binary search stopped here
		 * Another case we need to handle that only occurs in 256k
		 * logs is
		 *        x + 1 ... | x ... | x+1 | x ...
		 *                   ^ binary search stops here
		 * In a 256k log, the scan at the end of the log will see the
		 * x + 1 blocks.  We need to skip past those since that is
		 * certainly not the head of the log.  By searching for
		 * last_half_cycle-1 we accomplish that.
		 */
		ASSERT(head_blk <= INT_MAX &&
			(xfs_daddr_t) num_scan_bblks >= head_blk);
		start_blk = log_bbnum - (num_scan_bblks - head_blk);
		if ((error = xlog_find_verify_cycle(log, start_blk,
					num_scan_bblks - (int)head_blk,
					(stop_on_cycle - 1), &new_blk)))
			goto out_free_buffer;
		if (new_blk != -1) {
			head_blk = new_blk;
			goto validate_head;
		}

		/*
		 * Scan beginning of log now.  The last part of the physical
		 * log is good.  This scan needs to verify that it doesn't find
		 * the last_half_cycle.
		 */
		start_blk = 0;
		ASSERT(head_blk <= INT_MAX);
		if ((error = xlog_find_verify_cycle(log,
					start_blk, (int)head_blk,
					stop_on_cycle, &new_blk)))
			goto out_free_buffer;
		if (new_blk != -1)
			head_blk = new_blk;
	}

validate_head:
	/*
	 * Now we need to make sure head_blk is not pointing to a block in
	 * the middle of a log record.
	 */
	num_scan_bblks = XLOG_REC_SHIFT(log);
	if (head_blk >= num_scan_bblks) {
		start_blk = head_blk - num_scan_bblks; /* don't read head_blk */

		/* start ptr at last block ptr before head_blk */
		error = xlog_find_verify_log_record(log, start_blk, &head_blk, 0);
		if (error == 1)
			error = -EIO;
		if (error)
			goto out_free_buffer;
	} else {
		start_blk = 0;
		ASSERT(head_blk <= INT_MAX);
		error = xlog_find_verify_log_record(log, start_blk, &head_blk, 0);
		if (error < 0)
			goto out_free_buffer;
		if (error == 1) {
			/* We hit the beginning of the log during our search */
			start_blk = log_bbnum - (num_scan_bblks - head_blk);
			new_blk = log_bbnum;
			ASSERT(start_blk <= INT_MAX &&
				(xfs_daddr_t) log_bbnum-start_blk >= 0);
			ASSERT(head_blk <= INT_MAX);
			error = xlog_find_verify_log_record(log, start_blk,
							&new_blk, (int)head_blk);
			if (error == 1)
				error = -EIO;
			if (error)
				goto out_free_buffer;
			if (new_blk != log_bbnum)
				head_blk = new_blk;
		} else if (error)
			goto out_free_buffer;
	}

	kvfree(buffer);
	if (head_blk == log_bbnum)
		*return_head_blk = 0;
	else
		*return_head_blk = head_blk;
	/*
	 * When returning here, we have a good block number.  Bad block
	 * means that during a previous crash, we didn't have a clean break
	 * from cycle number N to cycle number N-1.  In this case, we need
	 * to find the first block with cycle number N-1.
	 */
	return 0;

out_free_buffer:
	kvfree(buffer);
	if (error)
		xfs_warn(log->l_mp, "failed to find log head");
	return error;
}

/*
 * Seek backwards in the log for log record headers.
 *
 * Given a starting log block, walk backwards until we find the provided number
 * of records or hit the provided tail block. The return value is the number of
 * records encountered or a negative error code. The log block and buffer
 * pointer of the last record seen are returned in rblk and rhead respectively.
 */
STATIC int
xlog_rseek_logrec_hdr(
	struct xlog		*log,
	xfs_daddr_t		head_blk,
	xfs_daddr_t		tail_blk,
	int			count,
	char			*buffer,
	xfs_daddr_t		*rblk,
	struct xlog_rec_header	**rhead,
	bool			*wrapped)
{
	int			i;
	int			error;
	int			found = 0;
	char			*offset = NULL;
	xfs_daddr_t		end_blk;

	*wrapped = false;

	/*
	 * Walk backwards from the head block until we hit the tail or the first
	 * block in the log.
	 */
	end_blk = head_blk > tail_blk ? tail_blk : 0;
	for (i = (int) head_blk - 1; i >= end_blk; i--) {
		error = xlog_bread(log, i, 1, buffer, &offset);
		if (error)
			goto out_error;

		if (*(__be32 *) offset == cpu_to_be32(XLOG_HEADER_MAGIC_NUM)) {
			*rblk = i;
			*rhead = (struct xlog_rec_header *) offset;
			if (++found == count)
				break;
		}
	}

	/*
	 * If we haven't hit the tail block or the log record header count,
	 * start looking again from the end of the physical log. Note that
	 * callers can pass head == tail if the tail is not yet known.
	 */
	if (tail_blk >= head_blk && found != count) {
		for (i = log->l_logBBsize - 1; i >= (int) tail_blk; i--) {
			error = xlog_bread(log, i, 1, buffer, &offset);
			if (error)
				goto out_error;

			if (*(__be32 *)offset ==
			    cpu_to_be32(XLOG_HEADER_MAGIC_NUM)) {
				*wrapped = true;
				*rblk = i;
				*rhead = (struct xlog_rec_header *) offset;
				if (++found == count)
					break;
			}
		}
	}

	return found;

out_error:
	return error;
}

/*
 * Seek forward in the log for log record headers.
 *
 * Given head and tail blocks, walk forward from the tail block until we find
 * the provided number of records or hit the head block. The return value is the
 * number of records encountered or a negative error code. The log block and
 * buffer pointer of the last record seen are returned in rblk and rhead
 * respectively.
 */
STATIC int
xlog_seek_logrec_hdr(
	struct xlog		*log,
	xfs_daddr_t		head_blk,
	xfs_daddr_t		tail_blk,
	int			count,
	char			*buffer,
	xfs_daddr_t		*rblk,
	struct xlog_rec_header	**rhead,
	bool			*wrapped)
{
	int			i;
	int			error;
	int			found = 0;
	char			*offset = NULL;
	xfs_daddr_t		end_blk;

	*wrapped = false;

	/*
	 * Walk forward from the tail block until we hit the head or the last
	 * block in the log.
	 */
	end_blk = head_blk > tail_blk ? head_blk : log->l_logBBsize - 1;
	for (i = (int) tail_blk; i <= end_blk; i++) {
		error = xlog_bread(log, i, 1, buffer, &offset);
		if (error)
			goto out_error;

		if (*(__be32 *) offset == cpu_to_be32(XLOG_HEADER_MAGIC_NUM)) {
			*rblk = i;
			*rhead = (struct xlog_rec_header *) offset;
			if (++found == count)
				break;
		}
	}

	/*
	 * If we haven't hit the head block or the log record header count,
	 * start looking again from the start of the physical log.
	 */
	if (tail_blk > head_blk && found != count) {
		for (i = 0; i < (int) head_blk; i++) {
			error = xlog_bread(log, i, 1, buffer, &offset);
			if (error)
				goto out_error;

			if (*(__be32 *)offset ==
			    cpu_to_be32(XLOG_HEADER_MAGIC_NUM)) {
				*wrapped = true;
				*rblk = i;
				*rhead = (struct xlog_rec_header *) offset;
				if (++found == count)
					break;
			}
		}
	}

	return found;

out_error:
	return error;
}

/*
 * Calculate distance from head to tail (i.e., unused space in the log).
 */
static inline int
xlog_tail_distance(
	struct xlog	*log,
	xfs_daddr_t	head_blk,
	xfs_daddr_t	tail_blk)
{
	if (head_blk < tail_blk)
		return tail_blk - head_blk;

	return tail_blk + (log->l_logBBsize - head_blk);
}

/*
 * Verify the log tail. This is particularly important when torn or incomplete
 * writes have been detected near the front of the log and the head has been
 * walked back accordingly.
 *
 * We also have to handle the case where the tail was pinned and the head
 * blocked behind the tail right before a crash. If the tail had been pushed
 * immediately prior to the crash and the subsequent checkpoint was only
 * partially written, it's possible it overwrote the last referenced tail in the
 * log with garbage. This is not a coherency problem because the tail must have
 * been pushed before it can be overwritten, but appears as log corruption to
 * recovery because we have no way to know the tail was updated if the
 * subsequent checkpoint didn't write successfully.
 *
 * Therefore, CRC check the log from tail to head. If a failure occurs and the
 * offending record is within max iclog bufs from the head, walk the tail
 * forward and retry until a valid tail is found or corruption is detected out
 * of the range of a possible overwrite.
 */
STATIC int
xlog_verify_tail(
	struct xlog		*log,
	xfs_daddr_t		head_blk,
	xfs_daddr_t		*tail_blk,
	int			hsize)
{
	struct xlog_rec_header	*thead;
	char			*buffer;
	xfs_daddr_t		first_bad;
	int			error = 0;
	bool			wrapped;
	xfs_daddr_t		tmp_tail;
	xfs_daddr_t		orig_tail = *tail_blk;

	buffer = xlog_alloc_buffer(log, 1);
	if (!buffer)
		return -ENOMEM;

	/*
	 * Make sure the tail points to a record (returns positive count on
	 * success).
	 */
	error = xlog_seek_logrec_hdr(log, head_blk, *tail_blk, 1, buffer,
			&tmp_tail, &thead, &wrapped);
	if (error < 0)
		goto out;
	if (*tail_blk != tmp_tail)
		*tail_blk = tmp_tail;

	/*
	 * Run a CRC check from the tail to the head. We can't just check
	 * MAX_ICLOGS records past the tail because the tail may point to stale
	 * blocks cleared during the search for the head/tail. These blocks are
	 * overwritten with zero-length records and thus record count is not a
	 * reliable indicator of the iclog state before a crash.
	 */
	first_bad = 0;
	error = xlog_do_recovery_pass(log, head_blk, *tail_blk,
				      XLOG_RECOVER_CRCPASS, &first_bad);
	while ((error == -EFSBADCRC || error == -EFSCORRUPTED) && first_bad) {
		int	tail_distance;

		/*
		 * Is corruption within range of the head? If so, retry from
		 * the next record. Otherwise return an error.
		 */
		tail_distance = xlog_tail_distance(log, head_blk, first_bad);
		if (tail_distance > BTOBB(XLOG_MAX_ICLOGS * hsize))
			break;

		/* skip to the next record; returns positive count on success */
		error = xlog_seek_logrec_hdr(log, head_blk, first_bad, 2,
				buffer, &tmp_tail, &thead, &wrapped);
		if (error < 0)
			goto out;

		*tail_blk = tmp_tail;
		first_bad = 0;
		error = xlog_do_recovery_pass(log, head_blk, *tail_blk,
					      XLOG_RECOVER_CRCPASS, &first_bad);
	}

	if (!error && *tail_blk != orig_tail)
		xfs_warn(log->l_mp,
		"Tail block (0x%llx) overwrite detected. Updated to 0x%llx",
			 orig_tail, *tail_blk);
out:
	kvfree(buffer);
	return error;
}

/*
 * Detect and trim torn writes from the head of the log.
 *
 * Storage without sector atomicity guarantees can result in torn writes in the
 * log in the event of a crash. Our only means to detect this scenario is via
 * CRC verification. While we can't always be certain that CRC verification
 * failure is due to a torn write vs. an unrelated corruption, we do know that
 * only a certain number (XLOG_MAX_ICLOGS) of log records can be written out at
 * one time. Therefore, CRC verify up to XLOG_MAX_ICLOGS records at the head of
 * the log and treat failures in this range as torn writes as a matter of
 * policy. In the event of CRC failure, the head is walked back to the last good
 * record in the log and the tail is updated from that record and verified.
 */
STATIC int
xlog_verify_head(
	struct xlog		*log,
	xfs_daddr_t		*head_blk,	/* in/out: unverified head */
	xfs_daddr_t		*tail_blk,	/* out: tail block */
	char			*buffer,
	xfs_daddr_t		*rhead_blk,	/* start blk of last record */
	struct xlog_rec_header	**rhead,	/* ptr to last record */
	bool			*wrapped)	/* last rec. wraps phys. log */
{
	struct xlog_rec_header	*tmp_rhead;
	char			*tmp_buffer;
	xfs_daddr_t		first_bad;
	xfs_daddr_t		tmp_rhead_blk;
	int			found;
	int			error;
	bool			tmp_wrapped;

	/*
	 * Check the head of the log for torn writes. Search backwards from the
	 * head until we hit the tail or the maximum number of log record I/Os
	 * that could have been in flight at one time. Use a temporary buffer so
	 * we don't trash the rhead/buffer pointers from the caller.
	 */
	tmp_buffer = xlog_alloc_buffer(log, 1);
	if (!tmp_buffer)
		return -ENOMEM;
	error = xlog_rseek_logrec_hdr(log, *head_blk, *tail_blk,
				      XLOG_MAX_ICLOGS, tmp_buffer,
				      &tmp_rhead_blk, &tmp_rhead, &tmp_wrapped);
	kvfree(tmp_buffer);
	if (error < 0)
		return error;

	/*
	 * Now run a CRC verification pass over the records starting at the
	 * block found above to the current head. If a CRC failure occurs, the
	 * log block of the first bad record is saved in first_bad.
	 */
	error = xlog_do_recovery_pass(log, *head_blk, tmp_rhead_blk,
				      XLOG_RECOVER_CRCPASS, &first_bad);
	if ((error == -EFSBADCRC || error == -EFSCORRUPTED) && first_bad) {
		/*
		 * We've hit a potential torn write. Reset the error and warn
		 * about it.
		 */
		error = 0;
		xfs_warn(log->l_mp,
"Torn write (CRC failure) detected at log block 0x%llx. Truncating head block from 0x%llx.",
			 first_bad, *head_blk);

		/*
		 * Get the header block and buffer pointer for the last good
		 * record before the bad record.
		 *
		 * Note that xlog_find_tail() clears the blocks at the new head
		 * (i.e., the records with invalid CRC) if the cycle number
		 * matches the current cycle.
		 */
		found = xlog_rseek_logrec_hdr(log, first_bad, *tail_blk, 1,
				buffer, rhead_blk, rhead, wrapped);
		if (found < 0)
			return found;
		if (found == 0)		/* XXX: right thing to do here? */
			return -EIO;

		/*
		 * Reset the head block to the starting block of the first bad
		 * log record and set the tail block based on the last good
		 * record.
		 *
		 * Bail out if the updated head/tail match as this indicates
		 * possible corruption outside of the acceptable
		 * (XLOG_MAX_ICLOGS) range. This is a job for xfs_repair...
		 */
		*head_blk = first_bad;
		*tail_blk = BLOCK_LSN(be64_to_cpu((*rhead)->h_tail_lsn));
		if (*head_blk == *tail_blk) {
			ASSERT(0);
			return 0;
		}
	}
	if (error)
		return error;

	return xlog_verify_tail(log, *head_blk, tail_blk,
				be32_to_cpu((*rhead)->h_size));
}

/*
 * We need to make sure we handle log wrapping properly, so we can't use the
 * calculated logbno directly. Make sure it wraps to the correct bno inside the
 * log.
 *
 * The log is limited to 32 bit sizes, so we use the appropriate modulus
 * operation here and cast it back to a 64 bit daddr on return.
 */
static inline xfs_daddr_t
xlog_wrap_logbno(
	struct xlog		*log,
	xfs_daddr_t		bno)
{
	int			mod;

	div_s64_rem(bno, log->l_logBBsize, &mod);
	return mod;
}

/*
 * Check whether the head of the log points to an unmount record. In other
 * words, determine whether the log is clean. If so, update the in-core state
 * appropriately.
 */
static int
xlog_check_unmount_rec(
	struct xlog		*log,
	xfs_daddr_t		*head_blk,
	xfs_daddr_t		*tail_blk,
	struct xlog_rec_header	*rhead,
	xfs_daddr_t		rhead_blk,
	char			*buffer,
	bool			*clean)
{
	struct xlog_op_header	*op_head;
	xfs_daddr_t		umount_data_blk;
	xfs_daddr_t		after_umount_blk;
	int			hblks;
	int			error;
	char			*offset;

	*clean = false;

	/*
	 * Look for unmount record. If we find it, then we know there was a
	 * clean unmount. Since 'i' could be the last block in the physical
	 * log, we convert to a log block before comparing to the head_blk.
	 *
	 * Save the current tail lsn to use to pass to xlog_clear_stale_blocks()
	 * below. We won't want to clear the unmount record if there is one, so
	 * we pass the lsn of the unmount record rather than the block after it.
	 */
	hblks = xlog_logrec_hblks(log, rhead);
	after_umount_blk = xlog_wrap_logbno(log,
			rhead_blk + hblks + BTOBB(be32_to_cpu(rhead->h_len)));

	if (*head_blk == after_umount_blk &&
	    be32_to_cpu(rhead->h_num_logops) == 1) {
		umount_data_blk = xlog_wrap_logbno(log, rhead_blk + hblks);
		error = xlog_bread(log, umount_data_blk, 1, buffer, &offset);
		if (error)
			return error;

		op_head = (struct xlog_op_header *)offset;
		if (op_head->oh_flags & XLOG_UNMOUNT_TRANS) {
			/*
			 * Set tail and last sync so that newly written log
			 * records will point recovery to after the current
			 * unmount record.
			 */
			xlog_assign_atomic_lsn(&log->l_tail_lsn,
					log->l_curr_cycle, after_umount_blk);
			xlog_assign_atomic_lsn(&log->l_last_sync_lsn,
					log->l_curr_cycle, after_umount_blk);
			*tail_blk = after_umount_blk;

			*clean = true;
		}
	}

	return 0;
}

static void
xlog_set_state(
	struct xlog		*log,
	xfs_daddr_t		head_blk,
	struct xlog_rec_header	*rhead,
	xfs_daddr_t		rhead_blk,
	bool			bump_cycle)
{
	/*
	 * Reset log values according to the state of the log when we
	 * crashed.  In the case where head_blk == 0, we bump curr_cycle
	 * one because the next write starts a new cycle rather than
	 * continuing the cycle of the last good log record.  At this
	 * point we have guaranteed that all partial log records have been
	 * accounted for.  Therefore, we know that the last good log record
	 * written was complete and ended exactly on the end boundary
	 * of the physical log.
	 */
	log->l_prev_block = rhead_blk;
	log->l_curr_block = (int)head_blk;
	log->l_curr_cycle = be32_to_cpu(rhead->h_cycle);
	if (bump_cycle)
		log->l_curr_cycle++;
	atomic64_set(&log->l_tail_lsn, be64_to_cpu(rhead->h_tail_lsn));
	atomic64_set(&log->l_last_sync_lsn, be64_to_cpu(rhead->h_lsn));
	xlog_assign_grant_head(&log->l_reserve_head.grant, log->l_curr_cycle,
					BBTOB(log->l_curr_block));
	xlog_assign_grant_head(&log->l_write_head.grant, log->l_curr_cycle,
					BBTOB(log->l_curr_block));
}

/*
 * Find the sync block number or the tail of the log.
 *
 * This will be the block number of the last record to have its
 * associated buffers synced to disk.  Every log record header has
 * a sync lsn embedded in it.  LSNs hold block numbers, so it is easy
 * to get a sync block number.  The only concern is to figure out which
 * log record header to believe.
 *
 * The following algorithm uses the log record header with the largest
 * lsn.  The entire log record does not need to be valid.  We only care
 * that the header is valid.
 *
 * We could speed up search by using current head_blk buffer, but it is not
 * available.
 */
STATIC int
xlog_find_tail(
	struct xlog		*log,
	xfs_daddr_t		*head_blk,
	xfs_daddr_t		*tail_blk)
{
	xlog_rec_header_t	*rhead;
	char			*offset = NULL;
	char			*buffer;
	int			error;
	xfs_daddr_t		rhead_blk;
	xfs_lsn_t		tail_lsn;
	bool			wrapped = false;
	bool			clean = false;

	/*
	 * Find previous log record
	 */
	if ((error = xlog_find_head(log, head_blk)))
		return error;
	ASSERT(*head_blk < INT_MAX);

	buffer = xlog_alloc_buffer(log, 1);
	if (!buffer)
		return -ENOMEM;
	if (*head_blk == 0) {				/* special case */
		error = xlog_bread(log, 0, 1, buffer, &offset);
		if (error)
			goto done;

		if (xlog_get_cycle(offset) == 0) {
			*tail_blk = 0;
			/* leave all other log inited values alone */
			goto done;
		}
	}

	/*
	 * Search backwards through the log looking for the log record header
	 * block. This wraps all the way back around to the head so something is
	 * seriously wrong if we can't find it.
	 */
	error = xlog_rseek_logrec_hdr(log, *head_blk, *head_blk, 1, buffer,
				      &rhead_blk, &rhead, &wrapped);
	if (error < 0)
		goto done;
	if (!error) {
		xfs_warn(log->l_mp, "%s: couldn't find sync record", __func__);
		error = -EFSCORRUPTED;
		goto done;
	}
	*tail_blk = BLOCK_LSN(be64_to_cpu(rhead->h_tail_lsn));

	/*
	 * Set the log state based on the current head record.
	 */
	xlog_set_state(log, *head_blk, rhead, rhead_blk, wrapped);
	tail_lsn = atomic64_read(&log->l_tail_lsn);

	/*
	 * Look for an unmount record at the head of the log. This sets the log
	 * state to determine whether recovery is necessary.
	 */
	error = xlog_check_unmount_rec(log, head_blk, tail_blk, rhead,
				       rhead_blk, buffer, &clean);
	if (error)
		goto done;

	/*
	 * Verify the log head if the log is not clean (e.g., we have anything
	 * but an unmount record at the head). This uses CRC verification to
	 * detect and trim torn writes. If discovered, CRC failures are
	 * considered torn writes and the log head is trimmed accordingly.
	 *
	 * Note that we can only run CRC verification when the log is dirty
	 * because there's no guarantee that the log data behind an unmount
	 * record is compatible with the current architecture.
	 */
	if (!clean) {
		xfs_daddr_t	orig_head = *head_blk;

		error = xlog_verify_head(log, head_blk, tail_blk, buffer,
					 &rhead_blk, &rhead, &wrapped);
		if (error)
			goto done;

		/* update in-core state again if the head changed */
		if (*head_blk != orig_head) {
			xlog_set_state(log, *head_blk, rhead, rhead_blk,
				       wrapped);
			tail_lsn = atomic64_read(&log->l_tail_lsn);
			error = xlog_check_unmount_rec(log, head_blk, tail_blk,
						       rhead, rhead_blk, buffer,
						       &clean);
			if (error)
				goto done;
		}
	}

	/*
	 * Note that the unmount was clean. If the unmount was not clean, we
	 * need to know this to rebuild the superblock counters from the perag
	 * headers if we have a filesystem using non-persistent counters.
	 */
	if (clean)
		set_bit(XFS_OPSTATE_CLEAN, &log->l_mp->m_opstate);

	/*
	 * Make sure that there are no blocks in front of the head
	 * with the same cycle number as the head.  This can happen
	 * because we allow multiple outstanding log writes concurrently,
	 * and the later writes might make it out before earlier ones.
	 *
	 * We use the lsn from before modifying it so that we'll never
	 * overwrite the unmount record after a clean unmount.
	 *
	 * Do this only if we are going to recover the filesystem
	 *
	 * NOTE: This used to say "if (!readonly)"
	 * However on Linux, we can & do recover a read-only filesystem.
	 * We only skip recovery if NORECOVERY is specified on mount,
	 * in which case we would not be here.
	 *
	 * But... if the -device- itself is readonly, just skip this.
	 * We can't recover this device anyway, so it won't matter.
	 */
	if (!xfs_readonly_buftarg(log->l_targ))
		error = xlog_clear_stale_blocks(log, tail_lsn);

done:
	kvfree(buffer);

	if (error)
		xfs_warn(log->l_mp, "failed to locate log tail");
	return error;
}

/*
 * Is the log zeroed at all?
 *
 * The last binary search should be changed to perform an X block read
 * once X becomes small enough.  You can then search linearly through
 * the X blocks.  This will cut down on the number of reads we need to do.
 *
 * If the log is partially zeroed, this routine will pass back the blkno
 * of the first block with cycle number 0.  It won't have a complete LR
 * preceding it.
 *
 * Return:
 *	0  => the log is completely written to
 *	1 => use *blk_no as the first block of the log
 *	<0 => error has occurred
 */
STATIC int
xlog_find_zeroed(
	struct xlog	*log,
	xfs_daddr_t	*blk_no)
{
	char		*buffer;
	char		*offset;
	uint	        first_cycle, last_cycle;
	xfs_daddr_t	new_blk, last_blk, start_blk;
	xfs_daddr_t     num_scan_bblks;
	int	        error, log_bbnum = log->l_logBBsize;
	int		ret = 1;

	*blk_no = 0;

	/* check totally zeroed log */
	buffer = xlog_alloc_buffer(log, 1);
	if (!buffer)
		return -ENOMEM;
	error = xlog_bread(log, 0, 1, buffer, &offset);
	if (error)
		goto out_free_buffer;

	first_cycle = xlog_get_cycle(offset);
	if (first_cycle == 0) {		/* completely zeroed log */
		*blk_no = 0;
		goto out_free_buffer;
	}

	/* check partially zeroed log */
	error = xlog_bread(log, log_bbnum-1, 1, buffer, &offset);
	if (error)
		goto out_free_buffer;

	last_cycle = xlog_get_cycle(offset);
	if (last_cycle != 0) {		/* log completely written to */
		ret = 0;
		goto out_free_buffer;
	}

	/* we have a partially zeroed log */
	last_blk = log_bbnum-1;
	error = xlog_find_cycle_start(log, buffer, 0, &last_blk, 0);
	if (error)
		goto out_free_buffer;

	/*
	 * Validate the answer.  Because there is no way to guarantee that
	 * the entire log is made up of log records which are the same size,
	 * we scan over the defined maximum blocks.  At this point, the maximum
	 * is not chosen to mean anything special.   XXXmiken
	 */
	num_scan_bblks = XLOG_TOTAL_REC_SHIFT(log);
	ASSERT(num_scan_bblks <= INT_MAX);

	if (last_blk < num_scan_bblks)
		num_scan_bblks = last_blk;
	start_blk = last_blk - num_scan_bblks;

	/*
	 * We search for any instances of cycle number 0 that occur before
	 * our current estimate of the head.  What we're trying to detect is
	 *        1 ... | 0 | 1 | 0...
	 *                       ^ binary search ends here
	 */
	if ((error = xlog_find_verify_cycle(log, start_blk,
					 (int)num_scan_bblks, 0, &new_blk)))
		goto out_free_buffer;
	if (new_blk != -1)
		last_blk = new_blk;

	/*
	 * Potentially backup over partial log record write.  We don't need
	 * to search the end of the log because we know it is zero.
	 */
	error = xlog_find_verify_log_record(log, start_blk, &last_blk, 0);
	if (error == 1)
		error = -EIO;
	if (error)
		goto out_free_buffer;

	*blk_no = last_blk;
out_free_buffer:
	kvfree(buffer);
	if (error)
		return error;
	return ret;
}

/*
 * These are simple subroutines used by xlog_clear_stale_blocks() below
 * to initialize a buffer full of empty log record headers and write
 * them into the log.
 */
STATIC void
xlog_add_record(
	struct xlog		*log,
	char			*buf,
	int			cycle,
	int			block,
	int			tail_cycle,
	int			tail_block)
{
	xlog_rec_header_t	*recp = (xlog_rec_header_t *)buf;

	memset(buf, 0, BBSIZE);
	recp->h_magicno = cpu_to_be32(XLOG_HEADER_MAGIC_NUM);
	recp->h_cycle = cpu_to_be32(cycle);
	recp->h_version = cpu_to_be32(
			xfs_has_logv2(log->l_mp) ? 2 : 1);
	recp->h_lsn = cpu_to_be64(xlog_assign_lsn(cycle, block));
	recp->h_tail_lsn = cpu_to_be64(xlog_assign_lsn(tail_cycle, tail_block));
	recp->h_fmt = cpu_to_be32(XLOG_FMT);
	memcpy(&recp->h_fs_uuid, &log->l_mp->m_sb.sb_uuid, sizeof(uuid_t));
}

STATIC int
xlog_write_log_records(
	struct xlog	*log,
	int		cycle,
	int		start_block,
	int		blocks,
	int		tail_cycle,
	int		tail_block)
{
	char		*offset;
	char		*buffer;
	int		balign, ealign;
	int		sectbb = log->l_sectBBsize;
	int		end_block = start_block + blocks;
	int		bufblks;
	int		error = 0;
	int		i, j = 0;

	/*
	 * Greedily allocate a buffer big enough to handle the full
	 * range of basic blocks to be written.  If that fails, try
	 * a smaller size.  We need to be able to write at least a
	 * log sector, or we're out of luck.
	 */
	bufblks = roundup_pow_of_two(blocks);
	while (bufblks > log->l_logBBsize)
		bufblks >>= 1;
	while (!(buffer = xlog_alloc_buffer(log, bufblks))) {
		bufblks >>= 1;
		if (bufblks < sectbb)
			return -ENOMEM;
	}

	/* We may need to do a read at the start to fill in part of
	 * the buffer in the starting sector not covered by the first
	 * write below.
	 */
	balign = round_down(start_block, sectbb);
	if (balign != start_block) {
		error = xlog_bread_noalign(log, start_block, 1, buffer);
		if (error)
			goto out_free_buffer;

		j = start_block - balign;
	}

	for (i = start_block; i < end_block; i += bufblks) {
		int		bcount, endcount;

		bcount = min(bufblks, end_block - start_block);
		endcount = bcount - j;

		/* We may need to do a read at the end to fill in part of
		 * the buffer in the final sector not covered by the write.
		 * If this is the same sector as the above read, skip it.
		 */
		ealign = round_down(end_block, sectbb);
		if (j == 0 && (start_block + endcount > ealign)) {
			error = xlog_bread_noalign(log, ealign, sectbb,
					buffer + BBTOB(ealign - start_block));
			if (error)
				break;

		}

		offset = buffer + xlog_align(log, start_block);
		for (; j < endcount; j++) {
			xlog_add_record(log, offset, cycle, i+j,
					tail_cycle, tail_block);
			offset += BBSIZE;
		}
		error = xlog_bwrite(log, start_block, endcount, buffer);
		if (error)
			break;
		start_block += endcount;
		j = 0;
	}

out_free_buffer:
	kvfree(buffer);
	return error;
}

/*
 * This routine is called to blow away any incomplete log writes out
 * in front of the log head.  We do this so that we won't become confused
 * if we come up, write only a little bit more, and then crash again.
 * If we leave the partial log records out there, this situation could
 * cause us to think those partial writes are valid blocks since they
 * have the current cycle number.  We get rid of them by overwriting them
 * with empty log records with the old cycle number rather than the
 * current one.
 *
 * The tail lsn is passed in rather than taken from
 * the log so that we will not write over the unmount record after a
 * clean unmount in a 512 block log.  Doing so would leave the log without
 * any valid log records in it until a new one was written.  If we crashed
 * during that time we would not be able to recover.
 */
STATIC int
xlog_clear_stale_blocks(
	struct xlog	*log,
	xfs_lsn_t	tail_lsn)
{
	int		tail_cycle, head_cycle;
	int		tail_block, head_block;
	int		tail_distance, max_distance;
	int		distance;
	int		error;

	tail_cycle = CYCLE_LSN(tail_lsn);
	tail_block = BLOCK_LSN(tail_lsn);
	head_cycle = log->l_curr_cycle;
	head_block = log->l_curr_block;

	/*
	 * Figure out the distance between the new head of the log
	 * and the tail.  We want to write over any blocks beyond the
	 * head that we may have written just before the crash, but
	 * we don't want to overwrite the tail of the log.
	 */
	if (head_cycle == tail_cycle) {
		/*
		 * The tail is behind the head in the physical log,
		 * so the distance from the head to the tail is the
		 * distance from the head to the end of the log plus
		 * the distance from the beginning of the log to the
		 * tail.
		 */
		if (XFS_IS_CORRUPT(log->l_mp,
				   head_block < tail_block ||
				   head_block >= log->l_logBBsize))
			return -EFSCORRUPTED;
		tail_distance = tail_block + (log->l_logBBsize - head_block);
	} else {
		/*
		 * The head is behind the tail in the physical log,
		 * so the distance from the head to the tail is just
		 * the tail block minus the head block.
		 */
		if (XFS_IS_CORRUPT(log->l_mp,
				   head_block >= tail_block ||
				   head_cycle != tail_cycle + 1))
			return -EFSCORRUPTED;
		tail_distance = tail_block - head_block;
	}

	/*
	 * If the head is right up against the tail, we can't clear
	 * anything.
	 */
	if (tail_distance <= 0) {
		ASSERT(tail_distance == 0);
		return 0;
	}

	max_distance = XLOG_TOTAL_REC_SHIFT(log);
	/*
	 * Take the smaller of the maximum amount of outstanding I/O
	 * we could have and the distance to the tail to clear out.
	 * We take the smaller so that we don't overwrite the tail and
	 * we don't waste all day writing from the head to the tail
	 * for no reason.
	 */
	max_distance = min(max_distance, tail_distance);

	if ((head_block + max_distance) <= log->l_logBBsize) {
		/*
		 * We can stomp all the blocks we need to without
		 * wrapping around the end of the log.  Just do it
		 * in a single write.  Use the cycle number of the
		 * current cycle minus one so that the log will look like:
		 *     n ... | n - 1 ...
		 */
		error = xlog_write_log_records(log, (head_cycle - 1),
				head_block, max_distance, tail_cycle,
				tail_block);
		if (error)
			return error;
	} else {
		/*
		 * We need to wrap around the end of the physical log in
		 * order to clear all the blocks.  Do it in two separate
		 * I/Os.  The first write should be from the head to the
		 * end of the physical log, and it should use the current
		 * cycle number minus one just like above.
		 */
		distance = log->l_logBBsize - head_block;
		error = xlog_write_log_records(log, (head_cycle - 1),
				head_block, distance, tail_cycle,
				tail_block);

		if (error)
			return error;

		/*
		 * Now write the blocks at the start of the physical log.
		 * This writes the remainder of the blocks we want to clear.
		 * It uses the current cycle number since we're now on the
		 * same cycle as the head so that we get:
		 *    n ... n ... | n - 1 ...
		 *    ^^^^^ blocks we're writing
		 */
		distance = max_distance - (log->l_logBBsize - head_block);
		error = xlog_write_log_records(log, head_cycle, 0, distance,
				tail_cycle, tail_block);
		if (error)
			return error;
	}

	return 0;
}

/*
 * Release the recovered intent item in the AIL that matches the given intent
 * type and intent id.
 */
void
xlog_recover_release_intent(
	struct xlog			*log,
	unsigned short			intent_type,
	uint64_t			intent_id)
{
	struct xfs_defer_pending	*dfp, *n;

	list_for_each_entry_safe(dfp, n, &log->r_dfops, dfp_list) {
		struct xfs_log_item	*lip = dfp->dfp_intent;

		if (lip->li_type != intent_type)
			continue;
		if (!lip->li_ops->iop_match(lip, intent_id))
			continue;

		ASSERT(xlog_item_is_intent(lip));

		xfs_defer_cancel_recovery(log->l_mp, dfp);
	}
}

int
xlog_recover_iget(
	struct xfs_mount	*mp,
	xfs_ino_t		ino,
	struct xfs_inode	**ipp)
{
	int			error;

	error = xfs_iget(mp, NULL, ino, 0, 0, ipp);
	if (error)
		return error;

	error = xfs_qm_dqattach(*ipp);
	if (error) {
		xfs_irele(*ipp);
		return error;
	}

	if (VFS_I(*ipp)->i_nlink == 0)
		xfs_iflags_set(*ipp, XFS_IRECOVERY);

	return 0;
}

/*
 * Get an inode so that we can recover a log operation.
 *
 * Log intent items that target inodes effectively contain a file handle.
 * Check that the generation number matches the intent item like we do for
 * other file handles.  Log intent items defined after this validation weakness
 * was identified must use this function.
 */
int
xlog_recover_iget_handle(
	struct xfs_mount	*mp,
	xfs_ino_t		ino,
	uint32_t		gen,
	struct xfs_inode	**ipp)
{
	struct xfs_inode	*ip;
	int			error;

	error = xlog_recover_iget(mp, ino, &ip);
	if (error)
		return error;

	if (VFS_I(ip)->i_generation != gen) {
		xfs_irele(ip);
		return -EFSCORRUPTED;
	}

	*ipp = ip;
	return 0;
}

/******************************************************************************
 *
 *		Log recover routines
 *
 ******************************************************************************
 */
static const struct xlog_recover_item_ops *xlog_recover_item_ops[] = {
	&xlog_buf_item_ops,
	&xlog_inode_item_ops,
	&xlog_dquot_item_ops,
	&xlog_quotaoff_item_ops,
	&xlog_icreate_item_ops,
	&xlog_efi_item_ops,
	&xlog_efd_item_ops,
	&xlog_rui_item_ops,
	&xlog_rud_item_ops,
	&xlog_cui_item_ops,
	&xlog_cud_item_ops,
	&xlog_bui_item_ops,
	&xlog_bud_item_ops,
	&xlog_attri_item_ops,
	&xlog_attrd_item_ops,
	&xlog_xmi_item_ops,
	&xlog_xmd_item_ops,
};

static const struct xlog_recover_item_ops *
xlog_find_item_ops(
	struct xlog_recover_item		*item)
{
	unsigned int				i;

	for (i = 0; i < ARRAY_SIZE(xlog_recover_item_ops); i++)
		if (ITEM_TYPE(item) == xlog_recover_item_ops[i]->item_type)
			return xlog_recover_item_ops[i];

	return NULL;
}

/*
 * Sort the log items in the transaction.
 *
 * The ordering constraints are defined by the inode allocation and unlink
 * behaviour. The rules are:
 *
 *	1. Every item is only logged once in a given transaction. Hence it
 *	   represents the last logged state of the item. Hence ordering is
 *	   dependent on the order in which operations need to be performed so
 *	   required initial conditions are always met.
 *
 *	2. Cancelled buffers are recorded in pass 1 in a separate table and
 *	   there's nothing to replay from them so we can simply cull them
 *	   from the transaction. However, we can't do that until after we've
 *	   replayed all the other items because they may be dependent on the
 *	   cancelled buffer and replaying the cancelled buffer can remove it
 *	   form the cancelled buffer table. Hence they have tobe done last.
 *
 *	3. Inode allocation buffers must be replayed before inode items that
 *	   read the buffer and replay changes into it. For filesystems using the
 *	   ICREATE transactions, this means XFS_LI_ICREATE objects need to get
 *	   treated the same as inode allocation buffers as they create and
 *	   initialise the buffers directly.
 *
 *	4. Inode unlink buffers must be replayed after inode items are replayed.
 *	   This ensures that inodes are completely flushed to the inode buffer
 *	   in a "free" state before we remove the unlinked inode list pointer.
 *
 * Hence the ordering needs to be inode allocation buffers first, inode items
 * second, inode unlink buffers third and cancelled buffers last.
 *
 * But there's a problem with that - we can't tell an inode allocation buffer
 * apart from a regular buffer, so we can't separate them. We can, however,
 * tell an inode unlink buffer from the others, and so we can separate them out
 * from all the other buffers and move them to last.
 *
 * Hence, 4 lists, in order from head to tail:
 *	- buffer_list for all buffers except cancelled/inode unlink buffers
 *	- item_list for all non-buffer items
 *	- inode_buffer_list for inode unlink buffers
 *	- cancel_list for the cancelled buffers
 *
 * Note that we add objects to the tail of the lists so that first-to-last
 * ordering is preserved within the lists. Adding objects to the head of the
 * list means when we traverse from the head we walk them in last-to-first
 * order. For cancelled buffers and inode unlink buffers this doesn't matter,
 * but for all other items there may be specific ordering that we need to
 * preserve.
 */
STATIC int
xlog_recover_reorder_trans(
	struct xlog		*log,
	struct xlog_recover	*trans,
	int			pass)
{
	struct xlog_recover_item *item, *n;
	int			error = 0;
	LIST_HEAD(sort_list);
	LIST_HEAD(cancel_list);
	LIST_HEAD(buffer_list);
	LIST_HEAD(inode_buffer_list);
	LIST_HEAD(item_list);

	list_splice_init(&trans->r_itemq, &sort_list);
	list_for_each_entry_safe(item, n, &sort_list, ri_list) {
		enum xlog_recover_reorder	fate = XLOG_REORDER_ITEM_LIST;

		item->ri_ops = xlog_find_item_ops(item);
		if (!item->ri_ops) {
			xfs_warn(log->l_mp,
				"%s: unrecognized type of log operation (%d)",
				__func__, ITEM_TYPE(item));
			ASSERT(0);
			/*
			 * return the remaining items back to the transaction
			 * item list so they can be freed in caller.
			 */
			if (!list_empty(&sort_list))
				list_splice_init(&sort_list, &trans->r_itemq);
			error = -EFSCORRUPTED;
			break;
		}

		if (item->ri_ops->reorder)
			fate = item->ri_ops->reorder(item);

		switch (fate) {
		case XLOG_REORDER_BUFFER_LIST:
			list_move_tail(&item->ri_list, &buffer_list);
			break;
		case XLOG_REORDER_CANCEL_LIST:
			trace_xfs_log_recover_item_reorder_head(log,
					trans, item, pass);
			list_move(&item->ri_list, &cancel_list);
			break;
		case XLOG_REORDER_INODE_BUFFER_LIST:
			list_move(&item->ri_list, &inode_buffer_list);
			break;
		case XLOG_REORDER_ITEM_LIST:
			trace_xfs_log_recover_item_reorder_tail(log,
							trans, item, pass);
			list_move_tail(&item->ri_list, &item_list);
			break;
		}
	}

	ASSERT(list_empty(&sort_list));
	if (!list_empty(&buffer_list))
		list_splice(&buffer_list, &trans->r_itemq);
	if (!list_empty(&item_list))
		list_splice_tail(&item_list, &trans->r_itemq);
	if (!list_empty(&inode_buffer_list))
		list_splice_tail(&inode_buffer_list, &trans->r_itemq);
	if (!list_empty(&cancel_list))
		list_splice_tail(&cancel_list, &trans->r_itemq);
	return error;
}

void
xlog_buf_readahead(
	struct xlog		*log,
	xfs_daddr_t		blkno,
	uint			len,
	const struct xfs_buf_ops *ops)
{
	if (!xlog_is_buffer_cancelled(log, blkno, len))
		xfs_buf_readahead(log->l_mp->m_ddev_targp, blkno, len, ops);
}

/*
 * Create a deferred work structure for resuming and tracking the progress of a
 * log intent item that was found during recovery.
 */
void
xlog_recover_intent_item(
	struct xlog			*log,
	struct xfs_log_item		*lip,
	xfs_lsn_t			lsn,
	const struct xfs_defer_op_type	*ops)
{
	ASSERT(xlog_item_is_intent(lip));

	xfs_defer_start_recovery(lip, &log->r_dfops, ops);

	/*
	 * Insert the intent into the AIL directly and drop one reference so
	 * that finishing or canceling the work will drop the other.
	 */
	xfs_trans_ail_insert(log->l_ailp, lip, lsn);
	lip->li_ops->iop_unpin(lip, 0);
}

STATIC int
xlog_recover_items_pass2(
	struct xlog                     *log,
	struct xlog_recover             *trans,
	struct list_head                *buffer_list,
	struct list_head                *item_list)
{
	struct xlog_recover_item	*item;
	int				error = 0;

	list_for_each_entry(item, item_list, ri_list) {
		trace_xfs_log_recover_item_recover(log, trans, item,
				XLOG_RECOVER_PASS2);

		if (item->ri_ops->commit_pass2)
			error = item->ri_ops->commit_pass2(log, buffer_list,
					item, trans->r_lsn);
		if (error)
			return error;
	}

	return error;
}

/*
 * Perform the transaction.
 *
 * If the transaction modifies a buffer or inode, do it now.  Otherwise,
 * EFIs and EFDs get queued up by adding entries into the AIL for them.
 */
STATIC int
xlog_recover_commit_trans(
	struct xlog		*log,
	struct xlog_recover	*trans,
	int			pass,
	struct list_head	*buffer_list)
{
	int				error = 0;
	int				items_queued = 0;
	struct xlog_recover_item	*item;
	struct xlog_recover_item	*next;
	LIST_HEAD			(ra_list);
	LIST_HEAD			(done_list);

	#define XLOG_RECOVER_COMMIT_QUEUE_MAX 100

	hlist_del_init(&trans->r_list);

	error = xlog_recover_reorder_trans(log, trans, pass);
	if (error)
		return error;

	list_for_each_entry_safe(item, next, &trans->r_itemq, ri_list) {
		trace_xfs_log_recover_item_recover(log, trans, item, pass);

		switch (pass) {
		case XLOG_RECOVER_PASS1:
			if (item->ri_ops->commit_pass1)
				error = item->ri_ops->commit_pass1(log, item);
			break;
		case XLOG_RECOVER_PASS2:
			if (item->ri_ops->ra_pass2)
				item->ri_ops->ra_pass2(log, item);
			list_move_tail(&item->ri_list, &ra_list);
			items_queued++;
			if (items_queued >= XLOG_RECOVER_COMMIT_QUEUE_MAX) {
				error = xlog_recover_items_pass2(log, trans,
						buffer_list, &ra_list);
				list_splice_tail_init(&ra_list, &done_list);
				items_queued = 0;
			}

			break;
		default:
			ASSERT(0);
		}

		if (error)
			goto out;
	}

out:
	if (!list_empty(&ra_list)) {
		if (!error)
			error = xlog_recover_items_pass2(log, trans,
					buffer_list, &ra_list);
		list_splice_tail_init(&ra_list, &done_list);
	}

	if (!list_empty(&done_list))
		list_splice_init(&done_list, &trans->r_itemq);

	return error;
}

STATIC void
xlog_recover_add_item(
	struct list_head	*head)
{
	struct xlog_recover_item *item;

	item = kzalloc(sizeof(struct xlog_recover_item),
			GFP_KERNEL | __GFP_NOFAIL);
	INIT_LIST_HEAD(&item->ri_list);
	list_add_tail(&item->ri_list, head);
}

STATIC int
xlog_recover_add_to_cont_trans(
	struct xlog		*log,
	struct xlog_recover	*trans,
	char			*dp,
	int			len)
{
	struct xlog_recover_item *item;
	char			*ptr, *old_ptr;
	int			old_len;

	/*
	 * If the transaction is empty, the header was split across this and the
	 * previous record. Copy the rest of the header.
	 */
	if (list_empty(&trans->r_itemq)) {
		ASSERT(len <= sizeof(struct xfs_trans_header));
		if (len > sizeof(struct xfs_trans_header)) {
			xfs_warn(log->l_mp, "%s: bad header length", __func__);
			return -EFSCORRUPTED;
		}

		xlog_recover_add_item(&trans->r_itemq);
		ptr = (char *)&trans->r_theader +
				sizeof(struct xfs_trans_header) - len;
		memcpy(ptr, dp, len);
		return 0;
	}

	/* take the tail entry */
	item = list_entry(trans->r_itemq.prev, struct xlog_recover_item,
			  ri_list);

	old_ptr = item->ri_buf[item->ri_cnt-1].i_addr;
	old_len = item->ri_buf[item->ri_cnt-1].i_len;

	ptr = kvrealloc(old_ptr, old_len, len + old_len, GFP_KERNEL);
	if (!ptr)
		return -ENOMEM;
	memcpy(&ptr[old_len], dp, len);
	item->ri_buf[item->ri_cnt-1].i_len += len;
	item->ri_buf[item->ri_cnt-1].i_addr = ptr;
	trace_xfs_log_recover_item_add_cont(log, trans, item, 0);
	return 0;
}

/*
 * The next region to add is the start of a new region.  It could be
 * a whole region or it could be the first part of a new region.  Because
 * of this, the assumption here is that the type and size fields of all
 * format structures fit into the first 32 bits of the structure.
 *
 * This works because all regions must be 32 bit aligned.  Therefore, we
 * either have both fields or we have neither field.  In the case we have
 * neither field, the data part of the region is zero length.  We only have
 * a log_op_header and can throw away the header since a new one will appear
 * later.  If we have at least 4 bytes, then we can determine how many regions
 * will appear in the current log item.
 */
STATIC int
xlog_recover_add_to_trans(
	struct xlog		*log,
	struct xlog_recover	*trans,
	char			*dp,
	int			len)
{
	struct xfs_inode_log_format	*in_f;			/* any will do */
	struct xlog_recover_item *item;
	char			*ptr;

	if (!len)
		return 0;
	if (list_empty(&trans->r_itemq)) {
		/* we need to catch log corruptions here */
		if (*(uint *)dp != XFS_TRANS_HEADER_MAGIC) {
			xfs_warn(log->l_mp, "%s: bad header magic number",
				__func__);
			ASSERT(0);
			return -EFSCORRUPTED;
		}

		if (len > sizeof(struct xfs_trans_header)) {
			xfs_warn(log->l_mp, "%s: bad header length", __func__);
			ASSERT(0);
			return -EFSCORRUPTED;
		}

		/*
		 * The transaction header can be arbitrarily split across op
		 * records. If we don't have the whole thing here, copy what we
		 * do have and handle the rest in the next record.
		 */
		if (len == sizeof(struct xfs_trans_header))
			xlog_recover_add_item(&trans->r_itemq);
		memcpy(&trans->r_theader, dp, len);
		return 0;
	}

	ptr = xlog_kvmalloc(len);
	memcpy(ptr, dp, len);
	in_f = (struct xfs_inode_log_format *)ptr;

	/* take the tail entry */
	item = list_entry(trans->r_itemq.prev, struct xlog_recover_item,
			  ri_list);
	if (item->ri_total != 0 &&
	     item->ri_total == item->ri_cnt) {
		/* tail item is in use, get a new one */
		xlog_recover_add_item(&trans->r_itemq);
		item = list_entry(trans->r_itemq.prev,
					struct xlog_recover_item, ri_list);
	}

	if (item->ri_total == 0) {		/* first region to be added */
		if (in_f->ilf_size == 0 ||
		    in_f->ilf_size > XLOG_MAX_REGIONS_IN_ITEM) {
			xfs_warn(log->l_mp,
		"bad number of regions (%d) in inode log format",
				  in_f->ilf_size);
			ASSERT(0);
			kvfree(ptr);
			return -EFSCORRUPTED;
		}

		item->ri_total = in_f->ilf_size;
		item->ri_buf = kzalloc(item->ri_total * sizeof(xfs_log_iovec_t),
				GFP_KERNEL | __GFP_NOFAIL);
	}

	if (item->ri_total <= item->ri_cnt) {
		xfs_warn(log->l_mp,
	"log item region count (%d) overflowed size (%d)",
				item->ri_cnt, item->ri_total);
		ASSERT(0);
		kvfree(ptr);
		return -EFSCORRUPTED;
	}

	/* Description region is ri_buf[0] */
	item->ri_buf[item->ri_cnt].i_addr = ptr;
	item->ri_buf[item->ri_cnt].i_len  = len;
	item->ri_cnt++;
	trace_xfs_log_recover_item_add(log, trans, item, 0);
	return 0;
}

/*
 * Free up any resources allocated by the transaction
 *
 * Remember that EFIs, EFDs, and IUNLINKs are handled later.
 */
STATIC void
xlog_recover_free_trans(
	struct xlog_recover	*trans)
{
	struct xlog_recover_item *item, *n;
	int			i;

	hlist_del_init(&trans->r_list);

	list_for_each_entry_safe(item, n, &trans->r_itemq, ri_list) {
		/* Free the regions in the item. */
		list_del(&item->ri_list);
		for (i = 0; i < item->ri_cnt; i++)
			kvfree(item->ri_buf[i].i_addr);
		/* Free the item itself */
		kfree(item->ri_buf);
		kfree(item);
	}
	/* Free the transaction recover structure */
	kfree(trans);
}

/*
 * On error or completion, trans is freed.
 */
STATIC int
xlog_recovery_process_trans(
	struct xlog		*log,
	struct xlog_recover	*trans,
	char			*dp,
	unsigned int		len,
	unsigned int		flags,
	int			pass,
	struct list_head	*buffer_list)
{
	int			error = 0;
	bool			freeit = false;

	/* mask off ophdr transaction container flags */
	flags &= ~XLOG_END_TRANS;
	if (flags & XLOG_WAS_CONT_TRANS)
		flags &= ~XLOG_CONTINUE_TRANS;

	/*
	 * Callees must not free the trans structure. We'll decide if we need to
	 * free it or not based on the operation being done and it's result.
	 */
	switch (flags) {
	/* expected flag values */
	case 0:
	case XLOG_CONTINUE_TRANS:
		error = xlog_recover_add_to_trans(log, trans, dp, len);
		break;
	case XLOG_WAS_CONT_TRANS:
		error = xlog_recover_add_to_cont_trans(log, trans, dp, len);
		break;
	case XLOG_COMMIT_TRANS:
		error = xlog_recover_commit_trans(log, trans, pass,
						  buffer_list);
		/* success or fail, we are now done with this transaction. */
		freeit = true;
		break;

	/* unexpected flag values */
	case XLOG_UNMOUNT_TRANS:
		/* just skip trans */
		xfs_warn(log->l_mp, "%s: Unmount LR", __func__);
		freeit = true;
		break;
	case XLOG_START_TRANS:
	default:
		xfs_warn(log->l_mp, "%s: bad flag 0x%x", __func__, flags);
		ASSERT(0);
		error = -EFSCORRUPTED;
		break;
	}
	if (error || freeit)
		xlog_recover_free_trans(trans);
	return error;
}

/*
 * Lookup the transaction recovery structure associated with the ID in the
 * current ophdr. If the transaction doesn't exist and the start flag is set in
 * the ophdr, then allocate a new transaction for future ID matches to find.
 * Either way, return what we found during the lookup - an existing transaction
 * or nothing.
 */
STATIC struct xlog_recover *
xlog_recover_ophdr_to_trans(
	struct hlist_head	rhash[],
	struct xlog_rec_header	*rhead,
	struct xlog_op_header	*ohead)
{
	struct xlog_recover	*trans;
	xlog_tid_t		tid;
	struct hlist_head	*rhp;

	tid = be32_to_cpu(ohead->oh_tid);
	rhp = &rhash[XLOG_RHASH(tid)];
	hlist_for_each_entry(trans, rhp, r_list) {
		if (trans->r_log_tid == tid)
			return trans;
	}

	/*
	 * skip over non-start transaction headers - we could be
	 * processing slack space before the next transaction starts
	 */
	if (!(ohead->oh_flags & XLOG_START_TRANS))
		return NULL;

	ASSERT(be32_to_cpu(ohead->oh_len) == 0);

	/*
	 * This is a new transaction so allocate a new recovery container to
	 * hold the recovery ops that will follow.
	 */
	trans = kzalloc(sizeof(struct xlog_recover), GFP_KERNEL | __GFP_NOFAIL);
	trans->r_log_tid = tid;
	trans->r_lsn = be64_to_cpu(rhead->h_lsn);
	INIT_LIST_HEAD(&trans->r_itemq);
	INIT_HLIST_NODE(&trans->r_list);
	hlist_add_head(&trans->r_list, rhp);

	/*
	 * Nothing more to do for this ophdr. Items to be added to this new
	 * transaction will be in subsequent ophdr containers.
	 */
	return NULL;
}

STATIC int
xlog_recover_process_ophdr(
	struct xlog		*log,
	struct hlist_head	rhash[],
	struct xlog_rec_header	*rhead,
	struct xlog_op_header	*ohead,
	char			*dp,
	char			*end,
	int			pass,
	struct list_head	*buffer_list)
{
	struct xlog_recover	*trans;
	unsigned int		len;
	int			error;

	/* Do we understand who wrote this op? */
	if (ohead->oh_clientid != XFS_TRANSACTION &&
	    ohead->oh_clientid != XFS_LOG) {
		xfs_warn(log->l_mp, "%s: bad clientid 0x%x",
			__func__, ohead->oh_clientid);
		ASSERT(0);
		return -EFSCORRUPTED;
	}

	/*
	 * Check the ophdr contains all the data it is supposed to contain.
	 */
	len = be32_to_cpu(ohead->oh_len);
	if (dp + len > end) {
		xfs_warn(log->l_mp, "%s: bad length 0x%x", __func__, len);
		WARN_ON(1);
		return -EFSCORRUPTED;
	}

	trans = xlog_recover_ophdr_to_trans(rhash, rhead, ohead);
	if (!trans) {
		/* nothing to do, so skip over this ophdr */
		return 0;
	}

	/*
	 * The recovered buffer queue is drained only once we know that all
	 * recovery items for the current LSN have been processed. This is
	 * required because:
	 *
	 * - Buffer write submission updates the metadata LSN of the buffer.
	 * - Log recovery skips items with a metadata LSN >= the current LSN of
	 *   the recovery item.
	 * - Separate recovery items against the same metadata buffer can share
	 *   a current LSN. I.e., consider that the LSN of a recovery item is
	 *   defined as the starting LSN of the first record in which its
	 *   transaction appears, that a record can hold multiple transactions,
	 *   and/or that a transaction can span multiple records.
	 *
	 * In other words, we are allowed to submit a buffer from log recovery
	 * once per current LSN. Otherwise, we may incorrectly skip recovery
	 * items and cause corruption.
	 *
	 * We don't know up front whether buffers are updated multiple times per
	 * LSN. Therefore, track the current LSN of each commit log record as it
	 * is processed and drain the queue when it changes. Use commit records
	 * because they are ordered correctly by the logging code.
	 */
	if (log->l_recovery_lsn != trans->r_lsn &&
	    ohead->oh_flags & XLOG_COMMIT_TRANS) {
		error = xfs_buf_delwri_submit(buffer_list);
		if (error)
			return error;
		log->l_recovery_lsn = trans->r_lsn;
	}

	return xlog_recovery_process_trans(log, trans, dp, len,
					   ohead->oh_flags, pass, buffer_list);
}

/*
 * There are two valid states of the r_state field.  0 indicates that the
 * transaction structure is in a normal state.  We have either seen the
 * start of the transaction or the last operation we added was not a partial
 * operation.  If the last operation we added to the transaction was a
 * partial operation, we need to mark r_state with XLOG_WAS_CONT_TRANS.
 *
 * NOTE: skip LRs with 0 data length.
 */
STATIC int
xlog_recover_process_data(
	struct xlog		*log,
	struct hlist_head	rhash[],
	struct xlog_rec_header	*rhead,
	char			*dp,
	int			pass,
	struct list_head	*buffer_list)
{
	struct xlog_op_header	*ohead;
	char			*end;
	int			num_logops;
	int			error;

	end = dp + be32_to_cpu(rhead->h_len);
	num_logops = be32_to_cpu(rhead->h_num_logops);

	/* check the log format matches our own - else we can't recover */
	if (xlog_header_check_recover(log->l_mp, rhead))
		return -EIO;

	trace_xfs_log_recover_record(log, rhead, pass);
	while ((dp < end) && num_logops) {

		ohead = (struct xlog_op_header *)dp;
		dp += sizeof(*ohead);
		ASSERT(dp <= end);

		/* errors will abort recovery */
		error = xlog_recover_process_ophdr(log, rhash, rhead, ohead,
						   dp, end, pass, buffer_list);
		if (error)
			return error;

		dp += be32_to_cpu(ohead->oh_len);
		num_logops--;
	}
	return 0;
}

/* Take all the collected deferred ops and finish them in order. */
static int
xlog_finish_defer_ops(
	struct xfs_mount	*mp,
	struct list_head	*capture_list)
{
	struct xfs_defer_capture *dfc, *next;
	struct xfs_trans	*tp;
	int			error = 0;

	list_for_each_entry_safe(dfc, next, capture_list, dfc_list) {
		struct xfs_trans_res	resv;
		struct xfs_defer_resources dres;

		/*
		 * Create a new transaction reservation from the captured
		 * information.  Set logcount to 1 to force the new transaction
		 * to regrant every roll so that we can make forward progress
		 * in recovery no matter how full the log might be.
		 */
		resv.tr_logres = dfc->dfc_logres;
		resv.tr_logcount = 1;
		resv.tr_logflags = XFS_TRANS_PERM_LOG_RES;

		error = xfs_trans_alloc(mp, &resv, dfc->dfc_blkres,
				dfc->dfc_rtxres, XFS_TRANS_RESERVE, &tp);
		if (error) {
			xlog_force_shutdown(mp->m_log, SHUTDOWN_LOG_IO_ERROR);
			return error;
		}

		/*
		 * Transfer to this new transaction all the dfops we captured
		 * from recovering a single intent item.
		 */
		list_del_init(&dfc->dfc_list);
		xfs_defer_ops_continue(dfc, tp, &dres);
		error = xfs_trans_commit(tp);
		xfs_defer_resources_rele(&dres);
		if (error)
			return error;
	}

	ASSERT(list_empty(capture_list));
	return 0;
}

/* Release all the captured defer ops and capture structures in this list. */
static void
xlog_abort_defer_ops(
	struct xfs_mount		*mp,
	struct list_head		*capture_list)
{
	struct xfs_defer_capture	*dfc;
	struct xfs_defer_capture	*next;

	list_for_each_entry_safe(dfc, next, capture_list, dfc_list) {
		list_del_init(&dfc->dfc_list);
		xfs_defer_ops_capture_abort(mp, dfc);
	}
}

/*
 * When this is called, all of the log intent items which did not have
 * corresponding log done items should be in the AIL.  What we do now is update
 * the data structures associated with each one.
 *
 * Since we process the log intent items in normal transactions, they will be
 * removed at some point after the commit.  This prevents us from just walking
 * down the list processing each one.  We'll use a flag in the intent item to
 * skip those that we've already processed and use the AIL iteration mechanism's
 * generation count to try to speed this up at least a bit.
 *
 * When we start, we know that the intents are the only things in the AIL. As we
 * process them, however, other items are added to the AIL. Hence we know we
 * have started recovery on all the pending intents when we find an non-intent
 * item in the AIL.
 */
STATIC int
xlog_recover_process_intents(
	struct xlog			*log)
{
	LIST_HEAD(capture_list);
	struct xfs_defer_pending	*dfp, *n;
	int				error = 0;
#if defined(DEBUG) || defined(XFS_WARN)
	xfs_lsn_t			last_lsn;

	last_lsn = xlog_assign_lsn(log->l_curr_cycle, log->l_curr_block);
#endif

	list_for_each_entry_safe(dfp, n, &log->r_dfops, dfp_list) {
		ASSERT(xlog_item_is_intent(dfp->dfp_intent));

		/*
		 * We should never see a redo item with a LSN higher than
		 * the last transaction we found in the log at the start
		 * of recovery.
		 */
		ASSERT(XFS_LSN_CMP(last_lsn, dfp->dfp_intent->li_lsn) >= 0);

		/*
		 * NOTE: If your intent processing routine can create more
		 * deferred ops, you /must/ attach them to the capture list in
		 * the recover routine or else those subsequent intents will be
		 * replayed in the wrong order!
		 *
		 * The recovery function can free the log item, so we must not
		 * access dfp->dfp_intent after it returns.  It must dispose of
		 * @dfp if it returns 0.
		 */
		error = xfs_defer_finish_recovery(log->l_mp, dfp,
				&capture_list);
		if (error)
			break;
	}
	if (error)
		goto err;

	error = xlog_finish_defer_ops(log->l_mp, &capture_list);
	if (error)
		goto err;

	return 0;
err:
	xlog_abort_defer_ops(log->l_mp, &capture_list);
	return error;
}

/*
 * A cancel occurs when the mount has failed and we're bailing out.  Release all
 * pending log intent items that we haven't started recovery on so they don't
 * pin the AIL.
 */
STATIC void
xlog_recover_cancel_intents(
	struct xlog			*log)
{
	struct xfs_defer_pending	*dfp, *n;
<<<<<<< HEAD

	list_for_each_entry_safe(dfp, n, &log->r_dfops, dfp_list) {
		ASSERT(xlog_item_is_intent(dfp->dfp_intent));

=======

	list_for_each_entry_safe(dfp, n, &log->r_dfops, dfp_list) {
		ASSERT(xlog_item_is_intent(dfp->dfp_intent));

>>>>>>> 0c383648
		xfs_defer_cancel_recovery(log->l_mp, dfp);
	}
}

/*
 * Transfer ownership of the recovered pending work to the recovery transaction
 * and try to finish the work.  If there is more work to be done, the dfp will
 * remain attached to the transaction.  If not, the dfp is freed.
 */
int
xlog_recover_finish_intent(
	struct xfs_trans		*tp,
	struct xfs_defer_pending	*dfp)
{
	int				error;

	list_move(&dfp->dfp_list, &tp->t_dfops);
	error = xfs_defer_finish_one(tp, dfp);
	if (error == -EAGAIN)
		return 0;
	return error;
}

/*
 * This routine performs a transaction to null out a bad inode pointer
 * in an agi unlinked inode hash bucket.
 */
STATIC void
xlog_recover_clear_agi_bucket(
	struct xfs_perag	*pag,
	int			bucket)
{
	struct xfs_mount	*mp = pag->pag_mount;
	struct xfs_trans	*tp;
	struct xfs_agi		*agi;
	struct xfs_buf		*agibp;
	int			offset;
	int			error;

	error = xfs_trans_alloc(mp, &M_RES(mp)->tr_clearagi, 0, 0, 0, &tp);
	if (error)
		goto out_error;

	error = xfs_read_agi(pag, tp, 0, &agibp);
	if (error)
		goto out_abort;

	agi = agibp->b_addr;
	agi->agi_unlinked[bucket] = cpu_to_be32(NULLAGINO);
	offset = offsetof(xfs_agi_t, agi_unlinked) +
		 (sizeof(xfs_agino_t) * bucket);
	xfs_trans_log_buf(tp, agibp, offset,
			  (offset + sizeof(xfs_agino_t) - 1));

	error = xfs_trans_commit(tp);
	if (error)
		goto out_error;
	return;

out_abort:
	xfs_trans_cancel(tp);
out_error:
	xfs_warn(mp, "%s: failed to clear agi %d. Continuing.", __func__,
			pag->pag_agno);
	return;
}

static int
xlog_recover_iunlink_bucket(
	struct xfs_perag	*pag,
	struct xfs_agi		*agi,
	int			bucket)
{
	struct xfs_mount	*mp = pag->pag_mount;
	struct xfs_inode	*prev_ip = NULL;
	struct xfs_inode	*ip;
	xfs_agino_t		prev_agino, agino;
	int			error = 0;

	agino = be32_to_cpu(agi->agi_unlinked[bucket]);
	while (agino != NULLAGINO) {
		error = xfs_iget(mp, NULL,
				XFS_AGINO_TO_INO(mp, pag->pag_agno, agino),
				0, 0, &ip);
		if (error)
			break;

		ASSERT(VFS_I(ip)->i_nlink == 0);
		ASSERT(VFS_I(ip)->i_mode != 0);
		xfs_iflags_clear(ip, XFS_IRECOVERY);
		agino = ip->i_next_unlinked;

		if (prev_ip) {
			ip->i_prev_unlinked = prev_agino;
			xfs_irele(prev_ip);

			/*
			 * Ensure the inode is removed from the unlinked list
			 * before we continue so that it won't race with
			 * building the in-memory list here. This could be
			 * serialised with the agibp lock, but that just
			 * serialises via lockstepping and it's much simpler
			 * just to flush the inodegc queue and wait for it to
			 * complete.
			 */
			error = xfs_inodegc_flush(mp);
			if (error)
				break;
		}

		prev_agino = agino;
		prev_ip = ip;
	}

	if (prev_ip) {
		int	error2;

		ip->i_prev_unlinked = prev_agino;
		xfs_irele(prev_ip);

		error2 = xfs_inodegc_flush(mp);
		if (error2 && !error)
			return error2;
	}
	return error;
}

/*
 * Recover AGI unlinked lists
 *
 * This is called during recovery to process any inodes which we unlinked but
 * not freed when the system crashed.  These inodes will be on the lists in the
 * AGI blocks. What we do here is scan all the AGIs and fully truncate and free
 * any inodes found on the lists. Each inode is removed from the lists when it
 * has been fully truncated and is freed. The freeing of the inode and its
 * removal from the list must be atomic.
 *
 * If everything we touch in the agi processing loop is already in memory, this
 * loop can hold the cpu for a long time. It runs without lock contention,
 * memory allocation contention, the need wait for IO, etc, and so will run
 * until we either run out of inodes to process, run low on memory or we run out
 * of log space.
 *
 * This behaviour is bad for latency on single CPU and non-preemptible kernels,
 * and can prevent other filesystem work (such as CIL pushes) from running. This
 * can lead to deadlocks if the recovery process runs out of log reservation
 * space. Hence we need to yield the CPU when there is other kernel work
 * scheduled on this CPU to ensure other scheduled work can run without undue
 * latency.
 */
static void
xlog_recover_iunlink_ag(
	struct xfs_perag	*pag)
{
	struct xfs_agi		*agi;
	struct xfs_buf		*agibp;
	int			bucket;
	int			error;

	error = xfs_read_agi(pag, NULL, 0, &agibp);
	if (error) {
		/*
		 * AGI is b0rked. Don't process it.
		 *
		 * We should probably mark the filesystem as corrupt after we've
		 * recovered all the ag's we can....
		 */
		return;
	}

	/*
	 * Unlock the buffer so that it can be acquired in the normal course of
	 * the transaction to truncate and free each inode.  Because we are not
	 * racing with anyone else here for the AGI buffer, we don't even need
	 * to hold it locked to read the initial unlinked bucket entries out of
	 * the buffer. We keep buffer reference though, so that it stays pinned
	 * in memory while we need the buffer.
	 */
	agi = agibp->b_addr;
	xfs_buf_unlock(agibp);

	for (bucket = 0; bucket < XFS_AGI_UNLINKED_BUCKETS; bucket++) {
		error = xlog_recover_iunlink_bucket(pag, agi, bucket);
		if (error) {
			/*
			 * Bucket is unrecoverable, so only a repair scan can
			 * free the remaining unlinked inodes. Just empty the
			 * bucket and remaining inodes on it unreferenced and
			 * unfreeable.
			 */
			xlog_recover_clear_agi_bucket(pag, bucket);
		}
	}

	xfs_buf_rele(agibp);
}

static void
xlog_recover_process_iunlinks(
	struct xlog	*log)
{
	struct xfs_perag	*pag;
	xfs_agnumber_t		agno;

	for_each_perag(log->l_mp, agno, pag)
		xlog_recover_iunlink_ag(pag);
}

STATIC void
xlog_unpack_data(
	struct xlog_rec_header	*rhead,
	char			*dp,
	struct xlog		*log)
{
	int			i, j, k;

	for (i = 0; i < BTOBB(be32_to_cpu(rhead->h_len)) &&
		  i < (XLOG_HEADER_CYCLE_SIZE / BBSIZE); i++) {
		*(__be32 *)dp = *(__be32 *)&rhead->h_cycle_data[i];
		dp += BBSIZE;
	}

	if (xfs_has_logv2(log->l_mp)) {
		xlog_in_core_2_t *xhdr = (xlog_in_core_2_t *)rhead;
		for ( ; i < BTOBB(be32_to_cpu(rhead->h_len)); i++) {
			j = i / (XLOG_HEADER_CYCLE_SIZE / BBSIZE);
			k = i % (XLOG_HEADER_CYCLE_SIZE / BBSIZE);
			*(__be32 *)dp = xhdr[j].hic_xheader.xh_cycle_data[k];
			dp += BBSIZE;
		}
	}
}

/*
 * CRC check, unpack and process a log record.
 */
STATIC int
xlog_recover_process(
	struct xlog		*log,
	struct hlist_head	rhash[],
	struct xlog_rec_header	*rhead,
	char			*dp,
	int			pass,
	struct list_head	*buffer_list)
{
	__le32			old_crc = rhead->h_crc;
	__le32			crc;

	crc = xlog_cksum(log, rhead, dp, be32_to_cpu(rhead->h_len));

	/*
	 * Nothing else to do if this is a CRC verification pass. Just return
	 * if this a record with a non-zero crc. Unfortunately, mkfs always
	 * sets old_crc to 0 so we must consider this valid even on v5 supers.
	 * Otherwise, return EFSBADCRC on failure so the callers up the stack
	 * know precisely what failed.
	 */
	if (pass == XLOG_RECOVER_CRCPASS) {
		if (old_crc && crc != old_crc)
			return -EFSBADCRC;
		return 0;
	}

	/*
	 * We're in the normal recovery path. Issue a warning if and only if the
	 * CRC in the header is non-zero. This is an advisory warning and the
	 * zero CRC check prevents warnings from being emitted when upgrading
	 * the kernel from one that does not add CRCs by default.
	 */
	if (crc != old_crc) {
		if (old_crc || xfs_has_crc(log->l_mp)) {
			xfs_alert(log->l_mp,
		"log record CRC mismatch: found 0x%x, expected 0x%x.",
					le32_to_cpu(old_crc),
					le32_to_cpu(crc));
			xfs_hex_dump(dp, 32);
		}

		/*
		 * If the filesystem is CRC enabled, this mismatch becomes a
		 * fatal log corruption failure.
		 */
		if (xfs_has_crc(log->l_mp)) {
			XFS_ERROR_REPORT(__func__, XFS_ERRLEVEL_LOW, log->l_mp);
			return -EFSCORRUPTED;
		}
	}

	xlog_unpack_data(rhead, dp, log);

	return xlog_recover_process_data(log, rhash, rhead, dp, pass,
					 buffer_list);
}

STATIC int
xlog_valid_rec_header(
	struct xlog		*log,
	struct xlog_rec_header	*rhead,
	xfs_daddr_t		blkno,
	int			bufsize)
{
	int			hlen;

	if (XFS_IS_CORRUPT(log->l_mp,
			   rhead->h_magicno != cpu_to_be32(XLOG_HEADER_MAGIC_NUM)))
		return -EFSCORRUPTED;
	if (XFS_IS_CORRUPT(log->l_mp,
			   (!rhead->h_version ||
			   (be32_to_cpu(rhead->h_version) &
			    (~XLOG_VERSION_OKBITS))))) {
		xfs_warn(log->l_mp, "%s: unrecognised log version (%d).",
			__func__, be32_to_cpu(rhead->h_version));
		return -EFSCORRUPTED;
	}

	/*
	 * LR body must have data (or it wouldn't have been written)
	 * and h_len must not be greater than LR buffer size.
	 */
	hlen = be32_to_cpu(rhead->h_len);
	if (XFS_IS_CORRUPT(log->l_mp, hlen <= 0 || hlen > bufsize))
		return -EFSCORRUPTED;

	if (XFS_IS_CORRUPT(log->l_mp,
			   blkno > log->l_logBBsize || blkno > INT_MAX))
		return -EFSCORRUPTED;
	return 0;
}

/*
 * Read the log from tail to head and process the log records found.
 * Handle the two cases where the tail and head are in the same cycle
 * and where the active portion of the log wraps around the end of
 * the physical log separately.  The pass parameter is passed through
 * to the routines called to process the data and is not looked at
 * here.
 */
STATIC int
xlog_do_recovery_pass(
	struct xlog		*log,
	xfs_daddr_t		head_blk,
	xfs_daddr_t		tail_blk,
	int			pass,
	xfs_daddr_t		*first_bad)	/* out: first bad log rec */
{
	xlog_rec_header_t	*rhead;
	xfs_daddr_t		blk_no, rblk_no;
	xfs_daddr_t		rhead_blk;
	char			*offset;
	char			*hbp, *dbp;
	int			error = 0, h_size, h_len;
	int			error2 = 0;
	int			bblks, split_bblks;
	int			hblks = 1, split_hblks, wrapped_hblks;
	int			i;
	struct hlist_head	rhash[XLOG_RHASH_SIZE];
	LIST_HEAD		(buffer_list);

	ASSERT(head_blk != tail_blk);
	blk_no = rhead_blk = tail_blk;

	for (i = 0; i < XLOG_RHASH_SIZE; i++)
		INIT_HLIST_HEAD(&rhash[i]);

	hbp = xlog_alloc_buffer(log, hblks);
	if (!hbp)
		return -ENOMEM;

	/*
	 * Read the header of the tail block and get the iclog buffer size from
	 * h_size.  Use this to tell how many sectors make up the log header.
	 */
	if (xfs_has_logv2(log->l_mp)) {
		/*
		 * When using variable length iclogs, read first sector of
		 * iclog header and extract the header size from it.  Get a
		 * new hbp that is the correct size.
		 */
		error = xlog_bread(log, tail_blk, 1, hbp, &offset);
		if (error)
			goto bread_err1;

		rhead = (xlog_rec_header_t *)offset;

		/*
		 * xfsprogs has a bug where record length is based on lsunit but
		 * h_size (iclog size) is hardcoded to 32k. Now that we
		 * unconditionally CRC verify the unmount record, this means the
		 * log buffer can be too small for the record and cause an
		 * overrun.
		 *
		 * Detect this condition here. Use lsunit for the buffer size as
		 * long as this looks like the mkfs case. Otherwise, return an
		 * error to avoid a buffer overrun.
		 */
		h_size = be32_to_cpu(rhead->h_size);
		h_len = be32_to_cpu(rhead->h_len);
		if (h_len > h_size && h_len <= log->l_mp->m_logbsize &&
		    rhead->h_num_logops == cpu_to_be32(1)) {
			xfs_warn(log->l_mp,
		"invalid iclog size (%d bytes), using lsunit (%d bytes)",
				 h_size, log->l_mp->m_logbsize);
			h_size = log->l_mp->m_logbsize;
		}

		error = xlog_valid_rec_header(log, rhead, tail_blk, h_size);
		if (error)
			goto bread_err1;

<<<<<<< HEAD
		hblks = xlog_logrec_hblks(log, rhead);
		if (hblks != 1) {
			kvfree(hbp);
			hbp = xlog_alloc_buffer(log, hblks);
=======
		/*
		 * This open codes xlog_logrec_hblks so that we can reuse the
		 * fixed up h_size value calculated above.  Without that we'd
		 * still allocate the buffer based on the incorrect on-disk
		 * size.
		 */
		if (h_size > XLOG_HEADER_CYCLE_SIZE &&
		    (rhead->h_version & cpu_to_be32(XLOG_VERSION_2))) {
			hblks = DIV_ROUND_UP(h_size, XLOG_HEADER_CYCLE_SIZE);
			if (hblks > 1) {
				kvfree(hbp);
				hbp = xlog_alloc_buffer(log, hblks);
				if (!hbp)
					return -ENOMEM;
			}
>>>>>>> 0c383648
		}
	} else {
		ASSERT(log->l_sectBBsize == 1);
		h_size = XLOG_BIG_RECORD_BSIZE;
	}

	dbp = xlog_alloc_buffer(log, BTOBB(h_size));
	if (!dbp) {
		kvfree(hbp);
		return -ENOMEM;
	}

	memset(rhash, 0, sizeof(rhash));
	if (tail_blk > head_blk) {
		/*
		 * Perform recovery around the end of the physical log.
		 * When the head is not on the same cycle number as the tail,
		 * we can't do a sequential recovery.
		 */
		while (blk_no < log->l_logBBsize) {
			/*
			 * Check for header wrapping around physical end-of-log
			 */
			offset = hbp;
			split_hblks = 0;
			wrapped_hblks = 0;
			if (blk_no + hblks <= log->l_logBBsize) {
				/* Read header in one read */
				error = xlog_bread(log, blk_no, hblks, hbp,
						   &offset);
				if (error)
					goto bread_err2;
			} else {
				/* This LR is split across physical log end */
				if (blk_no != log->l_logBBsize) {
					/* some data before physical log end */
					ASSERT(blk_no <= INT_MAX);
					split_hblks = log->l_logBBsize - (int)blk_no;
					ASSERT(split_hblks > 0);
					error = xlog_bread(log, blk_no,
							   split_hblks, hbp,
							   &offset);
					if (error)
						goto bread_err2;
				}

				/*
				 * Note: this black magic still works with
				 * large sector sizes (non-512) only because:
				 * - we increased the buffer size originally
				 *   by 1 sector giving us enough extra space
				 *   for the second read;
				 * - the log start is guaranteed to be sector
				 *   aligned;
				 * - we read the log end (LR header start)
				 *   _first_, then the log start (LR header end)
				 *   - order is important.
				 */
				wrapped_hblks = hblks - split_hblks;
				error = xlog_bread_noalign(log, 0,
						wrapped_hblks,
						offset + BBTOB(split_hblks));
				if (error)
					goto bread_err2;
			}
			rhead = (xlog_rec_header_t *)offset;
			error = xlog_valid_rec_header(log, rhead,
					split_hblks ? blk_no : 0, h_size);
			if (error)
				goto bread_err2;

			bblks = (int)BTOBB(be32_to_cpu(rhead->h_len));
			blk_no += hblks;

			/*
			 * Read the log record data in multiple reads if it
			 * wraps around the end of the log. Note that if the
			 * header already wrapped, blk_no could point past the
			 * end of the log. The record data is contiguous in
			 * that case.
			 */
			if (blk_no + bblks <= log->l_logBBsize ||
			    blk_no >= log->l_logBBsize) {
				rblk_no = xlog_wrap_logbno(log, blk_no);
				error = xlog_bread(log, rblk_no, bblks, dbp,
						   &offset);
				if (error)
					goto bread_err2;
			} else {
				/* This log record is split across the
				 * physical end of log */
				offset = dbp;
				split_bblks = 0;
				if (blk_no != log->l_logBBsize) {
					/* some data is before the physical
					 * end of log */
					ASSERT(!wrapped_hblks);
					ASSERT(blk_no <= INT_MAX);
					split_bblks =
						log->l_logBBsize - (int)blk_no;
					ASSERT(split_bblks > 0);
					error = xlog_bread(log, blk_no,
							split_bblks, dbp,
							&offset);
					if (error)
						goto bread_err2;
				}

				/*
				 * Note: this black magic still works with
				 * large sector sizes (non-512) only because:
				 * - we increased the buffer size originally
				 *   by 1 sector giving us enough extra space
				 *   for the second read;
				 * - the log start is guaranteed to be sector
				 *   aligned;
				 * - we read the log end (LR header start)
				 *   _first_, then the log start (LR header end)
				 *   - order is important.
				 */
				error = xlog_bread_noalign(log, 0,
						bblks - split_bblks,
						offset + BBTOB(split_bblks));
				if (error)
					goto bread_err2;
			}

			error = xlog_recover_process(log, rhash, rhead, offset,
						     pass, &buffer_list);
			if (error)
				goto bread_err2;

			blk_no += bblks;
			rhead_blk = blk_no;
		}

		ASSERT(blk_no >= log->l_logBBsize);
		blk_no -= log->l_logBBsize;
		rhead_blk = blk_no;
	}

	/* read first part of physical log */
	while (blk_no < head_blk) {
		error = xlog_bread(log, blk_no, hblks, hbp, &offset);
		if (error)
			goto bread_err2;

		rhead = (xlog_rec_header_t *)offset;
		error = xlog_valid_rec_header(log, rhead, blk_no, h_size);
		if (error)
			goto bread_err2;

		/* blocks in data section */
		bblks = (int)BTOBB(be32_to_cpu(rhead->h_len));
		error = xlog_bread(log, blk_no+hblks, bblks, dbp,
				   &offset);
		if (error)
			goto bread_err2;

		error = xlog_recover_process(log, rhash, rhead, offset, pass,
					     &buffer_list);
		if (error)
			goto bread_err2;

		blk_no += bblks + hblks;
		rhead_blk = blk_no;
	}

 bread_err2:
	kvfree(dbp);
 bread_err1:
	kvfree(hbp);

	/*
	 * Submit buffers that have been dirtied by the last record recovered.
	 */
	if (!list_empty(&buffer_list)) {
		if (error) {
			/*
			 * If there has been an item recovery error then we
			 * cannot allow partial checkpoint writeback to
			 * occur.  We might have multiple checkpoints with the
			 * same start LSN in this buffer list, and partial
			 * writeback of a checkpoint in this situation can
			 * prevent future recovery of all the changes in the
			 * checkpoints at this start LSN.
			 *
			 * Note: Shutting down the filesystem will result in the
			 * delwri submission marking all the buffers stale,
			 * completing them and cleaning up _XBF_LOGRECOVERY
			 * state without doing any IO.
			 */
			xlog_force_shutdown(log, SHUTDOWN_LOG_IO_ERROR);
		}
		error2 = xfs_buf_delwri_submit(&buffer_list);
	}

	if (error && first_bad)
		*first_bad = rhead_blk;

	/*
	 * Transactions are freed at commit time but transactions without commit
	 * records on disk are never committed. Free any that may be left in the
	 * hash table.
	 */
	for (i = 0; i < XLOG_RHASH_SIZE; i++) {
		struct hlist_node	*tmp;
		struct xlog_recover	*trans;

		hlist_for_each_entry_safe(trans, tmp, &rhash[i], r_list)
			xlog_recover_free_trans(trans);
	}

	return error ? error : error2;
}

/*
 * Do the recovery of the log.  We actually do this in two phases.
 * The two passes are necessary in order to implement the function
 * of cancelling a record written into the log.  The first pass
 * determines those things which have been cancelled, and the
 * second pass replays log items normally except for those which
 * have been cancelled.  The handling of the replay and cancellations
 * takes place in the log item type specific routines.
 *
 * The table of items which have cancel records in the log is allocated
 * and freed at this level, since only here do we know when all of
 * the log recovery has been completed.
 */
STATIC int
xlog_do_log_recovery(
	struct xlog	*log,
	xfs_daddr_t	head_blk,
	xfs_daddr_t	tail_blk)
{
	int		error;

	ASSERT(head_blk != tail_blk);

	/*
	 * First do a pass to find all of the cancelled buf log items.
	 * Store them in the buf_cancel_table for use in the second pass.
	 */
	error = xlog_alloc_buf_cancel_table(log);
	if (error)
		return error;

	error = xlog_do_recovery_pass(log, head_blk, tail_blk,
				      XLOG_RECOVER_PASS1, NULL);
	if (error != 0)
		goto out_cancel;

	/*
	 * Then do a second pass to actually recover the items in the log.
	 * When it is complete free the table of buf cancel items.
	 */
	error = xlog_do_recovery_pass(log, head_blk, tail_blk,
				      XLOG_RECOVER_PASS2, NULL);
	if (!error)
		xlog_check_buf_cancel_table(log);
out_cancel:
	xlog_free_buf_cancel_table(log);
	return error;
}

/*
 * Do the actual recovery
 */
STATIC int
xlog_do_recover(
	struct xlog		*log,
	xfs_daddr_t		head_blk,
	xfs_daddr_t		tail_blk)
{
	struct xfs_mount	*mp = log->l_mp;
	struct xfs_buf		*bp = mp->m_sb_bp;
	struct xfs_sb		*sbp = &mp->m_sb;
	int			error;

	trace_xfs_log_recover(log, head_blk, tail_blk);

	/*
	 * First replay the images in the log.
	 */
	error = xlog_do_log_recovery(log, head_blk, tail_blk);
	if (error)
		return error;

	if (xlog_is_shutdown(log))
		return -EIO;

	/*
	 * We now update the tail_lsn since much of the recovery has completed
	 * and there may be space available to use.  If there were no extent
	 * or iunlinks, we can free up the entire log and set the tail_lsn to
	 * be the last_sync_lsn.  This was set in xlog_find_tail to be the
	 * lsn of the last known good LR on disk.  If there are extent frees
	 * or iunlinks they will have some entries in the AIL; so we look at
	 * the AIL to determine how to set the tail_lsn.
	 */
	xlog_assign_tail_lsn(mp);

	/*
	 * Now that we've finished replaying all buffer and inode updates,
	 * re-read the superblock and reverify it.
	 */
	xfs_buf_lock(bp);
	xfs_buf_hold(bp);
	error = _xfs_buf_read(bp, XBF_READ);
	if (error) {
		if (!xlog_is_shutdown(log)) {
			xfs_buf_ioerror_alert(bp, __this_address);
			ASSERT(0);
		}
		xfs_buf_relse(bp);
		return error;
	}

	/* Convert superblock from on-disk format */
	xfs_sb_from_disk(sbp, bp->b_addr);
	xfs_buf_relse(bp);

	/* re-initialise in-core superblock and geometry structures */
	mp->m_features |= xfs_sb_version_to_features(sbp);
	xfs_reinit_percpu_counters(mp);
	error = xfs_initialize_perag(mp, sbp->sb_agcount, sbp->sb_dblocks,
			&mp->m_maxagi);
	if (error) {
		xfs_warn(mp, "Failed post-recovery per-ag init: %d", error);
		return error;
	}
	mp->m_alloc_set_aside = xfs_alloc_set_aside(mp);

	/* Normal transactions can now occur */
	clear_bit(XLOG_ACTIVE_RECOVERY, &log->l_opstate);
	return 0;
}

/*
 * Perform recovery and re-initialize some log variables in xlog_find_tail.
 *
 * Return error or zero.
 */
int
xlog_recover(
	struct xlog	*log)
{
	xfs_daddr_t	head_blk, tail_blk;
	int		error;

	/* find the tail of the log */
	error = xlog_find_tail(log, &head_blk, &tail_blk);
	if (error)
		return error;

	/*
	 * The superblock was read before the log was available and thus the LSN
	 * could not be verified. Check the superblock LSN against the current
	 * LSN now that it's known.
	 */
	if (xfs_has_crc(log->l_mp) &&
	    !xfs_log_check_lsn(log->l_mp, log->l_mp->m_sb.sb_lsn))
		return -EINVAL;

	if (tail_blk != head_blk) {
		/* There used to be a comment here:
		 *
		 * disallow recovery on read-only mounts.  note -- mount
		 * checks for ENOSPC and turns it into an intelligent
		 * error message.
		 * ...but this is no longer true.  Now, unless you specify
		 * NORECOVERY (in which case this function would never be
		 * called), we just go ahead and recover.  We do this all
		 * under the vfs layer, so we can get away with it unless
		 * the device itself is read-only, in which case we fail.
		 */
		if ((error = xfs_dev_is_read_only(log->l_mp, "recovery"))) {
			return error;
		}

		/*
		 * Version 5 superblock log feature mask validation. We know the
		 * log is dirty so check if there are any unknown log features
		 * in what we need to recover. If there are unknown features
		 * (e.g. unsupported transactions, then simply reject the
		 * attempt at recovery before touching anything.
		 */
		if (xfs_sb_is_v5(&log->l_mp->m_sb) &&
		    xfs_sb_has_incompat_log_feature(&log->l_mp->m_sb,
					XFS_SB_FEAT_INCOMPAT_LOG_UNKNOWN)) {
			xfs_warn(log->l_mp,
"Superblock has unknown incompatible log features (0x%x) enabled.",
				(log->l_mp->m_sb.sb_features_log_incompat &
					XFS_SB_FEAT_INCOMPAT_LOG_UNKNOWN));
			xfs_warn(log->l_mp,
"The log can not be fully and/or safely recovered by this kernel.");
			xfs_warn(log->l_mp,
"Please recover the log on a kernel that supports the unknown features.");
			return -EINVAL;
		}

		/*
		 * Delay log recovery if the debug hook is set. This is debug
		 * instrumentation to coordinate simulation of I/O failures with
		 * log recovery.
		 */
		if (xfs_globals.log_recovery_delay) {
			xfs_notice(log->l_mp,
				"Delaying log recovery for %d seconds.",
				xfs_globals.log_recovery_delay);
			msleep(xfs_globals.log_recovery_delay * 1000);
		}

		xfs_notice(log->l_mp, "Starting recovery (logdev: %s)",
				log->l_mp->m_logname ? log->l_mp->m_logname
						     : "internal");

		error = xlog_do_recover(log, head_blk, tail_blk);
		set_bit(XLOG_RECOVERY_NEEDED, &log->l_opstate);
	}
	return error;
}

/*
 * In the first part of recovery we replay inodes and buffers and build up the
 * list of intents which need to be processed. Here we process the intents and
 * clean up the on disk unlinked inode lists. This is separated from the first
 * part of recovery so that the root and real-time bitmap inodes can be read in
 * from disk in between the two stages.  This is necessary so that we can free
 * space in the real-time portion of the file system.
 *
 * We run this whole process under GFP_NOFS allocation context. We do a
 * combination of non-transactional and transactional work, yet we really don't
 * want to recurse into the filesystem from direct reclaim during any of this
 * processing. This allows all the recovery code run here not to care about the
 * memory allocation context it is running in.
 */
int
xlog_recover_finish(
	struct xlog	*log)
{
	unsigned int	nofs_flags = memalloc_nofs_save();
	int		error;

	error = xlog_recover_process_intents(log);
	if (error) {
		/*
		 * Cancel all the unprocessed intent items now so that we don't
		 * leave them pinned in the AIL.  This can cause the AIL to
		 * livelock on the pinned item if anyone tries to push the AIL
		 * (inode reclaim does this) before we get around to
		 * xfs_log_mount_cancel.
		 */
		xlog_recover_cancel_intents(log);
		xfs_alert(log->l_mp, "Failed to recover intents");
		xlog_force_shutdown(log, SHUTDOWN_LOG_IO_ERROR);
		goto out_error;
	}

	/*
	 * Sync the log to get all the intents out of the AIL.  This isn't
	 * absolutely necessary, but it helps in case the unlink transactions
	 * would have problems pushing the intents out of the way.
	 */
	xfs_log_force(log->l_mp, XFS_LOG_SYNC);

<<<<<<< HEAD
	/*
	 * Now that we've recovered the log and all the intents, we can clear
	 * the log incompat feature bits in the superblock because there's no
	 * longer anything to protect.  We rely on the AIL push to write out the
	 * updated superblock after everything else.
	 */
	if (xfs_clear_incompat_log_features(log->l_mp)) {
		error = xfs_sync_sb(log->l_mp, false);
		if (error < 0) {
			xfs_alert(log->l_mp,
	"Failed to clear log incompat features on recovery");
			goto out_error;
		}
	}

=======
>>>>>>> 0c383648
	xlog_recover_process_iunlinks(log);

	/*
	 * Recover any CoW staging blocks that are still referenced by the
	 * ondisk refcount metadata.  During mount there cannot be any live
	 * staging extents as we have not permitted any user modifications.
	 * Therefore, it is safe to free them all right now, even on a
	 * read-only mount.
	 */
	error = xfs_reflink_recover_cow(log->l_mp);
	if (error) {
		xfs_alert(log->l_mp,
	"Failed to recover leftover CoW staging extents, err %d.",
				error);
		/*
		 * If we get an error here, make sure the log is shut down
		 * but return zero so that any log items committed since the
		 * end of intents processing can be pushed through the CIL
		 * and AIL.
		 */
		xlog_force_shutdown(log, SHUTDOWN_LOG_IO_ERROR);
		error = 0;
		goto out_error;
	}

out_error:
	memalloc_nofs_restore(nofs_flags);
	return error;
}

void
xlog_recover_cancel(
	struct xlog	*log)
{
	if (xlog_recovery_needed(log))
		xlog_recover_cancel_intents(log);
}
<|MERGE_RESOLUTION|>--- conflicted
+++ resolved
@@ -2642,17 +2642,10 @@
 	struct xlog			*log)
 {
 	struct xfs_defer_pending	*dfp, *n;
-<<<<<<< HEAD
 
 	list_for_each_entry_safe(dfp, n, &log->r_dfops, dfp_list) {
 		ASSERT(xlog_item_is_intent(dfp->dfp_intent));
 
-=======
-
-	list_for_each_entry_safe(dfp, n, &log->r_dfops, dfp_list) {
-		ASSERT(xlog_item_is_intent(dfp->dfp_intent));
-
->>>>>>> 0c383648
 		xfs_defer_cancel_recovery(log->l_mp, dfp);
 	}
 }
@@ -3062,12 +3055,6 @@
 		if (error)
 			goto bread_err1;
 
-<<<<<<< HEAD
-		hblks = xlog_logrec_hblks(log, rhead);
-		if (hblks != 1) {
-			kvfree(hbp);
-			hbp = xlog_alloc_buffer(log, hblks);
-=======
 		/*
 		 * This open codes xlog_logrec_hblks so that we can reuse the
 		 * fixed up h_size value calculated above.  Without that we'd
@@ -3083,7 +3070,6 @@
 				if (!hbp)
 					return -ENOMEM;
 			}
->>>>>>> 0c383648
 		}
 	} else {
 		ASSERT(log->l_sectBBsize == 1);
@@ -3550,24 +3536,6 @@
 	 */
 	xfs_log_force(log->l_mp, XFS_LOG_SYNC);
 
-<<<<<<< HEAD
-	/*
-	 * Now that we've recovered the log and all the intents, we can clear
-	 * the log incompat feature bits in the superblock because there's no
-	 * longer anything to protect.  We rely on the AIL push to write out the
-	 * updated superblock after everything else.
-	 */
-	if (xfs_clear_incompat_log_features(log->l_mp)) {
-		error = xfs_sync_sb(log->l_mp, false);
-		if (error < 0) {
-			xfs_alert(log->l_mp,
-	"Failed to clear log incompat features on recovery");
-			goto out_error;
-		}
-	}
-
-=======
->>>>>>> 0c383648
 	xlog_recover_process_iunlinks(log);
 
 	/*
