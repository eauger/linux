// SPDX-License-Identifier: GPL-2.0
/*
 * linux/fs/ext4/xattr.c
 *
 * Copyright (C) 2001-2003 Andreas Gruenbacher, <agruen@suse.de>
 *
 * Fix by Harrison Xing <harrison@mountainviewdata.com>.
 * Ext4 code with a lot of help from Eric Jarman <ejarman@acm.org>.
 * Extended attributes for symlinks and special files added per
 *  suggestion of Luka Renko <luka.renko@hermes.si>.
 * xattr consolidation Copyright (c) 2004 James Morris <jmorris@redhat.com>,
 *  Red Hat Inc.
 * ea-in-inode support by Alex Tomas <alex@clusterfs.com> aka bzzz
 *  and Andreas Gruenbacher <agruen@suse.de>.
 */

/*
 * Extended attributes are stored directly in inodes (on file systems with
 * inodes bigger than 128 bytes) and on additional disk blocks. The i_file_acl
 * field contains the block number if an inode uses an additional block. All
 * attributes must fit in the inode and one additional block. Blocks that
 * contain the identical set of attributes may be shared among several inodes.
 * Identical blocks are detected by keeping a cache of blocks that have
 * recently been accessed.
 *
 * The attributes in inodes and on blocks have a different header; the entries
 * are stored in the same format:
 *
 *   +------------------+
 *   | header           |
 *   | entry 1          | |
 *   | entry 2          | | growing downwards
 *   | entry 3          | v
 *   | four null bytes  |
 *   | . . .            |
 *   | value 1          | ^
 *   | value 3          | | growing upwards
 *   | value 2          | |
 *   +------------------+
 *
 * The header is followed by multiple entry descriptors. In disk blocks, the
 * entry descriptors are kept sorted. In inodes, they are unsorted. The
 * attribute values are aligned to the end of the block in no specific order.
 *
 * Locking strategy
 * ----------------
 * EXT4_I(inode)->i_file_acl is protected by EXT4_I(inode)->xattr_sem.
 * EA blocks are only changed if they are exclusive to an inode, so
 * holding xattr_sem also means that nothing but the EA block's reference
 * count can change. Multiple writers to the same block are synchronized
 * by the buffer lock.
 */

#include <linux/init.h>
#include <linux/fs.h>
#include <linux/slab.h>
#include <linux/mbcache.h>
#include <linux/quotaops.h>
#include <linux/iversion.h>
#include "ext4_jbd2.h"
#include "ext4.h"
#include "xattr.h"
#include "acl.h"

#ifdef EXT4_XATTR_DEBUG
# define ea_idebug(inode, fmt, ...)					\
	printk(KERN_DEBUG "inode %s:%lu: " fmt "\n",			\
	       inode->i_sb->s_id, inode->i_ino, ##__VA_ARGS__)
# define ea_bdebug(bh, fmt, ...)					\
	printk(KERN_DEBUG "block %pg:%lu: " fmt "\n",			\
	       bh->b_bdev, (unsigned long)bh->b_blocknr, ##__VA_ARGS__)
#else
# define ea_idebug(inode, fmt, ...)	no_printk(fmt, ##__VA_ARGS__)
# define ea_bdebug(bh, fmt, ...)	no_printk(fmt, ##__VA_ARGS__)
#endif

static void ext4_xattr_block_cache_insert(struct mb_cache *,
					  struct buffer_head *);
static struct buffer_head *
ext4_xattr_block_cache_find(struct inode *, struct ext4_xattr_header *,
			    struct mb_cache_entry **);
static __le32 ext4_xattr_hash_entry(char *name, size_t name_len, __le32 *value,
				    size_t value_count);
static void ext4_xattr_rehash(struct ext4_xattr_header *);

static const struct xattr_handler * const ext4_xattr_handler_map[] = {
	[EXT4_XATTR_INDEX_USER]		     = &ext4_xattr_user_handler,
#ifdef CONFIG_EXT4_FS_POSIX_ACL
	[EXT4_XATTR_INDEX_POSIX_ACL_ACCESS]  = &posix_acl_access_xattr_handler,
	[EXT4_XATTR_INDEX_POSIX_ACL_DEFAULT] = &posix_acl_default_xattr_handler,
#endif
	[EXT4_XATTR_INDEX_TRUSTED]	     = &ext4_xattr_trusted_handler,
#ifdef CONFIG_EXT4_FS_SECURITY
	[EXT4_XATTR_INDEX_SECURITY]	     = &ext4_xattr_security_handler,
#endif
};

const struct xattr_handler *ext4_xattr_handlers[] = {
	&ext4_xattr_user_handler,
	&ext4_xattr_trusted_handler,
#ifdef CONFIG_EXT4_FS_POSIX_ACL
	&posix_acl_access_xattr_handler,
	&posix_acl_default_xattr_handler,
#endif
#ifdef CONFIG_EXT4_FS_SECURITY
	&ext4_xattr_security_handler,
#endif
	NULL
};

#define EA_BLOCK_CACHE(inode)	(((struct ext4_sb_info *) \
				inode->i_sb->s_fs_info)->s_ea_block_cache)

#define EA_INODE_CACHE(inode)	(((struct ext4_sb_info *) \
				inode->i_sb->s_fs_info)->s_ea_inode_cache)

static int
ext4_expand_inode_array(struct ext4_xattr_inode_array **ea_inode_array,
			struct inode *inode);

#ifdef CONFIG_LOCKDEP
void ext4_xattr_inode_set_class(struct inode *ea_inode)
{
	lockdep_set_subclass(&ea_inode->i_rwsem, 1);
}
#endif

static __le32 ext4_xattr_block_csum(struct inode *inode,
				    sector_t block_nr,
				    struct ext4_xattr_header *hdr)
{
	struct ext4_sb_info *sbi = EXT4_SB(inode->i_sb);
	__u32 csum;
	__le64 dsk_block_nr = cpu_to_le64(block_nr);
	__u32 dummy_csum = 0;
	int offset = offsetof(struct ext4_xattr_header, h_checksum);

	csum = ext4_chksum(sbi, sbi->s_csum_seed, (__u8 *)&dsk_block_nr,
			   sizeof(dsk_block_nr));
	csum = ext4_chksum(sbi, csum, (__u8 *)hdr, offset);
	csum = ext4_chksum(sbi, csum, (__u8 *)&dummy_csum, sizeof(dummy_csum));
	offset += sizeof(dummy_csum);
	csum = ext4_chksum(sbi, csum, (__u8 *)hdr + offset,
			   EXT4_BLOCK_SIZE(inode->i_sb) - offset);

	return cpu_to_le32(csum);
}

static int ext4_xattr_block_csum_verify(struct inode *inode,
					struct buffer_head *bh)
{
	struct ext4_xattr_header *hdr = BHDR(bh);
	int ret = 1;

	if (ext4_has_metadata_csum(inode->i_sb)) {
		lock_buffer(bh);
		ret = (hdr->h_checksum == ext4_xattr_block_csum(inode,
							bh->b_blocknr, hdr));
		unlock_buffer(bh);
	}
	return ret;
}

static void ext4_xattr_block_csum_set(struct inode *inode,
				      struct buffer_head *bh)
{
	if (ext4_has_metadata_csum(inode->i_sb))
		BHDR(bh)->h_checksum = ext4_xattr_block_csum(inode,
						bh->b_blocknr, BHDR(bh));
}

static inline const struct xattr_handler *
ext4_xattr_handler(int name_index)
{
	const struct xattr_handler *handler = NULL;

	if (name_index > 0 && name_index < ARRAY_SIZE(ext4_xattr_handler_map))
		handler = ext4_xattr_handler_map[name_index];
	return handler;
}

static int
ext4_xattr_check_entries(struct ext4_xattr_entry *entry, void *end,
			 void *value_start)
{
	struct ext4_xattr_entry *e = entry;

	/* Find the end of the names list */
	while (!IS_LAST_ENTRY(e)) {
		struct ext4_xattr_entry *next = EXT4_XATTR_NEXT(e);
		if ((void *)next >= end)
			return -EFSCORRUPTED;
		if (strnlen(e->e_name, e->e_name_len) != e->e_name_len)
			return -EFSCORRUPTED;
		e = next;
	}

	/* Check the values */
	while (!IS_LAST_ENTRY(entry)) {
		u32 size = le32_to_cpu(entry->e_value_size);

		if (size > EXT4_XATTR_SIZE_MAX)
			return -EFSCORRUPTED;

		if (size != 0 && entry->e_value_inum == 0) {
			u16 offs = le16_to_cpu(entry->e_value_offs);
			void *value;

			/*
			 * The value cannot overlap the names, and the value
			 * with padding cannot extend beyond 'end'.  Check both
			 * the padded and unpadded sizes, since the size may
			 * overflow to 0 when adding padding.
			 */
			if (offs > end - value_start)
				return -EFSCORRUPTED;
			value = value_start + offs;
			if (value < (void *)e + sizeof(u32) ||
			    size > end - value ||
			    EXT4_XATTR_SIZE(size) > end - value)
				return -EFSCORRUPTED;
		}
		entry = EXT4_XATTR_NEXT(entry);
	}

	return 0;
}

static inline int
__ext4_xattr_check_block(struct inode *inode, struct buffer_head *bh,
			 const char *function, unsigned int line)
{
	int error = -EFSCORRUPTED;

	if (BHDR(bh)->h_magic != cpu_to_le32(EXT4_XATTR_MAGIC) ||
	    BHDR(bh)->h_blocks != cpu_to_le32(1))
		goto errout;
	if (buffer_verified(bh))
		return 0;

	error = -EFSBADCRC;
	if (!ext4_xattr_block_csum_verify(inode, bh))
		goto errout;
	error = ext4_xattr_check_entries(BFIRST(bh), bh->b_data + bh->b_size,
					 bh->b_data);
errout:
	if (error)
		__ext4_error_inode(inode, function, line, 0, -error,
				   "corrupted xattr block %llu",
				   (unsigned long long) bh->b_blocknr);
	else
		set_buffer_verified(bh);
	return error;
}

#define ext4_xattr_check_block(inode, bh) \
	__ext4_xattr_check_block((inode), (bh),  __func__, __LINE__)


static int
__xattr_check_inode(struct inode *inode, struct ext4_xattr_ibody_header *header,
			 void *end, const char *function, unsigned int line)
{
	int error = -EFSCORRUPTED;

	if (end - (void *)header < sizeof(*header) + sizeof(u32) ||
	    (header->h_magic != cpu_to_le32(EXT4_XATTR_MAGIC)))
		goto errout;
	error = ext4_xattr_check_entries(IFIRST(header), end, IFIRST(header));
errout:
	if (error)
		__ext4_error_inode(inode, function, line, 0, -error,
				   "corrupted in-inode xattr");
	return error;
}

#define xattr_check_inode(inode, header, end) \
	__xattr_check_inode((inode), (header), (end), __func__, __LINE__)

static int
xattr_find_entry(struct inode *inode, struct ext4_xattr_entry **pentry,
		 void *end, int name_index, const char *name, int sorted)
{
	struct ext4_xattr_entry *entry, *next;
	size_t name_len;
	int cmp = 1;

	if (name == NULL)
		return -EINVAL;
	name_len = strlen(name);
	for (entry = *pentry; !IS_LAST_ENTRY(entry); entry = next) {
		next = EXT4_XATTR_NEXT(entry);
		if ((void *) next >= end) {
			EXT4_ERROR_INODE(inode, "corrupted xattr entries");
			return -EFSCORRUPTED;
		}
		cmp = name_index - entry->e_name_index;
		if (!cmp)
			cmp = name_len - entry->e_name_len;
		if (!cmp)
			cmp = memcmp(name, entry->e_name, name_len);
		if (cmp <= 0 && (sorted || cmp == 0))
			break;
	}
	*pentry = entry;
	return cmp ? -ENODATA : 0;
}

static u32
ext4_xattr_inode_hash(struct ext4_sb_info *sbi, const void *buffer, size_t size)
{
	return ext4_chksum(sbi, sbi->s_csum_seed, buffer, size);
}

static u64 ext4_xattr_inode_get_ref(struct inode *ea_inode)
{
	return ((u64)ea_inode->i_ctime.tv_sec << 32) |
		(u32) inode_peek_iversion_raw(ea_inode);
}

static void ext4_xattr_inode_set_ref(struct inode *ea_inode, u64 ref_count)
{
	ea_inode->i_ctime.tv_sec = (u32)(ref_count >> 32);
	inode_set_iversion_raw(ea_inode, ref_count & 0xffffffff);
}

static u32 ext4_xattr_inode_get_hash(struct inode *ea_inode)
{
	return (u32)ea_inode->i_atime.tv_sec;
}

static void ext4_xattr_inode_set_hash(struct inode *ea_inode, u32 hash)
{
	ea_inode->i_atime.tv_sec = hash;
}

/*
 * Read the EA value from an inode.
 */
static int ext4_xattr_inode_read(struct inode *ea_inode, void *buf, size_t size)
{
	int blocksize = 1 << ea_inode->i_blkbits;
	int bh_count = (size + blocksize - 1) >> ea_inode->i_blkbits;
	int tail_size = (size % blocksize) ?: blocksize;
	struct buffer_head *bhs_inline[8];
	struct buffer_head **bhs = bhs_inline;
	int i, ret;

	if (bh_count > ARRAY_SIZE(bhs_inline)) {
		bhs = kmalloc_array(bh_count, sizeof(*bhs), GFP_NOFS);
		if (!bhs)
			return -ENOMEM;
	}

	ret = ext4_bread_batch(ea_inode, 0 /* block */, bh_count,
			       true /* wait */, bhs);
	if (ret)
		goto free_bhs;

	for (i = 0; i < bh_count; i++) {
		/* There shouldn't be any holes in ea_inode. */
		if (!bhs[i]) {
			ret = -EFSCORRUPTED;
			goto put_bhs;
		}
		memcpy((char *)buf + blocksize * i, bhs[i]->b_data,
		       i < bh_count - 1 ? blocksize : tail_size);
	}
	ret = 0;
put_bhs:
	for (i = 0; i < bh_count; i++)
		brelse(bhs[i]);
free_bhs:
	if (bhs != bhs_inline)
		kfree(bhs);
	return ret;
}

#define EXT4_XATTR_INODE_GET_PARENT(inode) ((__u32)(inode)->i_mtime.tv_sec)

static int ext4_xattr_inode_iget(struct inode *parent, unsigned long ea_ino,
				 u32 ea_inode_hash, struct inode **ea_inode)
{
	struct inode *inode;
	int err;

	inode = ext4_iget(parent->i_sb, ea_ino, EXT4_IGET_NORMAL);
	if (IS_ERR(inode)) {
		err = PTR_ERR(inode);
		ext4_error(parent->i_sb,
			   "error while reading EA inode %lu err=%d", ea_ino,
			   err);
		return err;
	}

	if (is_bad_inode(inode)) {
		ext4_error(parent->i_sb,
			   "error while reading EA inode %lu is_bad_inode",
			   ea_ino);
		err = -EIO;
		goto error;
	}

	if (!(EXT4_I(inode)->i_flags & EXT4_EA_INODE_FL)) {
		ext4_error(parent->i_sb,
			   "EA inode %lu does not have EXT4_EA_INODE_FL flag",
			    ea_ino);
		err = -EINVAL;
		goto error;
	}

	ext4_xattr_inode_set_class(inode);

	/*
	 * Check whether this is an old Lustre-style xattr inode. Lustre
	 * implementation does not have hash validation, rather it has a
	 * backpointer from ea_inode to the parent inode.
	 */
	if (ea_inode_hash != ext4_xattr_inode_get_hash(inode) &&
	    EXT4_XATTR_INODE_GET_PARENT(inode) == parent->i_ino &&
	    inode->i_generation == parent->i_generation) {
		ext4_set_inode_state(inode, EXT4_STATE_LUSTRE_EA_INODE);
		ext4_xattr_inode_set_ref(inode, 1);
	} else {
		inode_lock(inode);
		inode->i_flags |= S_NOQUOTA;
		inode_unlock(inode);
	}

	*ea_inode = inode;
	return 0;
error:
	iput(inode);
	return err;
}

static int
ext4_xattr_inode_verify_hashes(struct inode *ea_inode,
			       struct ext4_xattr_entry *entry, void *buffer,
			       size_t size)
{
	u32 hash;

	/* Verify stored hash matches calculated hash. */
	hash = ext4_xattr_inode_hash(EXT4_SB(ea_inode->i_sb), buffer, size);
	if (hash != ext4_xattr_inode_get_hash(ea_inode))
		return -EFSCORRUPTED;

	if (entry) {
		__le32 e_hash, tmp_data;

		/* Verify entry hash. */
		tmp_data = cpu_to_le32(hash);
		e_hash = ext4_xattr_hash_entry(entry->e_name, entry->e_name_len,
					       &tmp_data, 1);
		if (e_hash != entry->e_hash)
			return -EFSCORRUPTED;
	}
	return 0;
}

/*
 * Read xattr value from the EA inode.
 */
static int
ext4_xattr_inode_get(struct inode *inode, struct ext4_xattr_entry *entry,
		     void *buffer, size_t size)
{
	struct mb_cache *ea_inode_cache = EA_INODE_CACHE(inode);
	struct inode *ea_inode;
	int err;

	err = ext4_xattr_inode_iget(inode, le32_to_cpu(entry->e_value_inum),
				    le32_to_cpu(entry->e_hash), &ea_inode);
	if (err) {
		ea_inode = NULL;
		goto out;
	}

	if (i_size_read(ea_inode) != size) {
		ext4_warning_inode(ea_inode,
				   "ea_inode file size=%llu entry size=%zu",
				   i_size_read(ea_inode), size);
		err = -EFSCORRUPTED;
		goto out;
	}

	err = ext4_xattr_inode_read(ea_inode, buffer, size);
	if (err)
		goto out;

	if (!ext4_test_inode_state(ea_inode, EXT4_STATE_LUSTRE_EA_INODE)) {
		err = ext4_xattr_inode_verify_hashes(ea_inode, entry, buffer,
						     size);
		if (err) {
			ext4_warning_inode(ea_inode,
					   "EA inode hash validation failed");
			goto out;
		}

		if (ea_inode_cache)
			mb_cache_entry_create(ea_inode_cache, GFP_NOFS,
					ext4_xattr_inode_get_hash(ea_inode),
					ea_inode->i_ino, true /* reusable */);
	}
out:
	iput(ea_inode);
	return err;
}

static int
ext4_xattr_block_get(struct inode *inode, int name_index, const char *name,
		     void *buffer, size_t buffer_size)
{
	struct buffer_head *bh = NULL;
	struct ext4_xattr_entry *entry;
	size_t size;
	void *end;
	int error;
	struct mb_cache *ea_block_cache = EA_BLOCK_CACHE(inode);

	ea_idebug(inode, "name=%d.%s, buffer=%p, buffer_size=%ld",
		  name_index, name, buffer, (long)buffer_size);

	if (!EXT4_I(inode)->i_file_acl)
		return -ENODATA;
	ea_idebug(inode, "reading block %llu",
		  (unsigned long long)EXT4_I(inode)->i_file_acl);
	bh = ext4_sb_bread(inode->i_sb, EXT4_I(inode)->i_file_acl, REQ_PRIO);
	if (IS_ERR(bh))
		return PTR_ERR(bh);
	ea_bdebug(bh, "b_count=%d, refcount=%d",
		atomic_read(&(bh->b_count)), le32_to_cpu(BHDR(bh)->h_refcount));
	error = ext4_xattr_check_block(inode, bh);
	if (error)
		goto cleanup;
	ext4_xattr_block_cache_insert(ea_block_cache, bh);
	entry = BFIRST(bh);
	end = bh->b_data + bh->b_size;
	error = xattr_find_entry(inode, &entry, end, name_index, name, 1);
	if (error)
		goto cleanup;
	size = le32_to_cpu(entry->e_value_size);
	error = -ERANGE;
	if (unlikely(size > EXT4_XATTR_SIZE_MAX))
		goto cleanup;
	if (buffer) {
		if (size > buffer_size)
			goto cleanup;
		if (entry->e_value_inum) {
			error = ext4_xattr_inode_get(inode, entry, buffer,
						     size);
			if (error)
				goto cleanup;
		} else {
			u16 offset = le16_to_cpu(entry->e_value_offs);
			void *p = bh->b_data + offset;

			if (unlikely(p + size > end))
				goto cleanup;
			memcpy(buffer, p, size);
		}
	}
	error = size;

cleanup:
	brelse(bh);
	return error;
}

int
ext4_xattr_ibody_get(struct inode *inode, int name_index, const char *name,
		     void *buffer, size_t buffer_size)
{
	struct ext4_xattr_ibody_header *header;
	struct ext4_xattr_entry *entry;
	struct ext4_inode *raw_inode;
	struct ext4_iloc iloc;
	size_t size;
	void *end;
	int error;

	if (!ext4_test_inode_state(inode, EXT4_STATE_XATTR))
		return -ENODATA;
	error = ext4_get_inode_loc(inode, &iloc);
	if (error)
		return error;
	raw_inode = ext4_raw_inode(&iloc);
	header = IHDR(inode, raw_inode);
	end = (void *)raw_inode + EXT4_SB(inode->i_sb)->s_inode_size;
	error = xattr_check_inode(inode, header, end);
	if (error)
		goto cleanup;
	entry = IFIRST(header);
	error = xattr_find_entry(inode, &entry, end, name_index, name, 0);
	if (error)
		goto cleanup;
	size = le32_to_cpu(entry->e_value_size);
	error = -ERANGE;
	if (unlikely(size > EXT4_XATTR_SIZE_MAX))
		goto cleanup;
	if (buffer) {
		if (size > buffer_size)
			goto cleanup;
		if (entry->e_value_inum) {
			error = ext4_xattr_inode_get(inode, entry, buffer,
						     size);
			if (error)
				goto cleanup;
		} else {
			u16 offset = le16_to_cpu(entry->e_value_offs);
			void *p = (void *)IFIRST(header) + offset;

			if (unlikely(p + size > end))
				goto cleanup;
			memcpy(buffer, p, size);
		}
	}
	error = size;

cleanup:
	brelse(iloc.bh);
	return error;
}

/*
 * ext4_xattr_get()
 *
 * Copy an extended attribute into the buffer
 * provided, or compute the buffer size required.
 * Buffer is NULL to compute the size of the buffer required.
 *
 * Returns a negative error number on failure, or the number of bytes
 * used / required on success.
 */
int
ext4_xattr_get(struct inode *inode, int name_index, const char *name,
	       void *buffer, size_t buffer_size)
{
	int error;

	if (unlikely(ext4_forced_shutdown(EXT4_SB(inode->i_sb))))
		return -EIO;

	if (strlen(name) > 255)
		return -ERANGE;

	down_read(&EXT4_I(inode)->xattr_sem);
	error = ext4_xattr_ibody_get(inode, name_index, name, buffer,
				     buffer_size);
	if (error == -ENODATA)
		error = ext4_xattr_block_get(inode, name_index, name, buffer,
					     buffer_size);
	up_read(&EXT4_I(inode)->xattr_sem);
	return error;
}

static int
ext4_xattr_list_entries(struct dentry *dentry, struct ext4_xattr_entry *entry,
			char *buffer, size_t buffer_size)
{
	size_t rest = buffer_size;

	for (; !IS_LAST_ENTRY(entry); entry = EXT4_XATTR_NEXT(entry)) {
		const struct xattr_handler *handler =
			ext4_xattr_handler(entry->e_name_index);

		if (handler && (!handler->list || handler->list(dentry))) {
			const char *prefix = handler->prefix ?: handler->name;
			size_t prefix_len = strlen(prefix);
			size_t size = prefix_len + entry->e_name_len + 1;

			if (buffer) {
				if (size > rest)
					return -ERANGE;
				memcpy(buffer, prefix, prefix_len);
				buffer += prefix_len;
				memcpy(buffer, entry->e_name, entry->e_name_len);
				buffer += entry->e_name_len;
				*buffer++ = 0;
			}
			rest -= size;
		}
	}
	return buffer_size - rest;  /* total size */
}

static int
ext4_xattr_block_list(struct dentry *dentry, char *buffer, size_t buffer_size)
{
	struct inode *inode = d_inode(dentry);
	struct buffer_head *bh = NULL;
	int error;

	ea_idebug(inode, "buffer=%p, buffer_size=%ld",
		  buffer, (long)buffer_size);

	if (!EXT4_I(inode)->i_file_acl)
		return 0;
	ea_idebug(inode, "reading block %llu",
		  (unsigned long long)EXT4_I(inode)->i_file_acl);
	bh = ext4_sb_bread(inode->i_sb, EXT4_I(inode)->i_file_acl, REQ_PRIO);
	if (IS_ERR(bh))
		return PTR_ERR(bh);
	ea_bdebug(bh, "b_count=%d, refcount=%d",
		atomic_read(&(bh->b_count)), le32_to_cpu(BHDR(bh)->h_refcount));
	error = ext4_xattr_check_block(inode, bh);
	if (error)
		goto cleanup;
	ext4_xattr_block_cache_insert(EA_BLOCK_CACHE(inode), bh);
	error = ext4_xattr_list_entries(dentry, BFIRST(bh), buffer,
					buffer_size);
cleanup:
	brelse(bh);
	return error;
}

static int
ext4_xattr_ibody_list(struct dentry *dentry, char *buffer, size_t buffer_size)
{
	struct inode *inode = d_inode(dentry);
	struct ext4_xattr_ibody_header *header;
	struct ext4_inode *raw_inode;
	struct ext4_iloc iloc;
	void *end;
	int error;

	if (!ext4_test_inode_state(inode, EXT4_STATE_XATTR))
		return 0;
	error = ext4_get_inode_loc(inode, &iloc);
	if (error)
		return error;
	raw_inode = ext4_raw_inode(&iloc);
	header = IHDR(inode, raw_inode);
	end = (void *)raw_inode + EXT4_SB(inode->i_sb)->s_inode_size;
	error = xattr_check_inode(inode, header, end);
	if (error)
		goto cleanup;
	error = ext4_xattr_list_entries(dentry, IFIRST(header),
					buffer, buffer_size);

cleanup:
	brelse(iloc.bh);
	return error;
}

/*
 * Inode operation listxattr()
 *
 * d_inode(dentry)->i_rwsem: don't care
 *
 * Copy a list of attribute names into the buffer
 * provided, or compute the buffer size required.
 * Buffer is NULL to compute the size of the buffer required.
 *
 * Returns a negative error number on failure, or the number of bytes
 * used / required on success.
 */
ssize_t
ext4_listxattr(struct dentry *dentry, char *buffer, size_t buffer_size)
{
	int ret, ret2;

	down_read(&EXT4_I(d_inode(dentry))->xattr_sem);
	ret = ret2 = ext4_xattr_ibody_list(dentry, buffer, buffer_size);
	if (ret < 0)
		goto errout;
	if (buffer) {
		buffer += ret;
		buffer_size -= ret;
	}
	ret = ext4_xattr_block_list(dentry, buffer, buffer_size);
	if (ret < 0)
		goto errout;
	ret += ret2;
errout:
	up_read(&EXT4_I(d_inode(dentry))->xattr_sem);
	return ret;
}

/*
 * If the EXT4_FEATURE_COMPAT_EXT_ATTR feature of this file system is
 * not set, set it.
 */
static void ext4_xattr_update_super_block(handle_t *handle,
					  struct super_block *sb)
{
	if (ext4_has_feature_xattr(sb))
		return;

	BUFFER_TRACE(EXT4_SB(sb)->s_sbh, "get_write_access");
	if (ext4_journal_get_write_access(handle, EXT4_SB(sb)->s_sbh) == 0) {
		ext4_set_feature_xattr(sb);
		ext4_handle_dirty_super(handle, sb);
	}
}

int ext4_get_inode_usage(struct inode *inode, qsize_t *usage)
{
	struct ext4_iloc iloc = { .bh = NULL };
	struct buffer_head *bh = NULL;
	struct ext4_inode *raw_inode;
	struct ext4_xattr_ibody_header *header;
	struct ext4_xattr_entry *entry;
	qsize_t ea_inode_refs = 0;
	void *end;
	int ret;

	lockdep_assert_held_read(&EXT4_I(inode)->xattr_sem);

	if (ext4_test_inode_state(inode, EXT4_STATE_XATTR)) {
		ret = ext4_get_inode_loc(inode, &iloc);
		if (ret)
			goto out;
		raw_inode = ext4_raw_inode(&iloc);
		header = IHDR(inode, raw_inode);
		end = (void *)raw_inode + EXT4_SB(inode->i_sb)->s_inode_size;
		ret = xattr_check_inode(inode, header, end);
		if (ret)
			goto out;

		for (entry = IFIRST(header); !IS_LAST_ENTRY(entry);
		     entry = EXT4_XATTR_NEXT(entry))
			if (entry->e_value_inum)
				ea_inode_refs++;
	}

	if (EXT4_I(inode)->i_file_acl) {
		bh = ext4_sb_bread(inode->i_sb, EXT4_I(inode)->i_file_acl, REQ_PRIO);
		if (IS_ERR(bh)) {
			ret = PTR_ERR(bh);
			bh = NULL;
			goto out;
		}

		ret = ext4_xattr_check_block(inode, bh);
		if (ret)
			goto out;

		for (entry = BFIRST(bh); !IS_LAST_ENTRY(entry);
		     entry = EXT4_XATTR_NEXT(entry))
			if (entry->e_value_inum)
				ea_inode_refs++;
	}
	*usage = ea_inode_refs + 1;
	ret = 0;
out:
	brelse(iloc.bh);
	brelse(bh);
	return ret;
}

static inline size_t round_up_cluster(struct inode *inode, size_t length)
{
	struct super_block *sb = inode->i_sb;
	size_t cluster_size = 1 << (EXT4_SB(sb)->s_cluster_bits +
				    inode->i_blkbits);
	size_t mask = ~(cluster_size - 1);

	return (length + cluster_size - 1) & mask;
}

static int ext4_xattr_inode_alloc_quota(struct inode *inode, size_t len)
{
	int err;

	err = dquot_alloc_inode(inode);
	if (err)
		return err;
	err = dquot_alloc_space_nodirty(inode, round_up_cluster(inode, len));
	if (err)
		dquot_free_inode(inode);
	return err;
}

static void ext4_xattr_inode_free_quota(struct inode *parent,
					struct inode *ea_inode,
					size_t len)
{
	if (ea_inode &&
	    ext4_test_inode_state(ea_inode, EXT4_STATE_LUSTRE_EA_INODE))
		return;
	dquot_free_space_nodirty(parent, round_up_cluster(parent, len));
	dquot_free_inode(parent);
}

int __ext4_xattr_set_credits(struct super_block *sb, struct inode *inode,
			     struct buffer_head *block_bh, size_t value_len,
			     bool is_create)
{
	int credits;
	int blocks;

	/*
	 * 1) Owner inode update
	 * 2) Ref count update on old xattr block
	 * 3) new xattr block
	 * 4) block bitmap update for new xattr block
	 * 5) group descriptor for new xattr block
	 * 6) block bitmap update for old xattr block
	 * 7) group descriptor for old block
	 *
	 * 6 & 7 can happen if we have two racing threads T_a and T_b
	 * which are each trying to set an xattr on inodes I_a and I_b
	 * which were both initially sharing an xattr block.
	 */
	credits = 7;

	/* Quota updates. */
	credits += EXT4_MAXQUOTAS_TRANS_BLOCKS(sb);

	/*
	 * In case of inline data, we may push out the data to a block,
	 * so we need to reserve credits for this eventuality
	 */
	if (inode && ext4_has_inline_data(inode))
		credits += ext4_writepage_trans_blocks(inode) + 1;

	/* We are done if ea_inode feature is not enabled. */
	if (!ext4_has_feature_ea_inode(sb))
		return credits;

	/* New ea_inode, inode map, block bitmap, group descriptor. */
	credits += 4;

	/* Data blocks. */
	blocks = (value_len + sb->s_blocksize - 1) >> sb->s_blocksize_bits;

	/* Indirection block or one level of extent tree. */
	blocks += 1;

	/* Block bitmap and group descriptor updates for each block. */
	credits += blocks * 2;

	/* Blocks themselves. */
	credits += blocks;

	if (!is_create) {
		/* Dereference ea_inode holding old xattr value.
		 * Old ea_inode, inode map, block bitmap, group descriptor.
		 */
		credits += 4;

		/* Data blocks for old ea_inode. */
		blocks = XATTR_SIZE_MAX >> sb->s_blocksize_bits;

		/* Indirection block or one level of extent tree for old
		 * ea_inode.
		 */
		blocks += 1;

		/* Block bitmap and group descriptor updates for each block. */
		credits += blocks * 2;
	}

	/* We may need to clone the existing xattr block in which case we need
	 * to increment ref counts for existing ea_inodes referenced by it.
	 */
	if (block_bh) {
		struct ext4_xattr_entry *entry = BFIRST(block_bh);

		for (; !IS_LAST_ENTRY(entry); entry = EXT4_XATTR_NEXT(entry))
			if (entry->e_value_inum)
				/* Ref count update on ea_inode. */
				credits += 1;
	}
	return credits;
}

static int ext4_xattr_inode_update_ref(handle_t *handle, struct inode *ea_inode,
				       int ref_change)
{
	struct mb_cache *ea_inode_cache = EA_INODE_CACHE(ea_inode);
	struct ext4_iloc iloc;
	s64 ref_count;
	u32 hash;
	int ret;

	inode_lock(ea_inode);

	ret = ext4_reserve_inode_write(handle, ea_inode, &iloc);
	if (ret)
		goto out;

	ref_count = ext4_xattr_inode_get_ref(ea_inode);
	ref_count += ref_change;
	ext4_xattr_inode_set_ref(ea_inode, ref_count);

	if (ref_change > 0) {
		WARN_ONCE(ref_count <= 0, "EA inode %lu ref_count=%lld",
			  ea_inode->i_ino, ref_count);

		if (ref_count == 1) {
			WARN_ONCE(ea_inode->i_nlink, "EA inode %lu i_nlink=%u",
				  ea_inode->i_ino, ea_inode->i_nlink);

			set_nlink(ea_inode, 1);
			ext4_orphan_del(handle, ea_inode);

			if (ea_inode_cache) {
				hash = ext4_xattr_inode_get_hash(ea_inode);
				mb_cache_entry_create(ea_inode_cache,
						      GFP_NOFS, hash,
						      ea_inode->i_ino,
						      true /* reusable */);
			}
		}
	} else {
		WARN_ONCE(ref_count < 0, "EA inode %lu ref_count=%lld",
			  ea_inode->i_ino, ref_count);

		if (ref_count == 0) {
			WARN_ONCE(ea_inode->i_nlink != 1,
				  "EA inode %lu i_nlink=%u",
				  ea_inode->i_ino, ea_inode->i_nlink);

			clear_nlink(ea_inode);
			ext4_orphan_add(handle, ea_inode);

			if (ea_inode_cache) {
				hash = ext4_xattr_inode_get_hash(ea_inode);
				mb_cache_entry_delete(ea_inode_cache, hash,
						      ea_inode->i_ino);
			}
		}
	}

	ret = ext4_mark_iloc_dirty(handle, ea_inode, &iloc);
	if (ret)
		ext4_warning_inode(ea_inode,
				   "ext4_mark_iloc_dirty() failed ret=%d", ret);
out:
	inode_unlock(ea_inode);
	return ret;
}

static int ext4_xattr_inode_inc_ref(handle_t *handle, struct inode *ea_inode)
{
	return ext4_xattr_inode_update_ref(handle, ea_inode, 1);
}

static int ext4_xattr_inode_dec_ref(handle_t *handle, struct inode *ea_inode)
{
	return ext4_xattr_inode_update_ref(handle, ea_inode, -1);
}

static int ext4_xattr_inode_inc_ref_all(handle_t *handle, struct inode *parent,
					struct ext4_xattr_entry *first)
{
	struct inode *ea_inode;
	struct ext4_xattr_entry *entry;
	struct ext4_xattr_entry *failed_entry;
	unsigned int ea_ino;
	int err, saved_err;

	for (entry = first; !IS_LAST_ENTRY(entry);
	     entry = EXT4_XATTR_NEXT(entry)) {
		if (!entry->e_value_inum)
			continue;
		ea_ino = le32_to_cpu(entry->e_value_inum);
		err = ext4_xattr_inode_iget(parent, ea_ino,
					    le32_to_cpu(entry->e_hash),
					    &ea_inode);
		if (err)
			goto cleanup;
		err = ext4_xattr_inode_inc_ref(handle, ea_inode);
		if (err) {
			ext4_warning_inode(ea_inode, "inc ref error %d", err);
			iput(ea_inode);
			goto cleanup;
		}
		iput(ea_inode);
	}
	return 0;

cleanup:
	saved_err = err;
	failed_entry = entry;

	for (entry = first; entry != failed_entry;
	     entry = EXT4_XATTR_NEXT(entry)) {
		if (!entry->e_value_inum)
			continue;
		ea_ino = le32_to_cpu(entry->e_value_inum);
		err = ext4_xattr_inode_iget(parent, ea_ino,
					    le32_to_cpu(entry->e_hash),
					    &ea_inode);
		if (err) {
			ext4_warning(parent->i_sb,
				     "cleanup ea_ino %u iget error %d", ea_ino,
				     err);
			continue;
		}
		err = ext4_xattr_inode_dec_ref(handle, ea_inode);
		if (err)
			ext4_warning_inode(ea_inode, "cleanup dec ref error %d",
					   err);
		iput(ea_inode);
	}
	return saved_err;
}

static int ext4_xattr_restart_fn(handle_t *handle, struct inode *inode,
			struct buffer_head *bh, bool block_csum, bool dirty)
{
	int error;

	if (bh && dirty) {
		if (block_csum)
			ext4_xattr_block_csum_set(inode, bh);
		error = ext4_handle_dirty_metadata(handle, NULL, bh);
		if (error) {
			ext4_warning(inode->i_sb, "Handle metadata (error %d)",
				     error);
			return error;
		}
	}
	return 0;
}

static void
ext4_xattr_inode_dec_ref_all(handle_t *handle, struct inode *parent,
			     struct buffer_head *bh,
			     struct ext4_xattr_entry *first, bool block_csum,
			     struct ext4_xattr_inode_array **ea_inode_array,
			     int extra_credits, bool skip_quota)
{
	struct inode *ea_inode;
	struct ext4_xattr_entry *entry;
	bool dirty = false;
	unsigned int ea_ino;
	int err;
	int credits;

	/* One credit for dec ref on ea_inode, one for orphan list addition, */
	credits = 2 + extra_credits;

	for (entry = first; !IS_LAST_ENTRY(entry);
	     entry = EXT4_XATTR_NEXT(entry)) {
		if (!entry->e_value_inum)
			continue;
		ea_ino = le32_to_cpu(entry->e_value_inum);
		err = ext4_xattr_inode_iget(parent, ea_ino,
					    le32_to_cpu(entry->e_hash),
					    &ea_inode);
		if (err)
			continue;

		err = ext4_expand_inode_array(ea_inode_array, ea_inode);
		if (err) {
			ext4_warning_inode(ea_inode,
					   "Expand inode array err=%d", err);
			iput(ea_inode);
			continue;
		}

		err = ext4_journal_ensure_credits_fn(handle, credits, credits,
			ext4_free_metadata_revoke_credits(parent->i_sb, 1),
			ext4_xattr_restart_fn(handle, parent, bh, block_csum,
					      dirty));
		if (err < 0) {
			ext4_warning_inode(ea_inode, "Ensure credits err=%d",
					   err);
			continue;
		}
		if (err > 0) {
			err = ext4_journal_get_write_access(handle, bh);
			if (err) {
				ext4_warning_inode(ea_inode,
						"Re-get write access err=%d",
						err);
				continue;
			}
		}

		err = ext4_xattr_inode_dec_ref(handle, ea_inode);
		if (err) {
			ext4_warning_inode(ea_inode, "ea_inode dec ref err=%d",
					   err);
			continue;
		}

		if (!skip_quota)
			ext4_xattr_inode_free_quota(parent, ea_inode,
					      le32_to_cpu(entry->e_value_size));

		/*
		 * Forget about ea_inode within the same transaction that
		 * decrements the ref count. This avoids duplicate decrements in
		 * case the rest of the work spills over to subsequent
		 * transactions.
		 */
		entry->e_value_inum = 0;
		entry->e_value_size = 0;

		dirty = true;
	}

	if (dirty) {
		/*
		 * Note that we are deliberately skipping csum calculation for
		 * the final update because we do not expect any journal
		 * restarts until xattr block is freed.
		 */

		err = ext4_handle_dirty_metadata(handle, NULL, bh);
		if (err)
			ext4_warning_inode(parent,
					   "handle dirty metadata err=%d", err);
	}
}

/*
 * Release the xattr block BH: If the reference count is > 1, decrement it;
 * otherwise free the block.
 */
static void
ext4_xattr_release_block(handle_t *handle, struct inode *inode,
			 struct buffer_head *bh,
			 struct ext4_xattr_inode_array **ea_inode_array,
			 int extra_credits)
{
	struct mb_cache *ea_block_cache = EA_BLOCK_CACHE(inode);
	u32 hash, ref;
	int error = 0;

	BUFFER_TRACE(bh, "get_write_access");
	error = ext4_journal_get_write_access(handle, bh);
	if (error)
		goto out;

	lock_buffer(bh);
	hash = le32_to_cpu(BHDR(bh)->h_hash);
	ref = le32_to_cpu(BHDR(bh)->h_refcount);
	if (ref == 1) {
		ea_bdebug(bh, "refcount now=0; freeing");
		/*
		 * This must happen under buffer lock for
		 * ext4_xattr_block_set() to reliably detect freed block
		 */
		if (ea_block_cache)
			mb_cache_entry_delete(ea_block_cache, hash,
					      bh->b_blocknr);
		get_bh(bh);
		unlock_buffer(bh);

		if (ext4_has_feature_ea_inode(inode->i_sb))
			ext4_xattr_inode_dec_ref_all(handle, inode, bh,
						     BFIRST(bh),
						     true /* block_csum */,
						     ea_inode_array,
						     extra_credits,
						     true /* skip_quota */);
		ext4_free_blocks(handle, inode, bh, 0, 1,
				 EXT4_FREE_BLOCKS_METADATA |
				 EXT4_FREE_BLOCKS_FORGET);
	} else {
		ref--;
		BHDR(bh)->h_refcount = cpu_to_le32(ref);
		if (ref == EXT4_XATTR_REFCOUNT_MAX - 1) {
			struct mb_cache_entry *ce;

			if (ea_block_cache) {
				ce = mb_cache_entry_get(ea_block_cache, hash,
							bh->b_blocknr);
				if (ce) {
					ce->e_reusable = 1;
					mb_cache_entry_put(ea_block_cache, ce);
				}
			}
		}

		ext4_xattr_block_csum_set(inode, bh);
		/*
		 * Beware of this ugliness: Releasing of xattr block references
		 * from different inodes can race and so we have to protect
		 * from a race where someone else frees the block (and releases
		 * its journal_head) before we are done dirtying the buffer. In
		 * nojournal mode this race is harmless and we actually cannot
		 * call ext4_handle_dirty_metadata() with locked buffer as
		 * that function can call sync_dirty_buffer() so for that case
		 * we handle the dirtying after unlocking the buffer.
		 */
		if (ext4_handle_valid(handle))
			error = ext4_handle_dirty_metadata(handle, inode, bh);
		unlock_buffer(bh);
		if (!ext4_handle_valid(handle))
			error = ext4_handle_dirty_metadata(handle, inode, bh);
		if (IS_SYNC(inode))
			ext4_handle_sync(handle);
		dquot_free_block(inode, EXT4_C2B(EXT4_SB(inode->i_sb), 1));
		ea_bdebug(bh, "refcount now=%d; releasing",
			  le32_to_cpu(BHDR(bh)->h_refcount));
	}
out:
	ext4_std_error(inode->i_sb, error);
	return;
}

/*
 * Find the available free space for EAs. This also returns the total number of
 * bytes used by EA entries.
 */
static size_t ext4_xattr_free_space(struct ext4_xattr_entry *last,
				    size_t *min_offs, void *base, int *total)
{
	for (; !IS_LAST_ENTRY(last); last = EXT4_XATTR_NEXT(last)) {
		if (!last->e_value_inum && last->e_value_size) {
			size_t offs = le16_to_cpu(last->e_value_offs);
			if (offs < *min_offs)
				*min_offs = offs;
		}
		if (total)
			*total += EXT4_XATTR_LEN(last->e_name_len);
	}
	return (*min_offs - ((void *)last - base) - sizeof(__u32));
}

/*
 * Write the value of the EA in an inode.
 */
static int ext4_xattr_inode_write(handle_t *handle, struct inode *ea_inode,
				  const void *buf, int bufsize)
{
	struct buffer_head *bh = NULL;
	unsigned long block = 0;
	int blocksize = ea_inode->i_sb->s_blocksize;
	int max_blocks = (bufsize + blocksize - 1) >> ea_inode->i_blkbits;
	int csize, wsize = 0;
	int ret = 0;
	int retries = 0;

retry:
	while (ret >= 0 && ret < max_blocks) {
		struct ext4_map_blocks map;
		map.m_lblk = block += ret;
		map.m_len = max_blocks -= ret;

		ret = ext4_map_blocks(handle, ea_inode, &map,
				      EXT4_GET_BLOCKS_CREATE);
		if (ret <= 0) {
			ext4_mark_inode_dirty(handle, ea_inode);
			if (ret == -ENOSPC &&
			    ext4_should_retry_alloc(ea_inode->i_sb, &retries)) {
				ret = 0;
				goto retry;
			}
			break;
		}
	}

	if (ret < 0)
		return ret;

	block = 0;
	while (wsize < bufsize) {
		if (bh != NULL)
			brelse(bh);
		csize = (bufsize - wsize) > blocksize ? blocksize :
								bufsize - wsize;
		bh = ext4_getblk(handle, ea_inode, block, 0);
		if (IS_ERR(bh))
			return PTR_ERR(bh);
		if (!bh) {
			WARN_ON_ONCE(1);
			EXT4_ERROR_INODE(ea_inode,
					 "ext4_getblk() return bh = NULL");
			return -EFSCORRUPTED;
		}
		ret = ext4_journal_get_write_access(handle, bh);
		if (ret)
			goto out;

		memcpy(bh->b_data, buf, csize);
		set_buffer_uptodate(bh);
		ext4_handle_dirty_metadata(handle, ea_inode, bh);

		buf += csize;
		wsize += csize;
		block += 1;
	}

	inode_lock(ea_inode);
	i_size_write(ea_inode, wsize);
	ext4_update_i_disksize(ea_inode, wsize);
	inode_unlock(ea_inode);

	ext4_mark_inode_dirty(handle, ea_inode);

out:
	brelse(bh);

	return ret;
}

/*
 * Create an inode to store the value of a large EA.
 */
static struct inode *ext4_xattr_inode_create(handle_t *handle,
					     struct inode *inode, u32 hash)
{
	struct inode *ea_inode = NULL;
	uid_t owner[2] = { i_uid_read(inode), i_gid_read(inode) };
	int err;

	/*
	 * Let the next inode be the goal, so we try and allocate the EA inode
	 * in the same group, or nearby one.
	 */
	ea_inode = ext4_new_inode(handle, inode->i_sb->s_root->d_inode,
				  S_IFREG | 0600, NULL, inode->i_ino + 1, owner,
				  EXT4_EA_INODE_FL);
	if (!IS_ERR(ea_inode)) {
		ea_inode->i_op = &ext4_file_inode_operations;
		ea_inode->i_fop = &ext4_file_operations;
		ext4_set_aops(ea_inode);
		ext4_xattr_inode_set_class(ea_inode);
		unlock_new_inode(ea_inode);
		ext4_xattr_inode_set_ref(ea_inode, 1);
		ext4_xattr_inode_set_hash(ea_inode, hash);
		err = ext4_mark_inode_dirty(handle, ea_inode);
		if (!err)
			err = ext4_inode_attach_jinode(ea_inode);
		if (err) {
			iput(ea_inode);
			return ERR_PTR(err);
		}

		/*
		 * Xattr inodes are shared therefore quota charging is performed
		 * at a higher level.
		 */
		dquot_free_inode(ea_inode);
		dquot_drop(ea_inode);
		inode_lock(ea_inode);
		ea_inode->i_flags |= S_NOQUOTA;
		inode_unlock(ea_inode);
	}

	return ea_inode;
}

static struct inode *
ext4_xattr_inode_cache_find(struct inode *inode, const void *value,
			    size_t value_len, u32 hash)
{
	struct inode *ea_inode;
	struct mb_cache_entry *ce;
	struct mb_cache *ea_inode_cache = EA_INODE_CACHE(inode);
	void *ea_data;

	if (!ea_inode_cache)
		return NULL;

	ce = mb_cache_entry_find_first(ea_inode_cache, hash);
	if (!ce)
		return NULL;

	ea_data = kvmalloc(value_len, GFP_KERNEL);
	if (!ea_data) {
		mb_cache_entry_put(ea_inode_cache, ce);
		return NULL;
	}

	while (ce) {
		ea_inode = ext4_iget(inode->i_sb, ce->e_value,
				     EXT4_IGET_NORMAL);
		if (!IS_ERR(ea_inode) &&
		    !is_bad_inode(ea_inode) &&
		    (EXT4_I(ea_inode)->i_flags & EXT4_EA_INODE_FL) &&
		    i_size_read(ea_inode) == value_len &&
		    !ext4_xattr_inode_read(ea_inode, ea_data, value_len) &&
		    !ext4_xattr_inode_verify_hashes(ea_inode, NULL, ea_data,
						    value_len) &&
		    !memcmp(value, ea_data, value_len)) {
			mb_cache_entry_touch(ea_inode_cache, ce);
			mb_cache_entry_put(ea_inode_cache, ce);
			kvfree(ea_data);
			return ea_inode;
		}

		if (!IS_ERR(ea_inode))
			iput(ea_inode);
		ce = mb_cache_entry_find_next(ea_inode_cache, ce);
	}
	kvfree(ea_data);
	return NULL;
}

/*
 * Add value of the EA in an inode.
 */
static int ext4_xattr_inode_lookup_create(handle_t *handle, struct inode *inode,
					  const void *value, size_t value_len,
					  struct inode **ret_inode)
{
	struct inode *ea_inode;
	u32 hash;
	int err;

	hash = ext4_xattr_inode_hash(EXT4_SB(inode->i_sb), value, value_len);
	ea_inode = ext4_xattr_inode_cache_find(inode, value, value_len, hash);
	if (ea_inode) {
		err = ext4_xattr_inode_inc_ref(handle, ea_inode);
		if (err) {
			iput(ea_inode);
			return err;
		}

		*ret_inode = ea_inode;
		return 0;
	}

	/* Create an inode for the EA value */
	ea_inode = ext4_xattr_inode_create(handle, inode, hash);
	if (IS_ERR(ea_inode))
		return PTR_ERR(ea_inode);

	err = ext4_xattr_inode_write(handle, ea_inode, value, value_len);
	if (err) {
		ext4_xattr_inode_dec_ref(handle, ea_inode);
		iput(ea_inode);
		return err;
	}

	if (EA_INODE_CACHE(inode))
		mb_cache_entry_create(EA_INODE_CACHE(inode), GFP_NOFS, hash,
				      ea_inode->i_ino, true /* reusable */);

	*ret_inode = ea_inode;
	return 0;
}

/*
 * Reserve min(block_size/8, 1024) bytes for xattr entries/names if ea_inode
 * feature is enabled.
 */
#define EXT4_XATTR_BLOCK_RESERVE(inode)	min(i_blocksize(inode)/8, 1024U)

static int ext4_xattr_set_entry(struct ext4_xattr_info *i,
				struct ext4_xattr_search *s,
				handle_t *handle, struct inode *inode,
				bool is_block)
{
	struct ext4_xattr_entry *last, *next;
	struct ext4_xattr_entry *here = s->here;
	size_t min_offs = s->end - s->base, name_len = strlen(i->name);
	int in_inode = i->in_inode;
	struct inode *old_ea_inode = NULL;
	struct inode *new_ea_inode = NULL;
	size_t old_size, new_size;
	int ret;

	/* Space used by old and new values. */
	old_size = (!s->not_found && !here->e_value_inum) ?
			EXT4_XATTR_SIZE(le32_to_cpu(here->e_value_size)) : 0;
	new_size = (i->value && !in_inode) ? EXT4_XATTR_SIZE(i->value_len) : 0;

	/*
	 * Optimization for the simple case when old and new values have the
	 * same padded sizes. Not applicable if external inodes are involved.
	 */
	if (new_size && new_size == old_size) {
		size_t offs = le16_to_cpu(here->e_value_offs);
		void *val = s->base + offs;

		here->e_value_size = cpu_to_le32(i->value_len);
		if (i->value == EXT4_ZERO_XATTR_VALUE) {
			memset(val, 0, new_size);
		} else {
			memcpy(val, i->value, i->value_len);
			/* Clear padding bytes. */
			memset(val + i->value_len, 0, new_size - i->value_len);
		}
		goto update_hash;
	}

	/* Compute min_offs and last. */
	last = s->first;
	for (; !IS_LAST_ENTRY(last); last = next) {
		next = EXT4_XATTR_NEXT(last);
		if ((void *)next >= s->end) {
			EXT4_ERROR_INODE(inode, "corrupted xattr entries");
			ret = -EFSCORRUPTED;
			goto out;
		}
		if (!last->e_value_inum && last->e_value_size) {
			size_t offs = le16_to_cpu(last->e_value_offs);
			if (offs < min_offs)
				min_offs = offs;
		}
	}

	/* Check whether we have enough space. */
	if (i->value) {
		size_t free;

		free = min_offs - ((void *)last - s->base) - sizeof(__u32);
		if (!s->not_found)
			free += EXT4_XATTR_LEN(name_len) + old_size;

		if (free < EXT4_XATTR_LEN(name_len) + new_size) {
			ret = -ENOSPC;
			goto out;
		}

		/*
		 * If storing the value in an external inode is an option,
		 * reserve space for xattr entries/names in the external
		 * attribute block so that a long value does not occupy the
		 * whole space and prevent futher entries being added.
		 */
		if (ext4_has_feature_ea_inode(inode->i_sb) &&
		    new_size && is_block &&
		    (min_offs + old_size - new_size) <
					EXT4_XATTR_BLOCK_RESERVE(inode)) {
			ret = -ENOSPC;
			goto out;
		}
	}

	/*
	 * Getting access to old and new ea inodes is subject to failures.
	 * Finish that work before doing any modifications to the xattr data.
	 */
	if (!s->not_found && here->e_value_inum) {
		ret = ext4_xattr_inode_iget(inode,
					    le32_to_cpu(here->e_value_inum),
					    le32_to_cpu(here->e_hash),
					    &old_ea_inode);
		if (ret) {
			old_ea_inode = NULL;
			goto out;
		}
	}
	if (i->value && in_inode) {
		WARN_ON_ONCE(!i->value_len);

		ret = ext4_xattr_inode_alloc_quota(inode, i->value_len);
		if (ret)
			goto out;

		ret = ext4_xattr_inode_lookup_create(handle, inode, i->value,
						     i->value_len,
						     &new_ea_inode);
		if (ret) {
			new_ea_inode = NULL;
			ext4_xattr_inode_free_quota(inode, NULL, i->value_len);
			goto out;
		}
	}

	if (old_ea_inode) {
		/* We are ready to release ref count on the old_ea_inode. */
		ret = ext4_xattr_inode_dec_ref(handle, old_ea_inode);
		if (ret) {
			/* Release newly required ref count on new_ea_inode. */
			if (new_ea_inode) {
				int err;

				err = ext4_xattr_inode_dec_ref(handle,
							       new_ea_inode);
				if (err)
					ext4_warning_inode(new_ea_inode,
						  "dec ref new_ea_inode err=%d",
						  err);
				ext4_xattr_inode_free_quota(inode, new_ea_inode,
							    i->value_len);
			}
			goto out;
		}

		ext4_xattr_inode_free_quota(inode, old_ea_inode,
					    le32_to_cpu(here->e_value_size));
	}

	/* No failures allowed past this point. */

	if (!s->not_found && here->e_value_size && !here->e_value_inum) {
		/* Remove the old value. */
		void *first_val = s->base + min_offs;
		size_t offs = le16_to_cpu(here->e_value_offs);
		void *val = s->base + offs;

		memmove(first_val + old_size, first_val, val - first_val);
		memset(first_val, 0, old_size);
		min_offs += old_size;

		/* Adjust all value offsets. */
		last = s->first;
		while (!IS_LAST_ENTRY(last)) {
			size_t o = le16_to_cpu(last->e_value_offs);

			if (!last->e_value_inum &&
			    last->e_value_size && o < offs)
				last->e_value_offs = cpu_to_le16(o + old_size);
			last = EXT4_XATTR_NEXT(last);
		}
	}

	if (!i->value) {
		/* Remove old name. */
		size_t size = EXT4_XATTR_LEN(name_len);

		last = ENTRY((void *)last - size);
		memmove(here, (void *)here + size,
			(void *)last - (void *)here + sizeof(__u32));
		memset(last, 0, size);
	} else if (s->not_found) {
		/* Insert new name. */
		size_t size = EXT4_XATTR_LEN(name_len);
		size_t rest = (void *)last - (void *)here + sizeof(__u32);

		memmove((void *)here + size, here, rest);
		memset(here, 0, size);
		here->e_name_index = i->name_index;
		here->e_name_len = name_len;
		memcpy(here->e_name, i->name, name_len);
	} else {
		/* This is an update, reset value info. */
		here->e_value_inum = 0;
		here->e_value_offs = 0;
		here->e_value_size = 0;
	}

	if (i->value) {
		/* Insert new value. */
		if (in_inode) {
			here->e_value_inum = cpu_to_le32(new_ea_inode->i_ino);
		} else if (i->value_len) {
			void *val = s->base + min_offs - new_size;

			here->e_value_offs = cpu_to_le16(min_offs - new_size);
			if (i->value == EXT4_ZERO_XATTR_VALUE) {
				memset(val, 0, new_size);
			} else {
				memcpy(val, i->value, i->value_len);
				/* Clear padding bytes. */
				memset(val + i->value_len, 0,
				       new_size - i->value_len);
			}
		}
		here->e_value_size = cpu_to_le32(i->value_len);
	}

update_hash:
	if (i->value) {
		__le32 hash = 0;

		/* Entry hash calculation. */
		if (in_inode) {
			__le32 crc32c_hash;

			/*
			 * Feed crc32c hash instead of the raw value for entry
			 * hash calculation. This is to avoid walking
			 * potentially long value buffer again.
			 */
			crc32c_hash = cpu_to_le32(
				       ext4_xattr_inode_get_hash(new_ea_inode));
			hash = ext4_xattr_hash_entry(here->e_name,
						     here->e_name_len,
						     &crc32c_hash, 1);
		} else if (is_block) {
			__le32 *value = s->base + le16_to_cpu(
							here->e_value_offs);

			hash = ext4_xattr_hash_entry(here->e_name,
						     here->e_name_len, value,
						     new_size >> 2);
		}
		here->e_hash = hash;
	}

	if (is_block)
		ext4_xattr_rehash((struct ext4_xattr_header *)s->base);

	ret = 0;
out:
	iput(old_ea_inode);
	iput(new_ea_inode);
	return ret;
}

struct ext4_xattr_block_find {
	struct ext4_xattr_search s;
	struct buffer_head *bh;
};

static int
ext4_xattr_block_find(struct inode *inode, struct ext4_xattr_info *i,
		      struct ext4_xattr_block_find *bs)
{
	struct super_block *sb = inode->i_sb;
	int error;

	ea_idebug(inode, "name=%d.%s, value=%p, value_len=%ld",
		  i->name_index, i->name, i->value, (long)i->value_len);

	if (EXT4_I(inode)->i_file_acl) {
		/* The inode already has an extended attribute block. */
		bs->bh = ext4_sb_bread(sb, EXT4_I(inode)->i_file_acl, REQ_PRIO);
		if (IS_ERR(bs->bh))
			return PTR_ERR(bs->bh);
		ea_bdebug(bs->bh, "b_count=%d, refcount=%d",
			atomic_read(&(bs->bh->b_count)),
			le32_to_cpu(BHDR(bs->bh)->h_refcount));
		error = ext4_xattr_check_block(inode, bs->bh);
		if (error)
			return error;
		/* Find the named attribute. */
		bs->s.base = BHDR(bs->bh);
		bs->s.first = BFIRST(bs->bh);
		bs->s.end = bs->bh->b_data + bs->bh->b_size;
		bs->s.here = bs->s.first;
		error = xattr_find_entry(inode, &bs->s.here, bs->s.end,
					 i->name_index, i->name, 1);
		if (error && error != -ENODATA)
			return error;
		bs->s.not_found = error;
	}
	return 0;
}

static int
ext4_xattr_block_set(handle_t *handle, struct inode *inode,
		     struct ext4_xattr_info *i,
		     struct ext4_xattr_block_find *bs)
{
	struct super_block *sb = inode->i_sb;
	struct buffer_head *new_bh = NULL;
	struct ext4_xattr_search s_copy = bs->s;
	struct ext4_xattr_search *s = &s_copy;
	struct mb_cache_entry *ce = NULL;
	int error = 0;
	struct mb_cache *ea_block_cache = EA_BLOCK_CACHE(inode);
	struct inode *ea_inode = NULL, *tmp_inode;
	size_t old_ea_inode_quota = 0;
	unsigned int ea_ino;


#define header(x) ((struct ext4_xattr_header *)(x))

	if (s->base) {
		BUFFER_TRACE(bs->bh, "get_write_access");
		error = ext4_journal_get_write_access(handle, bs->bh);
		if (error)
			goto cleanup;
		lock_buffer(bs->bh);

		if (header(s->base)->h_refcount == cpu_to_le32(1)) {
			__u32 hash = le32_to_cpu(BHDR(bs->bh)->h_hash);

			/*
			 * This must happen under buffer lock for
			 * ext4_xattr_block_set() to reliably detect modified
			 * block
			 */
			if (ea_block_cache)
				mb_cache_entry_delete(ea_block_cache, hash,
						      bs->bh->b_blocknr);
			ea_bdebug(bs->bh, "modifying in-place");
			error = ext4_xattr_set_entry(i, s, handle, inode,
						     true /* is_block */);
			ext4_xattr_block_csum_set(inode, bs->bh);
			unlock_buffer(bs->bh);
			if (error == -EFSCORRUPTED)
				goto bad_block;
			if (!error)
				error = ext4_handle_dirty_metadata(handle,
								   inode,
								   bs->bh);
			if (error)
				goto cleanup;
			goto inserted;
		} else {
			int offset = (char *)s->here - bs->bh->b_data;

			unlock_buffer(bs->bh);
			ea_bdebug(bs->bh, "cloning");
			s->base = kmalloc(bs->bh->b_size, GFP_NOFS);
			error = -ENOMEM;
			if (s->base == NULL)
				goto cleanup;
			memcpy(s->base, BHDR(bs->bh), bs->bh->b_size);
			s->first = ENTRY(header(s->base)+1);
			header(s->base)->h_refcount = cpu_to_le32(1);
			s->here = ENTRY(s->base + offset);
			s->end = s->base + bs->bh->b_size;

			/*
			 * If existing entry points to an xattr inode, we need
			 * to prevent ext4_xattr_set_entry() from decrementing
			 * ref count on it because the reference belongs to the
			 * original block. In this case, make the entry look
			 * like it has an empty value.
			 */
			if (!s->not_found && s->here->e_value_inum) {
				ea_ino = le32_to_cpu(s->here->e_value_inum);
				error = ext4_xattr_inode_iget(inode, ea_ino,
					      le32_to_cpu(s->here->e_hash),
					      &tmp_inode);
				if (error)
					goto cleanup;

				if (!ext4_test_inode_state(tmp_inode,
						EXT4_STATE_LUSTRE_EA_INODE)) {
					/*
					 * Defer quota free call for previous
					 * inode until success is guaranteed.
					 */
					old_ea_inode_quota = le32_to_cpu(
							s->here->e_value_size);
				}
				iput(tmp_inode);

				s->here->e_value_inum = 0;
				s->here->e_value_size = 0;
			}
		}
	} else {
		/* Allocate a buffer where we construct the new block. */
		s->base = kzalloc(sb->s_blocksize, GFP_NOFS);
		/* assert(header == s->base) */
		error = -ENOMEM;
		if (s->base == NULL)
			goto cleanup;
		header(s->base)->h_magic = cpu_to_le32(EXT4_XATTR_MAGIC);
		header(s->base)->h_blocks = cpu_to_le32(1);
		header(s->base)->h_refcount = cpu_to_le32(1);
		s->first = ENTRY(header(s->base)+1);
		s->here = ENTRY(header(s->base)+1);
		s->end = s->base + sb->s_blocksize;
	}

	error = ext4_xattr_set_entry(i, s, handle, inode, true /* is_block */);
	if (error == -EFSCORRUPTED)
		goto bad_block;
	if (error)
		goto cleanup;

	if (i->value && s->here->e_value_inum) {
		/*
		 * A ref count on ea_inode has been taken as part of the call to
		 * ext4_xattr_set_entry() above. We would like to drop this
		 * extra ref but we have to wait until the xattr block is
		 * initialized and has its own ref count on the ea_inode.
		 */
		ea_ino = le32_to_cpu(s->here->e_value_inum);
		error = ext4_xattr_inode_iget(inode, ea_ino,
					      le32_to_cpu(s->here->e_hash),
					      &ea_inode);
		if (error) {
			ea_inode = NULL;
			goto cleanup;
		}
	}

inserted:
	if (!IS_LAST_ENTRY(s->first)) {
		new_bh = ext4_xattr_block_cache_find(inode, header(s->base),
						     &ce);
		if (new_bh) {
			/* We found an identical block in the cache. */
			if (new_bh == bs->bh)
				ea_bdebug(new_bh, "keeping");
			else {
				u32 ref;

				WARN_ON_ONCE(dquot_initialize_needed(inode));

				/* The old block is released after updating
				   the inode. */
				error = dquot_alloc_block(inode,
						EXT4_C2B(EXT4_SB(sb), 1));
				if (error)
					goto cleanup;
				BUFFER_TRACE(new_bh, "get_write_access");
				error = ext4_journal_get_write_access(handle,
								      new_bh);
				if (error)
					goto cleanup_dquot;
				lock_buffer(new_bh);
				/*
				 * We have to be careful about races with
				 * freeing, rehashing or adding references to
				 * xattr block. Once we hold buffer lock xattr
				 * block's state is stable so we can check
				 * whether the block got freed / rehashed or
				 * not.  Since we unhash mbcache entry under
				 * buffer lock when freeing / rehashing xattr
				 * block, checking whether entry is still
				 * hashed is reliable. Same rules hold for
				 * e_reusable handling.
				 */
				if (hlist_bl_unhashed(&ce->e_hash_list) ||
				    !ce->e_reusable) {
					/*
					 * Undo everything and check mbcache
					 * again.
					 */
					unlock_buffer(new_bh);
					dquot_free_block(inode,
							 EXT4_C2B(EXT4_SB(sb),
								  1));
					brelse(new_bh);
					mb_cache_entry_put(ea_block_cache, ce);
					ce = NULL;
					new_bh = NULL;
					goto inserted;
				}
				ref = le32_to_cpu(BHDR(new_bh)->h_refcount) + 1;
				BHDR(new_bh)->h_refcount = cpu_to_le32(ref);
				if (ref >= EXT4_XATTR_REFCOUNT_MAX)
					ce->e_reusable = 0;
				ea_bdebug(new_bh, "reusing; refcount now=%d",
					  ref);
				ext4_xattr_block_csum_set(inode, new_bh);
				unlock_buffer(new_bh);
				error = ext4_handle_dirty_metadata(handle,
								   inode,
								   new_bh);
				if (error)
					goto cleanup_dquot;
			}
			mb_cache_entry_touch(ea_block_cache, ce);
			mb_cache_entry_put(ea_block_cache, ce);
			ce = NULL;
		} else if (bs->bh && s->base == bs->bh->b_data) {
			/* We were modifying this block in-place. */
			ea_bdebug(bs->bh, "keeping this block");
			ext4_xattr_block_cache_insert(ea_block_cache, bs->bh);
			new_bh = bs->bh;
			get_bh(new_bh);
		} else {
			/* We need to allocate a new block */
			ext4_fsblk_t goal, block;

			WARN_ON_ONCE(dquot_initialize_needed(inode));

			goal = ext4_group_first_block_no(sb,
						EXT4_I(inode)->i_block_group);

			/* non-extent files can't have physical blocks past 2^32 */
			if (!(ext4_test_inode_flag(inode, EXT4_INODE_EXTENTS)))
				goal = goal & EXT4_MAX_BLOCK_FILE_PHYS;

			block = ext4_new_meta_blocks(handle, inode, goal, 0,
						     NULL, &error);
			if (error)
				goto cleanup;

			if (!(ext4_test_inode_flag(inode, EXT4_INODE_EXTENTS)))
				BUG_ON(block > EXT4_MAX_BLOCK_FILE_PHYS);

			ea_idebug(inode, "creating block %llu",
				  (unsigned long long)block);

			new_bh = sb_getblk(sb, block);
			if (unlikely(!new_bh)) {
				error = -ENOMEM;
getblk_failed:
				ext4_free_blocks(handle, inode, NULL, block, 1,
						 EXT4_FREE_BLOCKS_METADATA);
				goto cleanup;
			}
			error = ext4_xattr_inode_inc_ref_all(handle, inode,
						      ENTRY(header(s->base)+1));
			if (error)
				goto getblk_failed;
			if (ea_inode) {
				/* Drop the extra ref on ea_inode. */
				error = ext4_xattr_inode_dec_ref(handle,
								 ea_inode);
				if (error)
					ext4_warning_inode(ea_inode,
							   "dec ref error=%d",
							   error);
				iput(ea_inode);
				ea_inode = NULL;
			}

			lock_buffer(new_bh);
			error = ext4_journal_get_create_access(handle, new_bh);
			if (error) {
				unlock_buffer(new_bh);
				error = -EIO;
				goto getblk_failed;
			}
			memcpy(new_bh->b_data, s->base, new_bh->b_size);
			ext4_xattr_block_csum_set(inode, new_bh);
			set_buffer_uptodate(new_bh);
			unlock_buffer(new_bh);
			ext4_xattr_block_cache_insert(ea_block_cache, new_bh);
			error = ext4_handle_dirty_metadata(handle, inode,
							   new_bh);
			if (error)
				goto cleanup;
		}
	}

	if (old_ea_inode_quota)
		ext4_xattr_inode_free_quota(inode, NULL, old_ea_inode_quota);

	/* Update the inode. */
	EXT4_I(inode)->i_file_acl = new_bh ? new_bh->b_blocknr : 0;

	/* Drop the previous xattr block. */
	if (bs->bh && bs->bh != new_bh) {
		struct ext4_xattr_inode_array *ea_inode_array = NULL;

		ext4_xattr_release_block(handle, inode, bs->bh,
					 &ea_inode_array,
					 0 /* extra_credits */);
		ext4_xattr_inode_array_free(ea_inode_array);
	}
	error = 0;

cleanup:
	if (ea_inode) {
		int error2;

		error2 = ext4_xattr_inode_dec_ref(handle, ea_inode);
		if (error2)
			ext4_warning_inode(ea_inode, "dec ref error=%d",
					   error2);

		/* If there was an error, revert the quota charge. */
		if (error)
			ext4_xattr_inode_free_quota(inode, ea_inode,
						    i_size_read(ea_inode));
		iput(ea_inode);
	}
	if (ce)
		mb_cache_entry_put(ea_block_cache, ce);
	brelse(new_bh);
	if (!(bs->bh && s->base == bs->bh->b_data))
		kfree(s->base);

	return error;

cleanup_dquot:
	dquot_free_block(inode, EXT4_C2B(EXT4_SB(sb), 1));
	goto cleanup;

bad_block:
	EXT4_ERROR_INODE(inode, "bad block %llu",
			 EXT4_I(inode)->i_file_acl);
	goto cleanup;

#undef header
}

int ext4_xattr_ibody_find(struct inode *inode, struct ext4_xattr_info *i,
			  struct ext4_xattr_ibody_find *is)
{
	struct ext4_xattr_ibody_header *header;
	struct ext4_inode *raw_inode;
	int error;

	if (EXT4_I(inode)->i_extra_isize == 0)
		return 0;
	raw_inode = ext4_raw_inode(&is->iloc);
	header = IHDR(inode, raw_inode);
	is->s.base = is->s.first = IFIRST(header);
	is->s.here = is->s.first;
	is->s.end = (void *)raw_inode + EXT4_SB(inode->i_sb)->s_inode_size;
	if (ext4_test_inode_state(inode, EXT4_STATE_XATTR)) {
		error = xattr_check_inode(inode, header, is->s.end);
		if (error)
			return error;
		/* Find the named attribute. */
		error = xattr_find_entry(inode, &is->s.here, is->s.end,
					 i->name_index, i->name, 0);
		if (error && error != -ENODATA)
			return error;
		is->s.not_found = error;
	}
	return 0;
}

int ext4_xattr_ibody_inline_set(handle_t *handle, struct inode *inode,
				struct ext4_xattr_info *i,
				struct ext4_xattr_ibody_find *is)
{
	struct ext4_xattr_ibody_header *header;
	struct ext4_xattr_search *s = &is->s;
	int error;

	if (EXT4_I(inode)->i_extra_isize == 0)
		return -ENOSPC;
	error = ext4_xattr_set_entry(i, s, handle, inode, false /* is_block */);
	if (error)
		return error;
	header = IHDR(inode, ext4_raw_inode(&is->iloc));
	if (!IS_LAST_ENTRY(s->first)) {
		header->h_magic = cpu_to_le32(EXT4_XATTR_MAGIC);
		ext4_set_inode_state(inode, EXT4_STATE_XATTR);
	} else {
		header->h_magic = cpu_to_le32(0);
		ext4_clear_inode_state(inode, EXT4_STATE_XATTR);
	}
	return 0;
}

static int ext4_xattr_ibody_set(handle_t *handle, struct inode *inode,
				struct ext4_xattr_info *i,
				struct ext4_xattr_ibody_find *is)
{
	struct ext4_xattr_ibody_header *header;
	struct ext4_xattr_search *s = &is->s;
	int error;

	if (EXT4_I(inode)->i_extra_isize == 0)
		return -ENOSPC;
	error = ext4_xattr_set_entry(i, s, handle, inode, false /* is_block */);
	if (error)
		return error;
	header = IHDR(inode, ext4_raw_inode(&is->iloc));
	if (!IS_LAST_ENTRY(s->first)) {
		header->h_magic = cpu_to_le32(EXT4_XATTR_MAGIC);
		ext4_set_inode_state(inode, EXT4_STATE_XATTR);
	} else {
		header->h_magic = cpu_to_le32(0);
		ext4_clear_inode_state(inode, EXT4_STATE_XATTR);
	}
	return 0;
}

static int ext4_xattr_value_same(struct ext4_xattr_search *s,
				 struct ext4_xattr_info *i)
{
	void *value;

	/* When e_value_inum is set the value is stored externally. */
	if (s->here->e_value_inum)
		return 0;
	if (le32_to_cpu(s->here->e_value_size) != i->value_len)
		return 0;
	value = ((void *)s->base) + le16_to_cpu(s->here->e_value_offs);
	return !memcmp(value, i->value, i->value_len);
}

static struct buffer_head *ext4_xattr_get_block(struct inode *inode)
{
	struct buffer_head *bh;
	int error;

	if (!EXT4_I(inode)->i_file_acl)
		return NULL;
	bh = ext4_sb_bread(inode->i_sb, EXT4_I(inode)->i_file_acl, REQ_PRIO);
	if (IS_ERR(bh))
		return bh;
	error = ext4_xattr_check_block(inode, bh);
	if (error) {
		brelse(bh);
		return ERR_PTR(error);
	}
	return bh;
}

/*
 * ext4_xattr_set_handle()
 *
 * Create, replace or remove an extended attribute for this inode.  Value
 * is NULL to remove an existing extended attribute, and non-NULL to
 * either replace an existing extended attribute, or create a new extended
 * attribute. The flags XATTR_REPLACE and XATTR_CREATE
 * specify that an extended attribute must exist and must not exist
 * previous to the call, respectively.
 *
 * Returns 0, or a negative error number on failure.
 */
int
ext4_xattr_set_handle(handle_t *handle, struct inode *inode, int name_index,
		      const char *name, const void *value, size_t value_len,
		      int flags)
{
	struct ext4_xattr_info i = {
		.name_index = name_index,
		.name = name,
		.value = value,
		.value_len = value_len,
		.in_inode = 0,
	};
	struct ext4_xattr_ibody_find is = {
		.s = { .not_found = -ENODATA, },
	};
	struct ext4_xattr_block_find bs = {
		.s = { .not_found = -ENODATA, },
	};
	int no_expand;
	int error;

	if (!name)
		return -EINVAL;
	if (strlen(name) > 255)
		return -ERANGE;

	ext4_write_lock_xattr(inode, &no_expand);

	/* Check journal credits under write lock. */
	if (ext4_handle_valid(handle)) {
		struct buffer_head *bh;
		int credits;

		bh = ext4_xattr_get_block(inode);
		if (IS_ERR(bh)) {
			error = PTR_ERR(bh);
			goto cleanup;
		}

		credits = __ext4_xattr_set_credits(inode->i_sb, inode, bh,
						   value_len,
						   flags & XATTR_CREATE);
		brelse(bh);

		if (jbd2_handle_buffer_credits(handle) < credits) {
			error = -ENOSPC;
			goto cleanup;
		}
	}

	error = ext4_reserve_inode_write(handle, inode, &is.iloc);
	if (error)
		goto cleanup;

	if (ext4_test_inode_state(inode, EXT4_STATE_NEW)) {
		struct ext4_inode *raw_inode = ext4_raw_inode(&is.iloc);
		memset(raw_inode, 0, EXT4_SB(inode->i_sb)->s_inode_size);
		ext4_clear_inode_state(inode, EXT4_STATE_NEW);
	}

	error = ext4_xattr_ibody_find(inode, &i, &is);
	if (error)
		goto cleanup;
	if (is.s.not_found)
		error = ext4_xattr_block_find(inode, &i, &bs);
	if (error)
		goto cleanup;
	if (is.s.not_found && bs.s.not_found) {
		error = -ENODATA;
		if (flags & XATTR_REPLACE)
			goto cleanup;
		error = 0;
		if (!value)
			goto cleanup;
	} else {
		error = -EEXIST;
		if (flags & XATTR_CREATE)
			goto cleanup;
	}

	if (!value) {
		if (!is.s.not_found)
			error = ext4_xattr_ibody_set(handle, inode, &i, &is);
		else if (!bs.s.not_found)
			error = ext4_xattr_block_set(handle, inode, &i, &bs);
	} else {
		error = 0;
		/* Xattr value did not change? Save us some work and bail out */
		if (!is.s.not_found && ext4_xattr_value_same(&is.s, &i))
			goto cleanup;
		if (!bs.s.not_found && ext4_xattr_value_same(&bs.s, &i))
			goto cleanup;

		if (ext4_has_feature_ea_inode(inode->i_sb) &&
		    (EXT4_XATTR_SIZE(i.value_len) >
			EXT4_XATTR_MIN_LARGE_EA_SIZE(inode->i_sb->s_blocksize)))
			i.in_inode = 1;
retry_inode:
		error = ext4_xattr_ibody_set(handle, inode, &i, &is);
		if (!error && !bs.s.not_found) {
			i.value = NULL;
			error = ext4_xattr_block_set(handle, inode, &i, &bs);
		} else if (error == -ENOSPC) {
			if (EXT4_I(inode)->i_file_acl && !bs.s.base) {
				brelse(bs.bh);
				bs.bh = NULL;
				error = ext4_xattr_block_find(inode, &i, &bs);
				if (error)
					goto cleanup;
			}
			error = ext4_xattr_block_set(handle, inode, &i, &bs);
			if (!error && !is.s.not_found) {
				i.value = NULL;
				error = ext4_xattr_ibody_set(handle, inode, &i,
							     &is);
			} else if (error == -ENOSPC) {
				/*
				 * Xattr does not fit in the block, store at
				 * external inode if possible.
				 */
				if (ext4_has_feature_ea_inode(inode->i_sb) &&
				    !i.in_inode) {
					i.in_inode = 1;
					goto retry_inode;
				}
			}
		}
	}
	if (!error) {
		ext4_xattr_update_super_block(handle, inode->i_sb);
		inode->i_ctime = current_time(inode);
		if (!value)
			no_expand = 0;
		error = ext4_mark_iloc_dirty(handle, inode, &is.iloc);
		/*
		 * The bh is consumed by ext4_mark_iloc_dirty, even with
		 * error != 0.
		 */
		is.iloc.bh = NULL;
		if (IS_SYNC(inode))
			ext4_handle_sync(handle);
	}

cleanup:
	brelse(is.iloc.bh);
	brelse(bs.bh);
	ext4_write_unlock_xattr(inode, &no_expand);
	return error;
}

int ext4_xattr_set_credits(struct inode *inode, size_t value_len,
			   bool is_create, int *credits)
{
	struct buffer_head *bh;
	int err;

	*credits = 0;

	if (!EXT4_SB(inode->i_sb)->s_journal)
		return 0;

	down_read(&EXT4_I(inode)->xattr_sem);

	bh = ext4_xattr_get_block(inode);
	if (IS_ERR(bh)) {
		err = PTR_ERR(bh);
	} else {
		*credits = __ext4_xattr_set_credits(inode->i_sb, inode, bh,
						    value_len, is_create);
		brelse(bh);
		err = 0;
	}

	up_read(&EXT4_I(inode)->xattr_sem);
	return err;
}

/*
 * ext4_xattr_set()
 *
 * Like ext4_xattr_set_handle, but start from an inode. This extended
 * attribute modification is a filesystem transaction by itself.
 *
 * Returns 0, or a negative error number on failure.
 */
int
ext4_xattr_set(struct inode *inode, int name_index, const char *name,
	       const void *value, size_t value_len, int flags)
{
	handle_t *handle;
	struct super_block *sb = inode->i_sb;
	int error, retries = 0;
	int credits;

	error = dquot_initialize(inode);
	if (error)
		return error;

retry:
	error = ext4_xattr_set_credits(inode, value_len, flags & XATTR_CREATE,
				       &credits);
	if (error)
		return error;

	handle = ext4_journal_start(inode, EXT4_HT_XATTR, credits);
	if (IS_ERR(handle)) {
		error = PTR_ERR(handle);
	} else {
		int error2;

		error = ext4_xattr_set_handle(handle, inode, name_index, name,
					      value, value_len, flags);
		error2 = ext4_journal_stop(handle);
		if (error == -ENOSPC &&
		    ext4_should_retry_alloc(sb, &retries))
			goto retry;
		if (error == 0)
			error = error2;
	}

	return error;
}

/*
 * Shift the EA entries in the inode to create space for the increased
 * i_extra_isize.
 */
static void ext4_xattr_shift_entries(struct ext4_xattr_entry *entry,
				     int value_offs_shift, void *to,
				     void *from, size_t n)
{
	struct ext4_xattr_entry *last = entry;
	int new_offs;

	/* We always shift xattr headers further thus offsets get lower */
	BUG_ON(value_offs_shift > 0);

	/* Adjust the value offsets of the entries */
	for (; !IS_LAST_ENTRY(last); last = EXT4_XATTR_NEXT(last)) {
		if (!last->e_value_inum && last->e_value_size) {
			new_offs = le16_to_cpu(last->e_value_offs) +
							value_offs_shift;
			last->e_value_offs = cpu_to_le16(new_offs);
		}
	}
	/* Shift the entries by n bytes */
	memmove(to, from, n);
}

/*
 * Move xattr pointed to by 'entry' from inode into external xattr block
 */
static int ext4_xattr_move_to_block(handle_t *handle, struct inode *inode,
				    struct ext4_inode *raw_inode,
				    struct ext4_xattr_entry *entry)
{
	struct ext4_xattr_ibody_find *is = NULL;
	struct ext4_xattr_block_find *bs = NULL;
	char *buffer = NULL, *b_entry_name = NULL;
	size_t value_size = le32_to_cpu(entry->e_value_size);
	struct ext4_xattr_info i = {
		.value = NULL,
		.value_len = 0,
		.name_index = entry->e_name_index,
		.in_inode = !!entry->e_value_inum,
	};
	struct ext4_xattr_ibody_header *header = IHDR(inode, raw_inode);
	int error;

	is = kzalloc(sizeof(struct ext4_xattr_ibody_find), GFP_NOFS);
	bs = kzalloc(sizeof(struct ext4_xattr_block_find), GFP_NOFS);
	buffer = kmalloc(value_size, GFP_NOFS);
	b_entry_name = kmalloc(entry->e_name_len + 1, GFP_NOFS);
	if (!is || !bs || !buffer || !b_entry_name) {
		error = -ENOMEM;
		goto out;
	}

	is->s.not_found = -ENODATA;
	bs->s.not_found = -ENODATA;
	is->iloc.bh = NULL;
	bs->bh = NULL;

	/* Save the entry name and the entry value */
	if (entry->e_value_inum) {
		error = ext4_xattr_inode_get(inode, entry, buffer, value_size);
		if (error)
			goto out;
	} else {
		size_t value_offs = le16_to_cpu(entry->e_value_offs);
		memcpy(buffer, (void *)IFIRST(header) + value_offs, value_size);
	}

	memcpy(b_entry_name, entry->e_name, entry->e_name_len);
	b_entry_name[entry->e_name_len] = '\0';
	i.name = b_entry_name;

	error = ext4_get_inode_loc(inode, &is->iloc);
	if (error)
		goto out;

	error = ext4_xattr_ibody_find(inode, &i, is);
	if (error)
		goto out;

	/* Remove the chosen entry from the inode */
	error = ext4_xattr_ibody_set(handle, inode, &i, is);
	if (error)
		goto out;

	i.value = buffer;
	i.value_len = value_size;
	error = ext4_xattr_block_find(inode, &i, bs);
	if (error)
		goto out;

	/* Add entry which was removed from the inode into the block */
	error = ext4_xattr_block_set(handle, inode, &i, bs);
	if (error)
		goto out;
	error = 0;
out:
	kfree(b_entry_name);
	kfree(buffer);
	if (is)
		brelse(is->iloc.bh);
	if (bs)
		brelse(bs->bh);
	kfree(is);
	kfree(bs);

	return error;
}

static int ext4_xattr_make_inode_space(handle_t *handle, struct inode *inode,
				       struct ext4_inode *raw_inode,
				       int isize_diff, size_t ifree,
				       size_t bfree, int *total_ino)
{
	struct ext4_xattr_ibody_header *header = IHDR(inode, raw_inode);
	struct ext4_xattr_entry *small_entry;
	struct ext4_xattr_entry *entry;
	struct ext4_xattr_entry *last;
	unsigned int entry_size;	/* EA entry size */
	unsigned int total_size;	/* EA entry size + value size */
	unsigned int min_total_size;
	int error;

	while (isize_diff > ifree) {
		entry = NULL;
		small_entry = NULL;
		min_total_size = ~0U;
		last = IFIRST(header);
		/* Find the entry best suited to be pushed into EA block */
		for (; !IS_LAST_ENTRY(last); last = EXT4_XATTR_NEXT(last)) {
			/* never move system.data out of the inode */
			if ((last->e_name_len == 4) &&
			    (last->e_name_index == EXT4_XATTR_INDEX_SYSTEM) &&
			    !memcmp(last->e_name, "data", 4))
				continue;
			total_size = EXT4_XATTR_LEN(last->e_name_len);
			if (!last->e_value_inum)
				total_size += EXT4_XATTR_SIZE(
					       le32_to_cpu(last->e_value_size));
			if (total_size <= bfree &&
			    total_size < min_total_size) {
				if (total_size + ifree < isize_diff) {
					small_entry = last;
				} else {
					entry = last;
					min_total_size = total_size;
				}
			}
		}

		if (entry == NULL) {
			if (small_entry == NULL)
				return -ENOSPC;
			entry = small_entry;
		}

		entry_size = EXT4_XATTR_LEN(entry->e_name_len);
		total_size = entry_size;
		if (!entry->e_value_inum)
			total_size += EXT4_XATTR_SIZE(
					      le32_to_cpu(entry->e_value_size));
		error = ext4_xattr_move_to_block(handle, inode, raw_inode,
						 entry);
		if (error)
			return error;

		*total_ino -= entry_size;
		ifree += total_size;
		bfree -= total_size;
	}

	return 0;
}

/*
 * Expand an inode by new_extra_isize bytes when EAs are present.
 * Returns 0 on success or negative error number on failure.
 */
int ext4_expand_extra_isize_ea(struct inode *inode, int new_extra_isize,
			       struct ext4_inode *raw_inode, handle_t *handle)
{
	struct ext4_xattr_ibody_header *header;
	struct ext4_sb_info *sbi = EXT4_SB(inode->i_sb);
	static unsigned int mnt_count;
	size_t min_offs;
	size_t ifree, bfree;
	int total_ino;
	void *base, *end;
	int error = 0, tried_min_extra_isize = 0;
	int s_min_extra_isize = le16_to_cpu(sbi->s_es->s_min_extra_isize);
	int isize_diff;	/* How much do we need to grow i_extra_isize */

retry:
	isize_diff = new_extra_isize - EXT4_I(inode)->i_extra_isize;
	if (EXT4_I(inode)->i_extra_isize >= new_extra_isize)
		return 0;

	header = IHDR(inode, raw_inode);

	/*
	 * Check if enough free space is available in the inode to shift the
	 * entries ahead by new_extra_isize.
	 */

	base = IFIRST(header);
	end = (void *)raw_inode + EXT4_SB(inode->i_sb)->s_inode_size;
	min_offs = end - base;
	total_ino = sizeof(struct ext4_xattr_ibody_header) + sizeof(u32);

	error = xattr_check_inode(inode, header, end);
	if (error)
		goto cleanup;

	ifree = ext4_xattr_free_space(base, &min_offs, base, &total_ino);
	if (ifree >= isize_diff)
		goto shift;

	/*
	 * Enough free space isn't available in the inode, check if
	 * EA block can hold new_extra_isize bytes.
	 */
	if (EXT4_I(inode)->i_file_acl) {
		struct buffer_head *bh;

		bh = ext4_sb_bread(inode->i_sb, EXT4_I(inode)->i_file_acl, REQ_PRIO);
		if (IS_ERR(bh)) {
			error = PTR_ERR(bh);
			goto cleanup;
		}
		error = ext4_xattr_check_block(inode, bh);
		if (error) {
			brelse(bh);
			goto cleanup;
		}
		base = BHDR(bh);
		end = bh->b_data + bh->b_size;
		min_offs = end - base;
		bfree = ext4_xattr_free_space(BFIRST(bh), &min_offs, base,
					      NULL);
		brelse(bh);
		if (bfree + ifree < isize_diff) {
			if (!tried_min_extra_isize && s_min_extra_isize) {
				tried_min_extra_isize++;
				new_extra_isize = s_min_extra_isize;
				goto retry;
			}
			error = -ENOSPC;
			goto cleanup;
		}
	} else {
		bfree = inode->i_sb->s_blocksize;
	}

	error = ext4_xattr_make_inode_space(handle, inode, raw_inode,
					    isize_diff, ifree, bfree,
					    &total_ino);
	if (error) {
		if (error == -ENOSPC && !tried_min_extra_isize &&
		    s_min_extra_isize) {
			tried_min_extra_isize++;
			new_extra_isize = s_min_extra_isize;
			goto retry;
		}
		goto cleanup;
	}
shift:
	/* Adjust the offsets and shift the remaining entries ahead */
	ext4_xattr_shift_entries(IFIRST(header), EXT4_I(inode)->i_extra_isize
			- new_extra_isize, (void *)raw_inode +
			EXT4_GOOD_OLD_INODE_SIZE + new_extra_isize,
			(void *)header, total_ino);
	EXT4_I(inode)->i_extra_isize = new_extra_isize;

cleanup:
	if (error && (mnt_count != le16_to_cpu(sbi->s_es->s_mnt_count))) {
		ext4_warning(inode->i_sb, "Unable to expand inode %lu. Delete some EAs or run e2fsck.",
			     inode->i_ino);
		mnt_count = le16_to_cpu(sbi->s_es->s_mnt_count);
	}
	return error;
}

#define EIA_INCR 16 /* must be 2^n */
#define EIA_MASK (EIA_INCR - 1)

/* Add the large xattr @inode into @ea_inode_array for deferred iput().
 * If @ea_inode_array is new or full it will be grown and the old
 * contents copied over.
 */
static int
ext4_expand_inode_array(struct ext4_xattr_inode_array **ea_inode_array,
			struct inode *inode)
{
	if (*ea_inode_array == NULL) {
		/*
		 * Start with 15 inodes, so it fits into a power-of-two size.
		 * If *ea_inode_array is NULL, this is essentially offsetof()
		 */
		(*ea_inode_array) =
			kmalloc(offsetof(struct ext4_xattr_inode_array,
					 inodes[EIA_MASK]),
				GFP_NOFS);
		if (*ea_inode_array == NULL)
			return -ENOMEM;
		(*ea_inode_array)->count = 0;
	} else if (((*ea_inode_array)->count & EIA_MASK) == EIA_MASK) {
		/* expand the array once all 15 + n * 16 slots are full */
		struct ext4_xattr_inode_array *new_array = NULL;
		int count = (*ea_inode_array)->count;

		/* if new_array is NULL, this is essentially offsetof() */
		new_array = kmalloc(
				offsetof(struct ext4_xattr_inode_array,
					 inodes[count + EIA_INCR]),
				GFP_NOFS);
		if (new_array == NULL)
			return -ENOMEM;
		memcpy(new_array, *ea_inode_array,
		       offsetof(struct ext4_xattr_inode_array, inodes[count]));
		kfree(*ea_inode_array);
		*ea_inode_array = new_array;
	}
	(*ea_inode_array)->inodes[(*ea_inode_array)->count++] = inode;
	return 0;
}

/*
 * ext4_xattr_delete_inode()
 *
 * Free extended attribute resources associated with this inode. Traverse
 * all entries and decrement reference on any xattr inodes associated with this
 * inode. This is called immediately before an inode is freed. We have exclusive
 * access to the inode. If an orphan inode is deleted it will also release its
 * references on xattr block and xattr inodes.
 */
int ext4_xattr_delete_inode(handle_t *handle, struct inode *inode,
			    struct ext4_xattr_inode_array **ea_inode_array,
			    int extra_credits)
{
	struct buffer_head *bh = NULL;
	struct ext4_xattr_ibody_header *header;
	struct ext4_iloc iloc = { .bh = NULL };
	struct ext4_xattr_entry *entry;
	struct inode *ea_inode;
	int error;

	error = ext4_journal_ensure_credits(handle, extra_credits,
			ext4_free_metadata_revoke_credits(inode->i_sb, 1));
	if (error < 0) {
		EXT4_ERROR_INODE(inode, "ensure credits (error %d)", error);
		goto cleanup;
	}

	if (ext4_has_feature_ea_inode(inode->i_sb) &&
	    ext4_test_inode_state(inode, EXT4_STATE_XATTR)) {

		error = ext4_get_inode_loc(inode, &iloc);
		if (error) {
			EXT4_ERROR_INODE(inode, "inode loc (error %d)", error);
			goto cleanup;
		}

		error = ext4_journal_get_write_access(handle, iloc.bh);
		if (error) {
			EXT4_ERROR_INODE(inode, "write access (error %d)",
					 error);
			goto cleanup;
		}

		header = IHDR(inode, ext4_raw_inode(&iloc));
		if (header->h_magic == cpu_to_le32(EXT4_XATTR_MAGIC))
			ext4_xattr_inode_dec_ref_all(handle, inode, iloc.bh,
						     IFIRST(header),
						     false /* block_csum */,
						     ea_inode_array,
						     extra_credits,
						     false /* skip_quota */);
	}

	if (EXT4_I(inode)->i_file_acl) {
		bh = ext4_sb_bread(inode->i_sb, EXT4_I(inode)->i_file_acl, REQ_PRIO);
		if (IS_ERR(bh)) {
			error = PTR_ERR(bh);
			if (error == -EIO) {
<<<<<<< HEAD
				ext4_set_errno(inode->i_sb, EIO);
				EXT4_ERROR_INODE(inode, "block %llu read error",
						 EXT4_I(inode)->i_file_acl);
=======
				EXT4_ERROR_INODE_ERR(inode, EIO,
						     "block %llu read error",
						     EXT4_I(inode)->i_file_acl);
>>>>>>> 04d5ce62
			}
			bh = NULL;
			goto cleanup;
		}
		error = ext4_xattr_check_block(inode, bh);
		if (error)
			goto cleanup;

		if (ext4_has_feature_ea_inode(inode->i_sb)) {
			for (entry = BFIRST(bh); !IS_LAST_ENTRY(entry);
			     entry = EXT4_XATTR_NEXT(entry)) {
				if (!entry->e_value_inum)
					continue;
				error = ext4_xattr_inode_iget(inode,
					      le32_to_cpu(entry->e_value_inum),
					      le32_to_cpu(entry->e_hash),
					      &ea_inode);
				if (error)
					continue;
				ext4_xattr_inode_free_quota(inode, ea_inode,
					      le32_to_cpu(entry->e_value_size));
				iput(ea_inode);
			}

		}

		ext4_xattr_release_block(handle, inode, bh, ea_inode_array,
					 extra_credits);
		/*
		 * Update i_file_acl value in the same transaction that releases
		 * block.
		 */
		EXT4_I(inode)->i_file_acl = 0;
		error = ext4_mark_inode_dirty(handle, inode);
		if (error) {
			EXT4_ERROR_INODE(inode, "mark inode dirty (error %d)",
					 error);
			goto cleanup;
		}
	}
	error = 0;
cleanup:
	brelse(iloc.bh);
	brelse(bh);
	return error;
}

void ext4_xattr_inode_array_free(struct ext4_xattr_inode_array *ea_inode_array)
{
	int idx;

	if (ea_inode_array == NULL)
		return;

	for (idx = 0; idx < ea_inode_array->count; ++idx)
		iput(ea_inode_array->inodes[idx]);
	kfree(ea_inode_array);
}

/*
 * ext4_xattr_block_cache_insert()
 *
 * Create a new entry in the extended attribute block cache, and insert
 * it unless such an entry is already in the cache.
 *
 * Returns 0, or a negative error number on failure.
 */
static void
ext4_xattr_block_cache_insert(struct mb_cache *ea_block_cache,
			      struct buffer_head *bh)
{
	struct ext4_xattr_header *header = BHDR(bh);
	__u32 hash = le32_to_cpu(header->h_hash);
	int reusable = le32_to_cpu(header->h_refcount) <
		       EXT4_XATTR_REFCOUNT_MAX;
	int error;

	if (!ea_block_cache)
		return;
	error = mb_cache_entry_create(ea_block_cache, GFP_NOFS, hash,
				      bh->b_blocknr, reusable);
	if (error) {
		if (error == -EBUSY)
			ea_bdebug(bh, "already in cache");
	} else
		ea_bdebug(bh, "inserting [%x]", (int)hash);
}

/*
 * ext4_xattr_cmp()
 *
 * Compare two extended attribute blocks for equality.
 *
 * Returns 0 if the blocks are equal, 1 if they differ, and
 * a negative error number on errors.
 */
static int
ext4_xattr_cmp(struct ext4_xattr_header *header1,
	       struct ext4_xattr_header *header2)
{
	struct ext4_xattr_entry *entry1, *entry2;

	entry1 = ENTRY(header1+1);
	entry2 = ENTRY(header2+1);
	while (!IS_LAST_ENTRY(entry1)) {
		if (IS_LAST_ENTRY(entry2))
			return 1;
		if (entry1->e_hash != entry2->e_hash ||
		    entry1->e_name_index != entry2->e_name_index ||
		    entry1->e_name_len != entry2->e_name_len ||
		    entry1->e_value_size != entry2->e_value_size ||
		    entry1->e_value_inum != entry2->e_value_inum ||
		    memcmp(entry1->e_name, entry2->e_name, entry1->e_name_len))
			return 1;
		if (!entry1->e_value_inum &&
		    memcmp((char *)header1 + le16_to_cpu(entry1->e_value_offs),
			   (char *)header2 + le16_to_cpu(entry2->e_value_offs),
			   le32_to_cpu(entry1->e_value_size)))
			return 1;

		entry1 = EXT4_XATTR_NEXT(entry1);
		entry2 = EXT4_XATTR_NEXT(entry2);
	}
	if (!IS_LAST_ENTRY(entry2))
		return 1;
	return 0;
}

/*
 * ext4_xattr_block_cache_find()
 *
 * Find an identical extended attribute block.
 *
 * Returns a pointer to the block found, or NULL if such a block was
 * not found or an error occurred.
 */
static struct buffer_head *
ext4_xattr_block_cache_find(struct inode *inode,
			    struct ext4_xattr_header *header,
			    struct mb_cache_entry **pce)
{
	__u32 hash = le32_to_cpu(header->h_hash);
	struct mb_cache_entry *ce;
	struct mb_cache *ea_block_cache = EA_BLOCK_CACHE(inode);

	if (!ea_block_cache)
		return NULL;
	if (!header->h_hash)
		return NULL;  /* never share */
	ea_idebug(inode, "looking for cached blocks [%x]", (int)hash);
	ce = mb_cache_entry_find_first(ea_block_cache, hash);
	while (ce) {
		struct buffer_head *bh;

		bh = ext4_sb_bread(inode->i_sb, ce->e_value, REQ_PRIO);
		if (IS_ERR(bh)) {
			if (PTR_ERR(bh) == -ENOMEM)
				return NULL;
			bh = NULL;
			EXT4_ERROR_INODE(inode, "block %lu read error",
					 (unsigned long)ce->e_value);
		} else if (ext4_xattr_cmp(header, BHDR(bh)) == 0) {
			*pce = ce;
			return bh;
		}
		brelse(bh);
		ce = mb_cache_entry_find_next(ea_block_cache, ce);
	}
	return NULL;
}

#define NAME_HASH_SHIFT 5
#define VALUE_HASH_SHIFT 16

/*
 * ext4_xattr_hash_entry()
 *
 * Compute the hash of an extended attribute.
 */
static __le32 ext4_xattr_hash_entry(char *name, size_t name_len, __le32 *value,
				    size_t value_count)
{
	__u32 hash = 0;

	while (name_len--) {
		hash = (hash << NAME_HASH_SHIFT) ^
		       (hash >> (8*sizeof(hash) - NAME_HASH_SHIFT)) ^
		       *name++;
	}
	while (value_count--) {
		hash = (hash << VALUE_HASH_SHIFT) ^
		       (hash >> (8*sizeof(hash) - VALUE_HASH_SHIFT)) ^
		       le32_to_cpu(*value++);
	}
	return cpu_to_le32(hash);
}

#undef NAME_HASH_SHIFT
#undef VALUE_HASH_SHIFT

#define BLOCK_HASH_SHIFT 16

/*
 * ext4_xattr_rehash()
 *
 * Re-compute the extended attribute hash value after an entry has changed.
 */
static void ext4_xattr_rehash(struct ext4_xattr_header *header)
{
	struct ext4_xattr_entry *here;
	__u32 hash = 0;

	here = ENTRY(header+1);
	while (!IS_LAST_ENTRY(here)) {
		if (!here->e_hash) {
			/* Block is not shared if an entry's hash value == 0 */
			hash = 0;
			break;
		}
		hash = (hash << BLOCK_HASH_SHIFT) ^
		       (hash >> (8*sizeof(hash) - BLOCK_HASH_SHIFT)) ^
		       le32_to_cpu(here->e_hash);
		here = EXT4_XATTR_NEXT(here);
	}
	header->h_hash = cpu_to_le32(hash);
}

#undef BLOCK_HASH_SHIFT

#define	HASH_BUCKET_BITS	10

struct mb_cache *
ext4_xattr_create_cache(void)
{
	return mb_cache_create(HASH_BUCKET_BITS);
}

void ext4_xattr_destroy_cache(struct mb_cache *cache)
{
	if (cache)
		mb_cache_destroy(cache);
}
<|MERGE_RESOLUTION|>--- conflicted
+++ resolved
@@ -2880,15 +2880,9 @@
 		if (IS_ERR(bh)) {
 			error = PTR_ERR(bh);
 			if (error == -EIO) {
-<<<<<<< HEAD
-				ext4_set_errno(inode->i_sb, EIO);
-				EXT4_ERROR_INODE(inode, "block %llu read error",
-						 EXT4_I(inode)->i_file_acl);
-=======
 				EXT4_ERROR_INODE_ERR(inode, EIO,
 						     "block %llu read error",
 						     EXT4_I(inode)->i_file_acl);
->>>>>>> 04d5ce62
 			}
 			bh = NULL;
 			goto cleanup;
